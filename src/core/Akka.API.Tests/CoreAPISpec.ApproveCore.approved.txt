﻿[assembly: System.Runtime.CompilerServices.InternalsVisibleToAttribute("Akka.Benchmarks")]
[assembly: System.Runtime.CompilerServices.InternalsVisibleToAttribute("Akka.Cluster")]
[assembly: System.Runtime.CompilerServices.InternalsVisibleToAttribute("Akka.Cluster.TestKit")]
[assembly: System.Runtime.CompilerServices.InternalsVisibleToAttribute("Akka.Cluster.Tests")]
[assembly: System.Runtime.CompilerServices.InternalsVisibleToAttribute("Akka.Cluster.Tests.MultiNode")]
[assembly: System.Runtime.CompilerServices.InternalsVisibleToAttribute("Akka.Cluster.Tools")]
[assembly: System.Runtime.CompilerServices.InternalsVisibleToAttribute("Akka.MultiNodeTestRunner.Shared.Tests")]
[assembly: System.Runtime.CompilerServices.InternalsVisibleToAttribute("Akka.Persistence")]
[assembly: System.Runtime.CompilerServices.InternalsVisibleToAttribute("Akka.Persistence.TCK")]
[assembly: System.Runtime.CompilerServices.InternalsVisibleToAttribute("Akka.Remote")]
[assembly: System.Runtime.CompilerServices.InternalsVisibleToAttribute("Akka.Remote.Tests")]
[assembly: System.Runtime.CompilerServices.InternalsVisibleToAttribute("Akka.Remote.Tests.MultiNode")]
[assembly: System.Runtime.CompilerServices.InternalsVisibleToAttribute("Akka.Streams")]
[assembly: System.Runtime.CompilerServices.InternalsVisibleToAttribute("Akka.TestKit")]
[assembly: System.Runtime.CompilerServices.InternalsVisibleToAttribute("Akka.TestKit.Tests")]
[assembly: System.Runtime.CompilerServices.InternalsVisibleToAttribute("Akka.Tests")]
[assembly: System.Runtime.CompilerServices.InternalsVisibleToAttribute("Akka.Tests.Performance")]
[assembly: System.Runtime.InteropServices.ComVisibleAttribute(false)]
[assembly: System.Runtime.InteropServices.GuidAttribute("1a5cab08-b032-49ca-8db3-9428c5a9db14")]
[assembly: System.Runtime.Versioning.TargetFrameworkAttribute(".NETFramework,Version=v4.5.2", FrameworkDisplayName=".NET Framework 4.5.2")]
namespace Akka.Actor
{
    public abstract class ActorBase : Akka.Actor.IInternalActor
    {
        protected ActorBase() { }
        protected static Akka.Actor.IActorContext Context { get; }
        protected static Akka.Actor.Receive EmptyReceive { get; }
        protected Akka.Actor.IActorRef Self { get; }
        protected Akka.Actor.IActorRef Sender { get; }
        public virtual void AroundPostRestart(System.Exception cause, object message) { }
        public virtual void AroundPostStop() { }
        public virtual void AroundPreRestart(System.Exception cause, object message) { }
        public virtual void AroundPreStart() { }
        protected internal bool AroundReceive(Akka.Actor.Receive receive, object message) { }
        protected void Become(Akka.Actor.Receive receive) { }
        protected void BecomeStacked(Akka.Actor.Receive receive) { }
        protected virtual void PostRestart(System.Exception reason) { }
        protected virtual void PostStop() { }
        protected virtual void PreRestart(System.Exception reason, object message) { }
        protected virtual void PreStart() { }
        protected abstract bool Receive(object message);
        protected void SetReceiveTimeout(System.Nullable<System.TimeSpan> timeout) { }
        protected virtual Akka.Actor.SupervisorStrategy SupervisorStrategy() { }
        protected void UnbecomeStacked() { }
        protected virtual void Unhandled(object message) { }
    }
    [System.Diagnostics.DebuggerDisplayAttribute("{Self,nq}")]
    public class ActorCell : Akka.Actor.IActorContext, Akka.Actor.IActorRefFactory, Akka.Actor.ICanWatch, Akka.Actor.ICell, Akka.Actor.IUntypedActorContext
    {
        public const int UndefinedUid = 0;
        public ActorCell(Akka.Actor.Internal.ActorSystemImpl system, Akka.Actor.IInternalActorRef self, Akka.Actor.Props props, Akka.Dispatch.MessageDispatcher dispatcher, Akka.Actor.IInternalActorRef parent) { }
        protected Akka.Actor.ActorBase Actor { get; }
        public Akka.Actor.Internal.IChildrenContainer ChildrenContainer { get; }
        public int CurrentEnvelopeId { get; }
        public object CurrentMessage { get; }
        public Akka.Dispatch.MessageDispatcher Dispatcher { get; }
        public bool HasMessages { get; }
        public bool IsLocal { get; }
        protected bool IsNormal { get; }
        public bool IsTerminated { get; }
        protected bool IsTerminating { get; }
        public Akka.Dispatch.Mailbox Mailbox { get; }
        public int NumberOfMessages { get; }
        public Akka.Actor.IInternalActorRef Parent { get; }
        public Akka.Actor.Props Props { get; }
        public System.Nullable<System.TimeSpan> ReceiveTimeout { get; }
        public Akka.Actor.IActorRef Self { get; }
        public Akka.Actor.IActorRef Sender { get; }
        public Akka.Actor.ActorSystem System { get; }
        public Akka.Actor.Internal.ActorSystemImpl SystemImpl { get; }
        public Akka.Dispatch.ActorTaskScheduler TaskScheduler { get; }
        public virtual Akka.Actor.IActorRef ActorOf(Akka.Actor.Props props, string name = null) { }
        public Akka.Actor.ActorSelection ActorSelection(string path) { }
        public Akka.Actor.ActorSelection ActorSelection(Akka.Actor.ActorPath path) { }
        protected void AddressTerminated(Akka.Actor.Address address) { }
        protected void AddWatcher(Akka.Actor.IActorRef watchee, Akka.Actor.IActorRef watcher) { }
        public virtual Akka.Actor.IActorRef AttachChild(Akka.Actor.Props props, bool isSystemService, string name = null) { }
        protected virtual void AutoReceiveMessage(Akka.Actor.Envelope envelope) { }
        public void Become(Akka.Actor.Receive receive) { }
        public void BecomeStacked(Akka.Actor.Receive receive) { }
        public void CheckReceiveTimeout() { }
        protected void ClearActor(Akka.Actor.ActorBase actor) { }
        protected void ClearActorCell() { }
        protected virtual Akka.Actor.ActorBase CreateNewActorInstance() { }
        [System.ObsoleteAttribute("Use TryGetChildStatsByName [0.7.1]", true)]
        public Akka.Actor.IInternalActorRef GetChildByName(string name) { }
        public System.Collections.Generic.IEnumerable<Akka.Actor.IInternalActorRef> GetChildren() { }
        public static Akka.Actor.IActorRef GetCurrentSelfOrNoSender() { }
        public static Akka.Actor.IActorRef GetCurrentSenderOrNoSender() { }
        [System.ObsoleteAttribute("Use TryGetSingleChild [0.7.1]")]
        public Akka.Actor.IInternalActorRef GetSingleChild(string name) { }
        public void Init(bool sendSupervise, Akka.Dispatch.MailboxType mailboxType) { }
        public Akka.Actor.Internal.ChildRestartStats InitChild(Akka.Actor.IInternalActorRef actor) { }
        public void Invoke(Akka.Actor.Envelope envelope) { }
        protected void PrepareForNewActor() { }
        protected virtual void PreStart() { }
        protected void ReceivedTerminated(Akka.Actor.Terminated t) { }
        protected virtual void ReceiveMessage(object message) { }
        public void ReceiveMessageForTest(Akka.Actor.Envelope envelope) { }
        protected Akka.Actor.Internal.SuspendReason RemoveChildAndGetStateChange(Akka.Actor.IActorRef child) { }
        protected void RemWatcher(Akka.Actor.IActorRef watchee, Akka.Actor.IActorRef watcher) { }
        public void ReserveChild(string name) { }
        public void Restart(System.Exception cause) { }
        public void Resume(System.Exception causedByFailure) { }
        public virtual void SendMessage(Akka.Actor.Envelope message) { }
        public virtual void SendMessage(Akka.Actor.IActorRef sender, object message) { }
        public void SendSystemMessage(Akka.Dispatch.SysMsg.ISystemMessage systemMessage) { }
        protected void SetActorFields(Akka.Actor.ActorBase actor) { }
        protected bool SetChildrenTerminationReason(Akka.Actor.Internal.SuspendReason reason) { }
        public void SetReceiveTimeout(System.Nullable<System.TimeSpan> timeout = null) { }
        protected void SetTerminated() { }
        public static Akka.Actor.NameAndUid SplitNameAndUid(string name) { }
        public virtual void Start() { }
        protected void Stash(Akka.Dispatch.SysMsg.SystemMessage msg) { }
        public void Stop(Akka.Actor.IActorRef child) { }
        public void Stop() { }
        protected void StopFunctionRefs() { }
        public void Suspend() { }
        protected void TellWatchersWeDied() { }
        public void TerminatedQueuedFor(Akka.Actor.IActorRef subject) { }
        public bool TryGetChildStatsByName(string name, out Akka.Actor.Internal.IChildStats child) { }
        protected bool TryGetChildStatsByRef(Akka.Actor.IActorRef actor, out Akka.Actor.Internal.ChildRestartStats child) { }
        public bool TryGetSingleChild(string name, out Akka.Actor.IInternalActorRef child) { }
        public void UnbecomeStacked() { }
        protected void UnreserveChild(string name) { }
        public Akka.Actor.IActorRef Unwatch(Akka.Actor.IActorRef subject) { }
        protected void UnwatchWatchedActors(Akka.Actor.ActorBase actor) { }
        public void UseThreadContext(System.Action action) { }
        public Akka.Actor.IActorRef Watch(Akka.Actor.IActorRef subject) { }
        protected void WatchedActorTerminated(Akka.Actor.IActorRef actor, bool existenceConfirmed, bool addressTerminated) { }
        public Akka.Actor.IActorRef WatchWith(Akka.Actor.IActorRef subject, object message) { }
    }
    public sealed class ActorIdentity
    {
        public ActorIdentity(object messageId, Akka.Actor.IActorRef subject) { }
        public object MessageId { get; }
        public Akka.Actor.IActorRef Subject { get; }
        public override bool Equals(object obj) { }
        public override int GetHashCode() { }
        public override string ToString() { }
    }
    public class ActorInitializationException : Akka.Actor.AkkaException
    {
        public ActorInitializationException() { }
        public ActorInitializationException(string message) { }
        public ActorInitializationException(string message, System.Exception cause) { }
        public ActorInitializationException(Akka.Actor.IActorRef actor, string message, System.Exception cause = null) { }
        protected ActorInitializationException(System.Runtime.Serialization.SerializationInfo info, System.Runtime.Serialization.StreamingContext context) { }
        public Akka.Actor.IActorRef Actor { get; set; }
        public override void GetObjectData(System.Runtime.Serialization.SerializationInfo info, System.Runtime.Serialization.StreamingContext context) { }
        public override string ToString() { }
    }
    public class ActorInterruptedException : Akka.Actor.AkkaException
    {
        public ActorInterruptedException(string message = null, System.Exception cause = null) { }
    }
    public class ActorKilledException : Akka.Actor.AkkaException
    {
        public ActorKilledException() { }
        public ActorKilledException(string message) { }
        protected ActorKilledException(System.Runtime.Serialization.SerializationInfo info, System.Runtime.Serialization.StreamingContext context) { }
    }
    public class ActorNotFoundException : Akka.Actor.AkkaException
    {
        public ActorNotFoundException() { }
        protected ActorNotFoundException(System.Runtime.Serialization.SerializationInfo info, System.Runtime.Serialization.StreamingContext context) { }
        public ActorNotFoundException(string message, System.Exception innerException = null) { }
    }
    public abstract class ActorPath : Akka.Util.ISurrogated, System.IComparable<Akka.Actor.ActorPath>, System.IEquatable<Akka.Actor.ActorPath>
    {
        protected ActorPath(Akka.Actor.Address address, string name) { }
        protected ActorPath(Akka.Actor.ActorPath parentPath, string name, long uid) { }
        public Akka.Actor.Address Address { get; }
        public abstract System.Collections.Generic.IReadOnlyList<string> Elements { get; }
        public string Name { get; }
        public abstract Akka.Actor.ActorPath Parent { get; }
        public abstract Akka.Actor.ActorPath Root { get; }
        public long Uid { get; }
        public Akka.Actor.ActorPath Child(string childName) { }
        public abstract int CompareTo(Akka.Actor.ActorPath other);
        public bool Equals(Akka.Actor.ActorPath other) { }
        public override bool Equals(object obj) { }
        public static string FormatPathElements(System.Collections.Generic.IEnumerable<string> pathElements) { }
        public override int GetHashCode() { }
        public static bool IsValidPathElement(string s) { }
        public static Akka.Actor.ActorPath Parse(string path) { }
        public string ToSerializationFormat() { }
        public string ToSerializationFormatWithAddress(Akka.Actor.Address address) { }
        public override string ToString() { }
        public string ToStringWithAddress() { }
        public string ToStringWithAddress(Akka.Actor.Address address) { }
        public string ToStringWithoutAddress() { }
        public string ToStringWithUid() { }
        public Akka.Util.ISurrogate ToSurrogate(Akka.Actor.ActorSystem system) { }
        public static bool TryParse(string path, out Akka.Actor.ActorPath actorPath) { }
        public static bool TryParseAddress(string path, out Akka.Actor.Address address) { }
        public abstract Akka.Actor.ActorPath WithUid(long uid);
        public class Surrogate : Akka.Util.ISurrogate, System.IEquatable<Akka.Actor.ActorPath.Surrogate>, System.IEquatable<Akka.Actor.ActorPath>
        {
            public Surrogate(string path) { }
            public string Path { get; }
            public bool Equals(Akka.Actor.ActorPath.Surrogate other) { }
            public bool Equals(Akka.Actor.ActorPath other) { }
            public override bool Equals(object obj) { }
            public Akka.Util.ISurrogated FromSurrogate(Akka.Actor.ActorSystem system) { }
            public override int GetHashCode() { }
        }
    }
    [System.ObsoleteAttribute("Actor producer pipeline API will be removed in v1.5.")]
    public class ActorProducerPipeline : System.Collections.Generic.IEnumerable<Akka.Actor.IActorProducerPlugin>, System.Collections.IEnumerable
    {
        public ActorProducerPipeline(System.Lazy<Akka.Event.ILoggingAdapter> log, System.Collections.Generic.IEnumerable<Akka.Actor.IActorProducerPlugin> plugins) { }
        public int Count { get; }
        public void AfterActorIncarnated(Akka.Actor.ActorBase actor, Akka.Actor.IActorContext context) { }
        public void BeforeActorIncarnated(Akka.Actor.ActorBase actor, Akka.Actor.IActorContext context) { }
        public System.Collections.Generic.IEnumerator<Akka.Actor.IActorProducerPlugin> GetEnumerator() { }
    }
    [System.ObsoleteAttribute("Actor producer pipeline API will be removed in v1.5.")]
    public class ActorProducerPipelineResolver
    {
        public ActorProducerPipelineResolver(System.Func<Akka.Event.ILoggingAdapter> logBuilder) { }
        public int TotalPluginCount { get; }
        public bool Insert(int index, Akka.Actor.IActorProducerPlugin plugin) { }
        public bool IsRegistered(Akka.Actor.IActorProducerPlugin plugin) { }
        public bool Register(Akka.Actor.IActorProducerPlugin plugin) { }
        public bool Unregister(Akka.Actor.IActorProducerPlugin plugin) { }
    }
    [System.ObsoleteAttribute("Actor producer pipeline API will be removed in v1.5.")]
    public abstract class ActorProducerPluginBase : Akka.Actor.IActorProducerPlugin
    {
        protected ActorProducerPluginBase() { }
        public virtual void AfterIncarnated(Akka.Actor.ActorBase actor, Akka.Actor.IActorContext context) { }
        public virtual void BeforeIncarnated(Akka.Actor.ActorBase actor, Akka.Actor.IActorContext context) { }
        public virtual bool CanBeAppliedTo(System.Type actorType) { }
    }
    [System.ObsoleteAttribute("Actor producer pipeline API will be removed in v1.5.")]
    public abstract class ActorProducerPluginBase<TActor> : Akka.Actor.IActorProducerPlugin
        where TActor : Akka.Actor.ActorBase
    {
        protected ActorProducerPluginBase() { }
        public virtual void AfterIncarnated(TActor actor, Akka.Actor.IActorContext context) { }
        public virtual void BeforeIncarnated(TActor actor, Akka.Actor.IActorContext context) { }
        public virtual bool CanBeAppliedTo(System.Type actorType) { }
    }
    public abstract class ActorRefBase : Akka.Actor.IActorRef, Akka.Actor.ICanTell, Akka.Util.ISurrogated, System.IComparable, System.IComparable<Akka.Actor.IActorRef>, System.IEquatable<Akka.Actor.IActorRef>
    {
        protected ActorRefBase() { }
        public abstract Akka.Actor.ActorPath Path { get; }
        public int CompareTo(object obj) { }
        public int CompareTo(Akka.Actor.IActorRef other) { }
        public override bool Equals(object obj) { }
        public bool Equals(Akka.Actor.IActorRef other) { }
        public override int GetHashCode() { }
        public void Tell(object message, Akka.Actor.IActorRef sender) { }
        protected abstract void TellInternal(object message, Akka.Actor.IActorRef sender);
        public override string ToString() { }
        public virtual Akka.Util.ISurrogate ToSurrogate(Akka.Actor.ActorSystem system) { }
        public class Surrogate : Akka.Util.ISurrogate
        {
            public Surrogate(string path) { }
            public string Path { get; }
            public Akka.Util.ISurrogated FromSurrogate(Akka.Actor.ActorSystem system) { }
        }
    }
    public class static ActorRefExtensions
    {
        public static Akka.Actor.IActorRef GetOrElse(this Akka.Actor.IActorRef actorRef, System.Func<Akka.Actor.IActorRef> elseValue) { }
        public static bool IsNobody(this Akka.Actor.IActorRef actorRef) { }
    }
    public class static ActorRefFactoryExtensions
    {
        public static Akka.Actor.IActorRef ActorOf<TActor>(this Akka.Actor.IActorRefFactory factory, string name = null)
            where TActor : Akka.Actor.ActorBase, new () { }
        public static Akka.Actor.ActorSelection ActorSelection(this Akka.Actor.IActorRefFactory factory, Akka.Actor.IActorRef anchorRef, string actorPath) { }
    }
    public class static ActorRefFactoryShared
    {
        public static Akka.Actor.ActorSelection ActorSelection(Akka.Actor.ActorPath actorPath, Akka.Actor.ActorSystem system) { }
        public static Akka.Actor.ActorSelection ActorSelection(string path, Akka.Actor.ActorSystem system, Akka.Actor.IActorRef lookupRoot) { }
        public static Akka.Actor.ActorSelection ActorSelection(Akka.Actor.IActorRef anchorActorRef, string path) { }
    }
    public class static ActorRefImplicitSenderExtensions
    {
        public static void Forward(this Akka.Actor.IActorRef receiver, object message) { }
        public static void Tell(this Akka.Actor.IActorRef receiver, object message) { }
    }
    public class static ActorRefs
    {
        public static readonly Akka.Actor.Nobody Nobody;
        public static readonly Akka.Actor.IActorRef NoSender;
    }
    [Akka.Annotations.InternalApiAttribute()]
    public abstract class ActorRefWithCell : Akka.Actor.InternalActorRefBase
    {
        protected ActorRefWithCell() { }
        public abstract System.Collections.Generic.IEnumerable<Akka.Actor.IActorRef> Children { get; }
        public abstract Akka.Actor.ICell Underlying { get; }
        public abstract Akka.Actor.IInternalActorRef GetSingleChild(string name);
    }
    public class ActorSelection : Akka.Actor.ICanTell
    {
        public ActorSelection() { }
        public ActorSelection(Akka.Actor.IActorRef anchor, Akka.Actor.SelectionPathElement[] path) { }
        public ActorSelection(Akka.Actor.IActorRef anchor, string path) { }
        public ActorSelection(Akka.Actor.IActorRef anchor, System.Collections.Generic.IEnumerable<string> elements) { }
        public Akka.Actor.IActorRef Anchor { get; }
        public Akka.Actor.SelectionPathElement[] Path { get; }
        public string PathString { get; }
        public override bool Equals(object obj) { }
        protected bool Equals(Akka.Actor.ActorSelection other) { }
        public override int GetHashCode() { }
        public System.Threading.Tasks.Task<Akka.Actor.IActorRef> ResolveOne(System.TimeSpan timeout) { }
        public System.Threading.Tasks.Task<Akka.Actor.IActorRef> ResolveOne(System.TimeSpan timeout, System.Threading.CancellationToken ct) { }
        public void Tell(object message, Akka.Actor.IActorRef sender = null) { }
        public override string ToString() { }
    }
    public class ActorSelectionMessage : Akka.Actor.IAutoReceivedMessage, Akka.Actor.IPossiblyHarmful
    {
        public ActorSelectionMessage(object message, Akka.Actor.SelectionPathElement[] elements, bool wildCardFanOut = False) { }
        public Akka.Actor.SelectionPathElement[] Elements { get; }
        public object Message { get; }
        public bool WildCardFanOut { get; }
        public Akka.Actor.ActorSelectionMessage Copy(object message = null, Akka.Actor.SelectionPathElement[] elements = null, System.Nullable<bool> wildCardFanOut = null) { }
        public override string ToString() { }
    }
    public class ActorStashPlugin : Akka.Actor.ActorProducerPluginBase
    {
        public ActorStashPlugin() { }
        public override void AfterIncarnated(Akka.Actor.ActorBase actor, Akka.Actor.IActorContext context) { }
        public override void BeforeIncarnated(Akka.Actor.ActorBase actor, Akka.Actor.IActorContext context) { }
        public override bool CanBeAppliedTo(System.Type actorType) { }
    }
    public abstract class ActorSystem : Akka.Actor.IActorRefFactory, System.IDisposable
    {
        protected ActorSystem() { }
        public abstract Akka.Actor.IActorRef DeadLetters { get; }
        public abstract Akka.Dispatch.Dispatchers Dispatchers { get; }
        public abstract Akka.Event.EventStream EventStream { get; }
        public abstract Akka.Event.ILoggingAdapter Log { get; }
        public abstract Akka.Dispatch.Mailboxes Mailboxes { get; }
        public abstract string Name { get; }
        public abstract Akka.Actor.IScheduler Scheduler { get; }
        public abstract Akka.Serialization.Serialization Serialization { get; }
        public abstract Akka.Actor.Settings Settings { get; }
        public System.TimeSpan StartTime { get; }
        public System.TimeSpan Uptime { get; }
        public abstract System.Threading.Tasks.Task WhenTerminated { get; }
        public abstract Akka.Actor.IActorRef ActorOf(Akka.Actor.Props props, string name = null);
        public abstract Akka.Actor.ActorSelection ActorSelection(Akka.Actor.ActorPath actorPath);
        public abstract Akka.Actor.ActorSelection ActorSelection(string actorPath);
        public static Akka.Actor.ActorSystem Create(string name, Akka.Configuration.Config config) { }
        public static Akka.Actor.ActorSystem Create(string name) { }
        public void Dispose() { }
        public abstract object GetExtension(Akka.Actor.IExtensionId extensionId);
        public abstract T GetExtension<T>()
            where T :  class, Akka.Actor.IExtension;
        public abstract bool HasExtension(System.Type type);
        public abstract bool HasExtension<T>()
            where T :  class, Akka.Actor.IExtension;
        public abstract object RegisterExtension(Akka.Actor.IExtensionId extension);
        public abstract void RegisterOnTermination(System.Action code);
        public abstract void Stop(Akka.Actor.IActorRef actor);
        public abstract System.Threading.Tasks.Task Terminate();
        public abstract bool TryGetExtension(System.Type extensionType, out object extension);
        public abstract bool TryGetExtension<T>(out T extension)
            where T :  class, Akka.Actor.IExtension;
    }
    public class static ActorSystemWithExtensions
    {
        public static T WithExtension<T>(this Akka.Actor.ActorSystem system)
            where T :  class, Akka.Actor.IExtension { }
        public static T WithExtension<T>(this Akka.Actor.ActorSystem system, System.Type extensionId)
            where T :  class, Akka.Actor.IExtension { }
        public static T WithExtension<T, TI>(this Akka.Actor.ActorSystem system)
            where T :  class, Akka.Actor.IExtension
            where TI : Akka.Actor.IExtensionId { }
    }
    public sealed class Address : Akka.Util.ISurrogated, System.ICloneable, System.IComparable, System.IComparable<Akka.Actor.Address>, System.IEquatable<Akka.Actor.Address>
    {
        public static readonly Akka.Actor.Address AllSystems;
        public static readonly System.Collections.Generic.IComparer<Akka.Actor.Address> Comparer;
        public Address(string protocol, string system, string host = null, System.Nullable<int> port = null) { }
        public bool HasGlobalScope { get; }
        public bool HasLocalScope { get; }
        public string Host { get; }
        public System.Nullable<int> Port { get; }
        public string Protocol { get; }
        public string System { get; }
        public object Clone() { }
        public int CompareTo(Akka.Actor.Address other) { }
        public bool Equals(Akka.Actor.Address other) { }
        public override bool Equals(object obj) { }
        public override int GetHashCode() { }
        public string HostPort() { }
        public static Akka.Actor.Address Parse(string address) { }
        public override string ToString() { }
        public Akka.Util.ISurrogate ToSurrogate(Akka.Actor.ActorSystem system) { }
        public Akka.Actor.Address WithHost(string host = null) { }
        public Akka.Actor.Address WithPort(System.Nullable<int> port = null) { }
        public Akka.Actor.Address WithProtocol(string protocol) { }
        public Akka.Actor.Address WithSystem(string system) { }
        public class AddressSurrogate : Akka.Util.ISurrogate
        {
            public AddressSurrogate() { }
            public string Host { get; set; }
            public System.Nullable<int> Port { get; set; }
            public string Protocol { get; set; }
            public string System { get; set; }
            public Akka.Util.ISurrogated FromSurrogate(Akka.Actor.ActorSystem system) { }
        }
    }
    public abstract class AkkaException : System.Exception
    {
        protected AkkaException() { }
        protected AkkaException(string message, System.Exception cause = null) { }
        protected AkkaException(System.Runtime.Serialization.SerializationInfo info, System.Runtime.Serialization.StreamingContext context) { }
        protected System.Exception Cause { get; }
    }
    public class AllForOneStrategy : Akka.Actor.SupervisorStrategy, System.IEquatable<Akka.Actor.AllForOneStrategy>
    {
        public AllForOneStrategy(System.Nullable<int> maxNrOfRetries, System.Nullable<System.TimeSpan> withinTimeRange, System.Func<System.Exception, Akka.Actor.Directive> localOnlyDecider) { }
        public AllForOneStrategy(System.Nullable<int> maxNrOfRetries, System.Nullable<System.TimeSpan> withinTimeRange, Akka.Actor.IDecider decider) { }
        public AllForOneStrategy(int maxNrOfRetries, int withinTimeMilliseconds, System.Func<System.Exception, Akka.Actor.Directive> localOnlyDecider, bool loggingEnabled = True) { }
        public AllForOneStrategy(int maxNrOfRetries, int withinTimeMilliseconds, Akka.Actor.IDecider decider, bool loggingEnabled = True) { }
        public AllForOneStrategy(System.Func<System.Exception, Akka.Actor.Directive> localOnlyDecider) { }
        public AllForOneStrategy(Akka.Actor.IDecider decider) { }
        protected AllForOneStrategy() { }
        public override Akka.Actor.IDecider Decider { get; }
        public int MaxNumberOfRetries { get; }
        public int WithinTimeRangeMilliseconds { get; }
        public bool Equals(Akka.Actor.AllForOneStrategy other) { }
        public override bool Equals(object obj) { }
        public override int GetHashCode() { }
        protected override Akka.Actor.Directive Handle(Akka.Actor.IActorRef child, System.Exception exception) { }
        public override void HandleChildTerminated(Akka.Actor.IActorContext actorContext, Akka.Actor.IActorRef child, System.Collections.Generic.IEnumerable<Akka.Actor.IInternalActorRef> children) { }
        [System.ObsoleteAttribute("This method is deprecated [1.1.2]")]
        protected override void ProcessFailure(Akka.Actor.IActorContext context, bool restart, System.Exception cause, Akka.Actor.Internal.ChildRestartStats failedChildStats, System.Collections.Generic.IReadOnlyCollection<Akka.Actor.Internal.ChildRestartStats> allChildren) { }
        protected override void ProcessFailure(Akka.Actor.IActorContext context, bool restart, Akka.Actor.IActorRef child, System.Exception cause, Akka.Actor.Internal.ChildRestartStats stats, System.Collections.Generic.IReadOnlyCollection<Akka.Actor.Internal.ChildRestartStats> children) { }
        public override Akka.Util.ISurrogate ToSurrogate(Akka.Actor.ActorSystem system) { }
        public class AllForOneStrategySurrogate : Akka.Util.ISurrogate
        {
            public AllForOneStrategySurrogate() { }
            public Akka.Actor.IDecider Decider { get; set; }
            public bool LoggingEnabled { get; set; }
            public int MaxNumberOfRetries { get; set; }
            public int WithinTimeRangeMilliseconds { get; set; }
            public Akka.Util.ISurrogated FromSurrogate(Akka.Actor.ActorSystem system) { }
        }
    }
    public class AlreadyCanceledCancelable : Akka.Actor.ICancelable
    {
        public static Akka.Actor.ICancelable Instance { get; }
        public bool IsCancellationRequested { get; }
        public System.Threading.CancellationToken Token { get; }
        public void Cancel() { }
        public void Cancel(bool throwOnFirstException) { }
    }
    public class AskTimeoutException : Akka.Actor.AkkaException
    {
        public AskTimeoutException(string message) { }
        protected AskTimeoutException(System.Runtime.Serialization.SerializationInfo info, System.Runtime.Serialization.StreamingContext context) { }
    }
    public class Cancelable : Akka.Actor.ICancelable, System.IDisposable
    {
        public Cancelable(Akka.Actor.IActionScheduler scheduler, System.TimeSpan delay) { }
        public Cancelable(Akka.Actor.IScheduler scheduler, System.TimeSpan delay) { }
        public Cancelable(Akka.Actor.IScheduler scheduler, int millisecondsDelay) { }
        public Cancelable(Akka.Actor.IScheduler scheduler) { }
        public Cancelable(Akka.Actor.IActionScheduler scheduler) { }
        public bool IsCancellationRequested { get; }
        public System.Threading.CancellationToken Token { get; }
        public void Cancel() { }
        public void Cancel(bool throwOnFirstException) { }
        public void CancelAfter(System.TimeSpan delay) { }
        public void CancelAfter(int millisecondsDelay) { }
        public static Akka.Actor.ICancelable CreateCanceled() { }
        public static Akka.Actor.ICancelable CreateLinkedCancelable(Akka.Actor.IScheduler scheduler, params Akka.Actor.ICancelable[] cancelables) { }
        public static Akka.Actor.ICancelable CreateLinkedCancelable(Akka.Actor.IActionScheduler scheduler, params Akka.Actor.ICancelable[] cancelables) { }
        public void Dispose() { }
        protected virtual void Dispose(bool disposing) { }
    }
    public class static CancelableExtensions
    {
        public static void CancelIfNotNull(this Akka.Actor.ICancelable cancelable) { }
    }
    public class ChildActorPath : Akka.Actor.ActorPath
    {
        public ChildActorPath(Akka.Actor.ActorPath parentPath, string name, long uid) { }
        public override System.Collections.Generic.IReadOnlyList<string> Elements { get; }
        public override Akka.Actor.ActorPath Parent { get; }
        public override Akka.Actor.ActorPath Root { get; }
        public override int CompareTo(Akka.Actor.ActorPath other) { }
        public override Akka.Actor.ActorPath WithUid(long uid) { }
    }
    public sealed class CoordinatedShutdown : Akka.Actor.IExtension
    {
        public const string PhaseActorSystemTerminate = "actor-system-terminate";
        public const string PhaseBeforeActorSystemTerminate = "before-actor-system-terminate";
        public const string PhaseBeforeClusterShutdown = "before-cluster-shutdown";
        public const string PhaseBeforeServiceUnbind = "before-service-unbind";
        public const string PhaseClusterExiting = "cluster-exiting";
        public const string PhaseClusterExitingDone = "cluster-exiting-done";
        public const string PhaseClusterLeave = "cluster-leave";
        public const string PhaseClusterShardingShutdownRegion = "cluster-sharding-shutdown-region";
        public const string PhaseClusterShutdown = "cluster-shutdown";
        public const string PhaseServiceRequestsDone = "service-requests-done";
        public const string PhaseServiceStop = "service-stop";
        public const string PhaseServiceUnbind = "service-unbind";
<<<<<<< HEAD
        public System.Nullable<Akka.Actor.CoordinatedShutdown.Reason> ShutdownReason { get; }
=======
        public Akka.Actor.CoordinatedShutdown.Reason ShutdownReason { get; }
>>>>>>> 95a71731
        public Akka.Actor.ExtendedActorSystem System { get; }
        public System.TimeSpan TotalTimeout { get; }
        [System.ObsoleteAttribute("Use `AddTask(string,string,Func<CancellationToken, Task>)` instead")]
        public void AddTask(string phase, string taskName, System.Func<System.Threading.Tasks.Task<Akka.Done>> task) { }
        public void AddTask(string phase, string taskName, System.Func<System.Threading.CancellationToken, System.Threading.Tasks.Task> task) { }
        public static Akka.Actor.CoordinatedShutdown Get(Akka.Actor.ActorSystem sys) { }
<<<<<<< HEAD
        public System.Threading.Tasks.Task Run(Akka.Actor.CoordinatedShutdown.Reason reason) { }
        [System.ObsoleteAttribute("Use `Run(Reason)` instead")]
        public System.Threading.Tasks.Task<Akka.Done> Run(string fromPhase = null) { }
        public System.Threading.Tasks.Task<Akka.Done> Run(Akka.Actor.CoordinatedShutdown.Reason reason, string fromPhase) { }
        public System.TimeSpan Timeout(string phase) { }
        public enum Reason
        {
            Unknown = 1,
            ClrExit = 2,
            ClusterDowning = 3,
            ClusterLeaving = 4,
=======
        [System.ObsoleteAttribute("Use the method with \'reason\' parameter instead")]
        public System.Threading.Tasks.Task<Akka.Done> Run(string fromPhase = null) { }
        public System.Threading.Tasks.Task<Akka.Done> Run(Akka.Actor.CoordinatedShutdown.Reason reason, string fromPhase = null) { }
        public System.TimeSpan Timeout(string phase) { }
        public class ClrExitReason : Akka.Actor.CoordinatedShutdown.Reason
        {
            public static Akka.Actor.CoordinatedShutdown.Reason Instance;
        }
        public class ClusterDowningReason : Akka.Actor.CoordinatedShutdown.Reason
        {
            public static Akka.Actor.CoordinatedShutdown.Reason Instance;
        }
        public class ClusterLeavingReason : Akka.Actor.CoordinatedShutdown.Reason
        {
            public static Akka.Actor.CoordinatedShutdown.Reason Instance;
        }
        public class Reason
        {
            protected Reason() { }
        }
        public class UnknownReason : Akka.Actor.CoordinatedShutdown.Reason
        {
            public static Akka.Actor.CoordinatedShutdown.Reason Instance;
>>>>>>> 95a71731
        }
    }
    public sealed class CoordinatedShutdownExtension : Akka.Actor.ExtensionIdProvider<Akka.Actor.CoordinatedShutdown>
    {
        public CoordinatedShutdownExtension() { }
        public override Akka.Actor.CoordinatedShutdown CreateExtension(Akka.Actor.ExtendedActorSystem system) { }
    }
    public class DateTimeOffsetNowTimeProvider : Akka.Actor.IDateTimeOffsetNowTimeProvider, Akka.Actor.ITimeProvider
    {
        public System.TimeSpan HighResMonotonicClock { get; }
        public static Akka.Actor.DateTimeOffsetNowTimeProvider Instance { get; }
        public System.TimeSpan MonotonicClock { get; }
        public System.DateTimeOffset Now { get; }
    }
    public class DeadLetterActorRef : Akka.Actor.EmptyLocalActorRef
    {
        public DeadLetterActorRef(Akka.Actor.IActorRefProvider provider, Akka.Actor.ActorPath path, Akka.Event.EventStream eventStream) { }
        protected override bool SpecialHandle(object message, Akka.Actor.IActorRef sender) { }
        protected override void TellInternal(object message, Akka.Actor.IActorRef sender) { }
    }
    [Akka.Annotations.InternalApiAttribute()]
    public sealed class DeadLetterMailbox : Akka.Dispatch.Mailbox
    {
        public DeadLetterMailbox(Akka.Actor.IActorRef deadLetters) { }
    }
    public class DeathPactException : Akka.Actor.AkkaException
    {
        public DeathPactException(Akka.Actor.IActorRef deadActor) { }
        protected DeathPactException(System.Runtime.Serialization.SerializationInfo info, System.Runtime.Serialization.StreamingContext context) { }
        public Akka.Actor.IActorRef DeadActor { get; }
    }
    public class static Decider
    {
        public static Akka.Actor.DeployableDecider From(Akka.Actor.Directive defaultDirective, params System.Collections.Generic.KeyValuePair<, >[] pairs) { }
        public static Akka.Actor.DeployableDecider From(Akka.Actor.Directive defaultDirective, System.Collections.Generic.IEnumerable<System.Collections.Generic.KeyValuePair<System.Type, Akka.Actor.Directive>> pairs) { }
        public static Akka.Actor.LocalOnlyDecider From(System.Func<System.Exception, Akka.Actor.Directive> localOnlyDecider) { }
    }
    [System.ObsoleteAttribute("Replaced with HashedWheelTimerScheduler [1.1.2]")]
    public class DedicatedThreadScheduler : Akka.Actor.SchedulerBase, Akka.Actor.IDateTimeOffsetNowTimeProvider, Akka.Actor.ITimeProvider, System.IDisposable
    {
        [System.ObsoleteAttribute("Dangerous and bad. Use DedicatedThreadScheduler(Config config, ILoggingAdapter lo" +
            "g) instead. [1.1.2]")]
        public DedicatedThreadScheduler(Akka.Actor.ActorSystem sys) { }
        public DedicatedThreadScheduler(Akka.Configuration.Config config, Akka.Event.ILoggingAdapter log) { }
        public override System.TimeSpan HighResMonotonicClock { get; }
        public override System.TimeSpan MonotonicClock { get; }
        protected override System.DateTimeOffset TimeNow { get; }
        public void Dispose() { }
        protected override void InternalScheduleOnce(System.TimeSpan delay, System.Action action, Akka.Actor.ICancelable cancelable) { }
        protected override void InternalScheduleRepeatedly(System.TimeSpan initialDelay, System.TimeSpan interval, System.Action action, Akka.Actor.ICancelable cancelable) { }
        protected override void InternalScheduleTellOnce(System.TimeSpan delay, Akka.Actor.ICanTell receiver, object message, Akka.Actor.IActorRef sender, Akka.Actor.ICancelable cancelable) { }
        protected override void InternalScheduleTellRepeatedly(System.TimeSpan initialDelay, System.TimeSpan interval, Akka.Actor.ICanTell receiver, object message, Akka.Actor.IActorRef sender, Akka.Actor.ICancelable cancelable) { }
    }
    public class DefaultSupervisorStrategy : Akka.Actor.SupervisorStrategyConfigurator
    {
        public DefaultSupervisorStrategy() { }
        public override Akka.Actor.SupervisorStrategy Create() { }
    }
    public class Deploy : Akka.Util.ISurrogated, System.IEquatable<Akka.Actor.Deploy>
    {
        public static readonly Akka.Actor.Deploy Local;
        public static readonly string NoDispatcherGiven;
        public static readonly string NoMailboxGiven;
        public static readonly Akka.Actor.Deploy None;
        public static readonly Akka.Actor.Scope NoScopeGiven;
        public Deploy() { }
        public Deploy(string path, Akka.Actor.Scope scope) { }
        public Deploy(Akka.Actor.Scope scope) { }
        public Deploy(Akka.Routing.RouterConfig routerConfig, Akka.Actor.Scope scope) { }
        public Deploy(Akka.Routing.RouterConfig routerConfig) { }
        public Deploy(string path, Akka.Configuration.Config config, Akka.Routing.RouterConfig routerConfig, Akka.Actor.Scope scope, string dispatcher) { }
        public Deploy(string path, Akka.Configuration.Config config, Akka.Routing.RouterConfig routerConfig, Akka.Actor.Scope scope, string dispatcher, string mailbox) { }
        public Akka.Configuration.Config Config { get; }
        public string Dispatcher { get; }
        public string Mailbox { get; }
        public string Path { get; }
        public Akka.Routing.RouterConfig RouterConfig { get; }
        public Akka.Actor.Scope Scope { get; }
        public bool Equals(Akka.Actor.Deploy other) { }
        public Akka.Util.ISurrogate ToSurrogate(Akka.Actor.ActorSystem system) { }
        public Akka.Actor.Deploy WithDispatcher(string dispatcher) { }
        public Akka.Actor.Deploy WithFallback(Akka.Actor.Deploy other) { }
        public Akka.Actor.Deploy WithMailbox(string mailbox) { }
        public Akka.Actor.Deploy WithRouterConfig(Akka.Routing.RouterConfig routerConfig) { }
        public Akka.Actor.Deploy WithScope(Akka.Actor.Scope scope) { }
        public class DeploySurrogate : Akka.Util.ISurrogate
        {
            public DeploySurrogate() { }
            public Akka.Configuration.Config Config { get; set; }
            public string Dispatcher { get; set; }
            public string Mailbox { get; set; }
            public string Path { get; set; }
            public Akka.Routing.RouterConfig RouterConfig { get; set; }
            public Akka.Actor.Scope Scope { get; set; }
            public Akka.Util.ISurrogated FromSurrogate(Akka.Actor.ActorSystem system) { }
        }
    }
    public class DeployableDecider : Akka.Actor.IDecider, System.IEquatable<Akka.Actor.DeployableDecider>
    {
        protected DeployableDecider() { }
        public DeployableDecider(Akka.Actor.Directive defaultDirective, System.Collections.Generic.IEnumerable<System.Collections.Generic.KeyValuePair<System.Type, Akka.Actor.Directive>> pairs) { }
        public DeployableDecider(Akka.Actor.Directive defaultDirective, params System.Collections.Generic.KeyValuePair<, >[] pairs) { }
        public Akka.Actor.Directive DefaultDirective { get; }
        public System.Collections.Generic.KeyValuePair<, >[] Pairs { get; }
        public Akka.Actor.Directive Decide(System.Exception cause) { }
        public bool Equals(Akka.Actor.DeployableDecider other) { }
        public override bool Equals(object obj) { }
        public override int GetHashCode() { }
    }
    public class Deployer
    {
        protected readonly Akka.Configuration.Config Default;
        public Deployer(Akka.Actor.Settings settings) { }
        public Akka.Actor.Deploy Lookup(Akka.Actor.ActorPath path) { }
        public Akka.Actor.Deploy Lookup(System.Collections.Generic.IEnumerable<string> path) { }
        public Akka.Actor.Deploy Lookup(System.Collections.Generic.IEnumerator<string> path) { }
        public virtual Akka.Actor.Deploy ParseConfig(string key, Akka.Configuration.Config config) { }
        public void SetDeploy(Akka.Actor.Deploy deploy) { }
    }
    [System.ObsoleteAttribute("Deprecated. Will be removed [1.0.0]")]
    public class static DeprecatedSchedulerExtensions
    {
        [System.ObsoleteAttribute("Use ScheduleTellRepeatedly() or Context.SelfTellRepeatedly() which will return an" +
            " ICancelable. This method will be removed in future versions. [1.0.0]")]
        public static void Schedule(this Akka.Actor.IScheduler scheduler, System.TimeSpan initialDelay, System.TimeSpan interval, Akka.Actor.IActorRef receiver, object message) { }
        [System.ObsoleteAttribute("Use ScheduleTellRepeatedly() or Context.SelfTellRepeatedly() instead. This method" +
            " will be removed in future versions. [1.0.0]")]
        public static void Schedule(this Akka.Actor.IScheduler scheduler, System.TimeSpan initialDelay, System.TimeSpan interval, Akka.Actor.IActorRef receiver, object message, System.Threading.CancellationToken cancellationToken) { }
        [System.ObsoleteAttribute("To schedule sending messages use ScheduleTellRepeatedly. Scheduling actions insid" +
            "e actors is discouraged, but if you really need to, use Advanced.ScheduleRepeate" +
            "dly(). This method will be removed in future versions. [1.0.0]")]
        public static void Schedule(this Akka.Actor.IScheduler scheduler, System.TimeSpan initialDelay, System.TimeSpan interval, System.Action action) { }
        [System.ObsoleteAttribute("To schedule sending messages use ScheduleTellRepeatedly. Scheduling actions insid" +
            "e actors is discouraged, but if you really need to, use Advanced.ScheduleRepeate" +
            "dly(). This method will be removed in future versions. [1.0.0]")]
        public static void Schedule(this Akka.Actor.IScheduler scheduler, System.TimeSpan initialDelay, System.TimeSpan interval, System.Action action, System.Threading.CancellationToken cancellationToken) { }
        [System.ObsoleteAttribute("Use ScheduleTellOnce() or Context.SelfTellOnce() which will return an ICancelable" +
            ". This method will be removed in future versions. [1.0.0]")]
        public static void ScheduleOnce(this Akka.Actor.IScheduler scheduler, System.TimeSpan initialDelay, Akka.Actor.IActorRef receiver, object message) { }
        [System.ObsoleteAttribute("Use ScheduleTellOnce() or Context.SelfTellOnce() which will return an ICancelable" +
            ". This method will be removed in future versions. [1.0.0]")]
        public static void ScheduleOnce(this Akka.Actor.IScheduler scheduler, System.TimeSpan initialDelay, Akka.Actor.IActorRef receiver, object message, System.Threading.CancellationToken cancellationToken) { }
        [System.ObsoleteAttribute("To schedule sending messages use ScheduleTellOnce. Scheduling actions inside acto" +
            "rs is discouraged, but if you really need to, use Advanced.ScheduleOnce(). This " +
            "method will be removed in future versions. [1.0.0]")]
        public static void ScheduleOnce(this Akka.Actor.IScheduler scheduler, System.TimeSpan initialDelay, System.Action action) { }
        [System.ObsoleteAttribute("To schedule sending messages use ScheduleTellOnce. Scheduling actions inside acto" +
            "rs is discouraged, but if you really need to, use Advanced.ScheduleOnce(). This " +
            "method will be removed in future versions. [1.0.0]")]
        public static void ScheduleOnce(this Akka.Actor.IScheduler scheduler, System.TimeSpan initialDelay, System.Action action, System.Threading.CancellationToken cancellationToken) { }
    }
    public enum Directive
    {
        Resume = 0,
        Restart = 1,
        Escalate = 2,
        Stop = 3,
    }
    public class static DirectiveExtensions
    {
        public static System.Collections.Generic.KeyValuePair<System.Type, Akka.Actor.Directive> When<TException>(this Akka.Actor.Directive self)
            where TException : System.Exception { }
    }
    public class EmptyLocalActorRef : Akka.Actor.MinimalActorRef
    {
        public EmptyLocalActorRef(Akka.Actor.IActorRefProvider provider, Akka.Actor.ActorPath path, Akka.Event.EventStream eventStream) { }
        [System.ObsoleteAttribute("Use Context.Watch and Receive<Terminated> [1.1.0]")]
        public override bool IsTerminated { get; }
        public override Akka.Actor.ActorPath Path { get; }
        public override Akka.Actor.IActorRefProvider Provider { get; }
        public override void SendSystemMessage(Akka.Dispatch.SysMsg.ISystemMessage message) { }
        protected virtual bool SpecialHandle(object message, Akka.Actor.IActorRef sender) { }
        protected override void TellInternal(object message, Akka.Actor.IActorRef sender) { }
    }
    public struct Envelope
    {
        public Envelope(object message, Akka.Actor.IActorRef sender, Akka.Actor.ActorSystem system) { }
        public Envelope(object message, Akka.Actor.IActorRef sender) { }
        public object Message { get; }
        public Akka.Actor.IActorRef Sender { get; }
        public override string ToString() { }
    }
    public class EventStreamActor : Akka.Actor.ActorBase
    {
        public EventStreamActor() { }
        protected override bool Receive(object message) { }
    }
    public abstract class ExtendedActorSystem : Akka.Actor.ActorSystem
    {
        protected ExtendedActorSystem() { }
        [System.ObsoleteAttribute("Actor producer pipeline API will be removed in v1.5.")]
        public abstract Akka.Actor.ActorProducerPipelineResolver ActorPipelineResolver { get; }
        public abstract Akka.Actor.IInternalActorRef Guardian { get; }
        public abstract Akka.Actor.IInternalActorRef LookupRoot { get; }
        public abstract Akka.Actor.IActorRefProvider Provider { get; }
        public abstract Akka.Actor.IInternalActorRef SystemGuardian { get; }
        public abstract void Abort();
        public abstract Akka.Actor.IActorRef SystemActorOf(Akka.Actor.Props props, string name = null);
        public abstract Akka.Actor.IActorRef SystemActorOf<TActor>(string name = null)
            where TActor : Akka.Actor.ActorBase, new ();
    }
    public abstract class ExtensionIdProvider<T> : Akka.Actor.IExtensionId, Akka.Actor.IExtensionId<T>
        where T : Akka.Actor.IExtension
    {
        protected ExtensionIdProvider() { }
        public System.Type ExtensionType { get; }
        public T Apply(Akka.Actor.ActorSystem system) { }
        public abstract T CreateExtension(Akka.Actor.ExtendedActorSystem system);
        public override bool Equals(object obj) { }
        public T Get(Akka.Actor.ActorSystem system) { }
        public override int GetHashCode() { }
    }
    public class Failure
    {
        public Failure() { }
        public System.Exception Exception { get; set; }
        public System.DateTime Timestamp { get; set; }
    }
    public class Failures
    {
        public Failures() { }
        public System.Collections.Generic.List<Akka.Actor.Failure> Entries { get; }
    }
    public abstract class FSM<TState, TData> : Akka.Actor.FSMBase, Akka.Actor.Internal.IInternalSupportsTestFSMRef<TState, TData>, Akka.Routing.IListeners
    {
        protected bool DebugEvent;
        protected FSM() { }
        public Akka.Routing.ListenerSupport Listeners { get; }
        public TData NextStateData { get; }
        public TData StateData { get; }
        public TState StateName { get; }
        public void CancelTimer(string name) { }
        public Akka.Actor.FSMBase.State<TState, TData> GoTo(TState nextStateName) { }
        [System.ObsoleteAttribute("This method is obsoleted. Use GoTo(nextStateName).Using(newStateData) [1.2.0]")]
        public Akka.Actor.FSMBase.State<TState, TData> GoTo(TState nextStateName, TData stateData) { }
        public void Initialize() { }
        public bool IsTimerActive(string name) { }
        protected virtual void LogTermination(Akka.Actor.FSMBase.Reason reason) { }
        public void OnTermination(System.Action<Akka.Actor.FSMBase.StopEvent<TState, TData>> terminationHandler) { }
        public void OnTransition(Akka.Actor.FSM<TState, TData>.TransitionHandler transitionHandler) { }
        protected override void PostStop() { }
        protected override bool Receive(object message) { }
        public void SetStateTimeout(TState state, System.Nullable<System.TimeSpan> timeout) { }
        public void SetTimer(string name, object msg, System.TimeSpan timeout, bool repeat = False) { }
        public void StartWith(TState stateName, TData stateData, System.Nullable<System.TimeSpan> timeout = null) { }
        public Akka.Actor.FSMBase.State<TState, TData> Stay() { }
        public Akka.Actor.FSMBase.State<TState, TData> Stop() { }
        public Akka.Actor.FSMBase.State<TState, TData> Stop(Akka.Actor.FSMBase.Reason reason) { }
        public Akka.Actor.FSMBase.State<TState, TData> Stop(Akka.Actor.FSMBase.Reason reason, TData stateData) { }
        public Akka.Actor.FSM<TState, TData>.TransformHelper Transform(Akka.Actor.FSM<TState, TData>.StateFunction func) { }
        public void When(TState stateName, Akka.Actor.FSM<TState, TData>.StateFunction func, System.Nullable<System.TimeSpan> timeout = null) { }
        public void WhenUnhandled(Akka.Actor.FSM<TState, TData>.StateFunction stateFunction) { }
        public delegate Akka.Actor.FSMBase.State<TState, TData> StateFunction<TState, TData>(Akka.Actor.FSMBase.Event<TData> fsmEvent);
        public sealed class TransformHelper<TState, TData>
        {
            public TransformHelper(Akka.Actor.FSM<TState, TData>.StateFunction func) { }
            public Akka.Actor.FSM<TState, TData>.StateFunction Func { get; }
            public Akka.Actor.FSM<TState, TData>.StateFunction Using(System.Func<Akka.Actor.FSMBase.State<TState, TData>, Akka.Actor.FSMBase.State<TState, TData>> andThen) { }
        }
        public delegate void TransitionHandler<TState, TData>(TState initialState, TState nextState);
    }
    public abstract class FSMBase : Akka.Actor.ActorBase
    {
        protected FSMBase() { }
        public sealed class CurrentState<TS>
        {
            public CurrentState(Akka.Actor.IActorRef fsmRef, TS state) { }
            public Akka.Actor.IActorRef FsmRef { get; }
            public TS State { get; }
            public override bool Equals(object obj) { }
            public override int GetHashCode() { }
            public override string ToString() { }
        }
        public sealed class Event<TD> : Akka.Actor.INoSerializationVerificationNeeded
        {
            public Event(object fsmEvent, TD stateData) { }
            public object FsmEvent { get; }
            public TD StateData { get; }
            public override string ToString() { }
        }
        public sealed class Failure : Akka.Actor.FSMBase.Reason
        {
            public Failure(object cause) { }
            public object Cause { get; }
            public override string ToString() { }
        }
        public sealed class LogEntry<TS, TD>
        {
            public LogEntry(TS stateName, TD stateData, object fsmEvent) { }
            public object FsmEvent { get; }
            public TD StateData { get; }
            public TS StateName { get; }
            public override string ToString() { }
        }
        public sealed class Normal : Akka.Actor.FSMBase.Reason
        {
            [System.ObsoleteAttribute("This constructor is obsoleted. Use Normal.Instance [1.2.0]")]
            public Normal() { }
            public static Akka.Actor.FSMBase.Normal Instance { get; }
        }
        public abstract class Reason
        {
            protected Reason() { }
        }
        public sealed class Shutdown : Akka.Actor.FSMBase.Reason
        {
            [System.ObsoleteAttribute("This constructor is obsoleted. Use Shutdown.Instance [1.2.0]")]
            public Shutdown() { }
            public static Akka.Actor.FSMBase.Shutdown Instance { get; }
        }
        public class State<TS, TD> : System.IEquatable<Akka.Actor.FSMBase.State<TS, TD>>
        {
            public State(TS stateName, TD stateData, System.Nullable<System.TimeSpan> timeout = null, Akka.Actor.FSMBase.Reason stopReason = null, System.Collections.Generic.IReadOnlyList<object> replies = null, bool notifies = True) { }
            public System.Collections.Generic.IReadOnlyList<object> Replies { get; set; }
            public TD StateData { get; }
            public TS StateName { get; }
            public Akka.Actor.FSMBase.Reason StopReason { get; }
            public System.Nullable<System.TimeSpan> Timeout { get; }
            public bool Equals(Akka.Actor.FSMBase.State<TS, TD> other) { }
            public override bool Equals(object obj) { }
            public Akka.Actor.FSMBase.State<TS, TD> ForMax(System.TimeSpan timeout) { }
            public override int GetHashCode() { }
            public Akka.Actor.FSMBase.State<TS, TD> Replying(object replyValue) { }
            public override string ToString() { }
            public Akka.Actor.FSMBase.State<TS, TD> Using(TD nextStateData) { }
        }
        public sealed class StateTimeout
        {
            [System.ObsoleteAttribute("This constructor is obsoleted. Use StateTimeout.Instance [1.2.0]")]
            public StateTimeout() { }
            public static Akka.Actor.FSMBase.StateTimeout Instance { get; }
        }
        public sealed class StopEvent<TS, TD> : Akka.Actor.INoSerializationVerificationNeeded
        {
            public StopEvent(Akka.Actor.FSMBase.Reason reason, TS terminatedState, TD stateData) { }
            public Akka.Actor.FSMBase.Reason Reason { get; }
            public TD StateData { get; }
            public TS TerminatedState { get; }
            public override string ToString() { }
        }
        public sealed class SubscribeTransitionCallBack
        {
            public SubscribeTransitionCallBack(Akka.Actor.IActorRef actorRef) { }
            public Akka.Actor.IActorRef ActorRef { get; }
        }
        public sealed class Transition<TS>
        {
            public Transition(Akka.Actor.IActorRef fsmRef, TS from, TS to) { }
            public TS From { get; }
            public Akka.Actor.IActorRef FsmRef { get; }
            public TS To { get; }
            public override bool Equals(object obj) { }
            public override int GetHashCode() { }
            public override string ToString() { }
        }
        public sealed class UnsubscribeTransitionCallBack
        {
            public UnsubscribeTransitionCallBack(Akka.Actor.IActorRef actorRef) { }
            public Akka.Actor.IActorRef ActorRef { get; }
        }
    }
    public class FutureActorRef : Akka.Actor.MinimalActorRef
    {
        public FutureActorRef(System.Threading.Tasks.TaskCompletionSource<object> result, System.Action unregister, Akka.Actor.ActorPath path) { }
        public FutureActorRef(System.Threading.Tasks.TaskCompletionSource<object> result, System.Action unregister, Akka.Actor.ActorPath path, bool tcsWasCreatedWithRunContinuationsAsynchronouslyAvailable) { }
        public override Akka.Actor.ActorPath Path { get; }
        public override Akka.Actor.IActorRefProvider Provider { get; }
        public override void SendSystemMessage(Akka.Dispatch.SysMsg.ISystemMessage message) { }
        protected override void TellInternal(object message, Akka.Actor.IActorRef sender) { }
    }
    public class static Futures
    {
        public static System.Threading.Tasks.Task<object> Ask(this Akka.Actor.ICanTell self, object message, System.Nullable<System.TimeSpan> timeout = null) { }
        public static System.Threading.Tasks.Task<object> Ask(this Akka.Actor.ICanTell self, object message, System.Threading.CancellationToken cancellationToken) { }
        public static System.Threading.Tasks.Task<object> Ask(this Akka.Actor.ICanTell self, object message, System.Nullable<System.TimeSpan> timeout, System.Threading.CancellationToken cancellationToken) { }
        public static System.Threading.Tasks.Task<T> Ask<T>(this Akka.Actor.ICanTell self, object message, System.Nullable<System.TimeSpan> timeout = null) { }
        public static System.Threading.Tasks.Task<T> Ask<T>(this Akka.Actor.ICanTell self, object message, System.Threading.CancellationToken cancellationToken) { }
        public static System.Threading.Tasks.Task<T> Ask<T>(this Akka.Actor.ICanTell self, object message, System.Nullable<System.TimeSpan> timeout, System.Threading.CancellationToken cancellationToken) { }
        public static async System.Threading.Tasks.Task<T> Ask<T>(this Akka.Actor.ICanTell self, System.Func<Akka.Actor.IActorRef, object> messageFactory, System.Nullable<System.TimeSpan> timeout, System.Threading.CancellationToken cancellationToken) { }
    }
    public class static GracefulStopSupport
    {
        public static System.Threading.Tasks.Task<bool> GracefulStop(this Akka.Actor.IActorRef target, System.TimeSpan timeout) { }
        public static System.Threading.Tasks.Task<bool> GracefulStop(this Akka.Actor.IActorRef target, System.TimeSpan timeout, object stopMessage) { }
    }
    public class GuardianActor : Akka.Actor.ActorBase, Akka.Dispatch.IRequiresMessageQueue<Akka.Dispatch.IUnboundedMessageQueueSemantics>
    {
        public GuardianActor() { }
        protected override void PreStart() { }
        protected override bool Receive(object message) { }
    }
    public class HashedWheelTimerScheduler : Akka.Actor.SchedulerBase, Akka.Actor.IDateTimeOffsetNowTimeProvider, Akka.Actor.ITimeProvider, System.IDisposable
    {
        public HashedWheelTimerScheduler(Akka.Configuration.Config scheduler, Akka.Event.ILoggingAdapter log) { }
        public override System.TimeSpan HighResMonotonicClock { get; }
        public override System.TimeSpan MonotonicClock { get; }
        protected override System.DateTimeOffset TimeNow { get; }
        public void Dispose() { }
        protected override void InternalScheduleOnce(System.TimeSpan delay, System.Action action, Akka.Actor.ICancelable cancelable) { }
        protected override void InternalScheduleRepeatedly(System.TimeSpan initialDelay, System.TimeSpan interval, System.Action action, Akka.Actor.ICancelable cancelable) { }
        protected override void InternalScheduleTellOnce(System.TimeSpan delay, Akka.Actor.ICanTell receiver, object message, Akka.Actor.IActorRef sender, Akka.Actor.ICancelable cancelable) { }
        protected override void InternalScheduleTellRepeatedly(System.TimeSpan initialDelay, System.TimeSpan interval, Akka.Actor.ICanTell receiver, object message, Akka.Actor.IActorRef sender, Akka.Actor.ICancelable cancelable) { }
    }
    public interface IActionScheduler
    {
        void ScheduleOnce(System.TimeSpan delay, System.Action action, Akka.Actor.ICancelable cancelable);
        void ScheduleOnce(System.TimeSpan delay, System.Action action);
        void ScheduleRepeatedly(System.TimeSpan initialDelay, System.TimeSpan interval, System.Action action, Akka.Actor.ICancelable cancelable);
        void ScheduleRepeatedly(System.TimeSpan initialDelay, System.TimeSpan interval, System.Action action);
    }
    public interface IActorContext : Akka.Actor.IActorRefFactory, Akka.Actor.ICanWatch
    {
        Akka.Dispatch.MessageDispatcher Dispatcher { get; }
        Akka.Actor.IActorRef Parent { get; }
        Akka.Actor.Props Props { get; }
        System.Nullable<System.TimeSpan> ReceiveTimeout { get; }
        Akka.Actor.IActorRef Self { get; }
        Akka.Actor.IActorRef Sender { get; }
        Akka.Actor.ActorSystem System { get; }
        void Become(Akka.Actor.Receive receive);
        void BecomeStacked(Akka.Actor.Receive receive);
        Akka.Actor.IActorRef Child(string name);
        System.Collections.Generic.IEnumerable<Akka.Actor.IActorRef> GetChildren();
        void SetReceiveTimeout(System.Nullable<System.TimeSpan> timeout);
        void Stop(Akka.Actor.IActorRef child);
        void UnbecomeStacked();
    }
    [System.ObsoleteAttribute("Actor producer pipeline API will be removed in v1.5.")]
    public interface IActorProducerPlugin
    {
        void AfterIncarnated(Akka.Actor.ActorBase actor, Akka.Actor.IActorContext context);
        void BeforeIncarnated(Akka.Actor.ActorBase actor, Akka.Actor.IActorContext context);
        bool CanBeAppliedTo(System.Type actorType);
    }
    public interface IActorRef : Akka.Actor.ICanTell, Akka.Util.ISurrogated, System.IComparable, System.IComparable<Akka.Actor.IActorRef>, System.IEquatable<Akka.Actor.IActorRef>
    {
        Akka.Actor.ActorPath Path { get; }
    }
    public interface IActorRefFactory
    {
        Akka.Actor.IActorRef ActorOf(Akka.Actor.Props props, string name = null);
        Akka.Actor.ActorSelection ActorSelection(Akka.Actor.ActorPath actorPath);
        Akka.Actor.ActorSelection ActorSelection(string actorPath);
    }
    public interface IActorRefProvider
    {
        Akka.Actor.IActorRef DeadLetters { get; }
        Akka.Actor.Address DefaultAddress { get; }
        Akka.Actor.Deployer Deployer { get; }
        Akka.Actor.LocalActorRef Guardian { get; }
        Akka.Actor.IInternalActorRef RootGuardian { get; }
        Akka.Actor.ActorPath RootPath { get; }
        [Akka.Annotations.InternalApiAttribute()]
        Akka.Serialization.Information SerializationInformation { get; }
        Akka.Actor.Settings Settings { get; }
        Akka.Actor.LocalActorRef SystemGuardian { get; }
        Akka.Actor.IInternalActorRef TempContainer { get; }
        System.Threading.Tasks.Task TerminationTask { get; }
        Akka.Actor.IInternalActorRef ActorOf(Akka.Actor.Internal.ActorSystemImpl system, Akka.Actor.Props props, Akka.Actor.IInternalActorRef supervisor, Akka.Actor.ActorPath path, bool systemService, Akka.Actor.Deploy deploy, bool lookupDeploy, bool async);
        Akka.Actor.Address GetExternalAddressFor(Akka.Actor.Address address);
        void Init(Akka.Actor.Internal.ActorSystemImpl system);
        void RegisterTempActor(Akka.Actor.IInternalActorRef actorRef, Akka.Actor.ActorPath path);
        Akka.Actor.IActorRef ResolveActorRef(string path);
        Akka.Actor.IActorRef ResolveActorRef(Akka.Actor.ActorPath actorPath);
        Akka.Actor.IActorRef RootGuardianAt(Akka.Actor.Address address);
        Akka.Actor.ActorPath TempPath();
        void UnregisterTempActor(Akka.Actor.ActorPath path);
    }
    [Akka.Annotations.InternalApiAttribute()]
    public interface IActorRefScope
    {
        bool IsLocal { get; }
    }
    public interface IActorStash
    {
        Akka.Actor.IStash Stash { get; set; }
    }
    public interface IAdvancedScheduler : Akka.Actor.IActionScheduler { }
    public interface IAutoReceivedMessage { }
    public interface ICancelable
    {
        bool IsCancellationRequested { get; }
        System.Threading.CancellationToken Token { get; }
        void Cancel();
        void Cancel(bool throwOnFirstException);
        void CancelAfter(System.TimeSpan delay);
        void CancelAfter(int millisecondsDelay);
    }
    public interface ICanTell
    {
        void Tell(object message, Akka.Actor.IActorRef sender);
    }
    public interface ICanWatch
    {
        Akka.Actor.IActorRef Unwatch(Akka.Actor.IActorRef subject);
        Akka.Actor.IActorRef Watch(Akka.Actor.IActorRef subject);
        Akka.Actor.IActorRef WatchWith(Akka.Actor.IActorRef subject, object message);
    }
    [Akka.Annotations.InternalApiAttribute()]
    public interface ICell
    {
        Akka.Actor.Internal.IChildrenContainer ChildrenContainer { get; }
        bool HasMessages { get; }
        bool IsLocal { get; }
        bool IsTerminated { get; }
        int NumberOfMessages { get; }
        Akka.Actor.IInternalActorRef Parent { get; }
        Akka.Actor.Props Props { get; }
        Akka.Actor.IActorRef Self { get; }
        Akka.Actor.ActorSystem System { get; }
        Akka.Actor.Internal.ActorSystemImpl SystemImpl { get; }
        Akka.Actor.IInternalActorRef GetChildByName(string name);
        [System.ObsoleteAttribute("Used ChildrenRefs instead [1.1.0]")]
        System.Collections.Generic.IEnumerable<Akka.Actor.IInternalActorRef> GetChildren();
        Akka.Actor.IInternalActorRef GetSingleChild(string name);
        void Restart(System.Exception cause);
        void Resume(System.Exception causedByFailure);
        void SendMessage(Akka.Actor.IActorRef sender, object message);
        void SendSystemMessage(Akka.Dispatch.SysMsg.ISystemMessage message);
        void Start();
        void Stop();
        void Suspend();
        bool TryGetChildStatsByName(string name, out Akka.Actor.Internal.IChildStats child);
    }
    public interface IDateTimeOffsetNowTimeProvider : Akka.Actor.ITimeProvider { }
    public interface IDecider
    {
        Akka.Actor.Directive Decide(System.Exception cause);
    }
    public sealed class Identify : Akka.Actor.IAutoReceivedMessage, Akka.Actor.INotInfluenceReceiveTimeout
    {
        public Identify(object messageId) { }
        public object MessageId { get; }
        public override bool Equals(object obj) { }
        public override int GetHashCode() { }
        public override string ToString() { }
    }
    public interface IExtension { }
    public interface IExtensionId
    {
        System.Type ExtensionType { get; }
        object Apply(Akka.Actor.ActorSystem system);
        object CreateExtension(Akka.Actor.ExtendedActorSystem system);
        object Get(Akka.Actor.ActorSystem system);
    }
    public interface IExtensionId<out T> : Akka.Actor.IExtensionId
        where out T : Akka.Actor.IExtension
    {
        T Apply(Akka.Actor.ActorSystem system);
        T CreateExtension(Akka.Actor.ExtendedActorSystem system);
        T Get(Akka.Actor.ActorSystem system);
    }
    public interface IHandle<in TMessage>
    {
        void Handle(TMessage message);
    }
    public interface IInboxable : Akka.Actor.ICanWatch
    {
        Akka.Actor.IActorRef Receiver { get; }
        object Receive();
        object Receive(System.TimeSpan timeout);
        System.Threading.Tasks.Task<object> ReceiveAsync();
        System.Threading.Tasks.Task<object> ReceiveAsync(System.TimeSpan timeout);
        object ReceiveWhere(System.Predicate<object> predicate);
        object ReceiveWhere(System.Predicate<object> predicate, System.TimeSpan timeout);
        void Send(Akka.Actor.IActorRef target, object message);
    }
    public interface IIndirectActorProducer
    {
        System.Type ActorType { get; }
        Akka.Actor.ActorBase Produce();
        void Release(Akka.Actor.ActorBase actor);
    }
    public interface IInternalActor
    {
        Akka.Actor.IActorContext ActorContext { get; }
    }
    [Akka.Annotations.InternalApiAttribute()]
    public interface IInternalActorRef : Akka.Actor.IActorRef, Akka.Actor.IActorRefScope, Akka.Actor.ICanTell, Akka.Util.ISurrogated, System.IComparable, System.IComparable<Akka.Actor.IActorRef>, System.IEquatable<Akka.Actor.IActorRef>
    {
        [System.ObsoleteAttribute("Use Context.Watch and Receive<Terminated> [1.1.0]")]
        bool IsTerminated { get; }
        Akka.Actor.IInternalActorRef Parent { get; }
        Akka.Actor.IActorRefProvider Provider { get; }
        Akka.Actor.IActorRef GetChild(System.Collections.Generic.IEnumerable<string> name);
        void Restart(System.Exception cause);
        void Resume(System.Exception causedByFailure = null);
        [System.ObsoleteAttribute("Use SendSystemMessage(message) [1.1.0]")]
        void SendSystemMessage(Akka.Dispatch.SysMsg.ISystemMessage message, Akka.Actor.IActorRef sender);
        void SendSystemMessage(Akka.Dispatch.SysMsg.ISystemMessage message);
        void Start();
        void Stop();
        void Suspend();
    }
    public class IllegalActorNameException : Akka.Actor.AkkaException
    {
        public IllegalActorNameException(string message) { }
        protected IllegalActorNameException(System.Runtime.Serialization.SerializationInfo info, System.Runtime.Serialization.StreamingContext context) { }
    }
    public class IllegalActorStateException : Akka.Actor.AkkaException
    {
        public IllegalActorStateException(string message) { }
        protected IllegalActorStateException(System.Runtime.Serialization.SerializationInfo info, System.Runtime.Serialization.StreamingContext context) { }
    }
    public interface ILoggingFSM { }
    public interface ILogReceive { }
    public class Inbox : Akka.Actor.ICanWatch, Akka.Actor.IInboxable, System.IDisposable
    {
        public Akka.Actor.IActorRef Receiver { get; }
        public static Akka.Actor.Inbox Create(Akka.Actor.ActorSystem system) { }
        public void Dispose() { }
        protected virtual void Dispose(bool disposing) { }
        public object Receive() { }
        public object Receive(System.TimeSpan timeout) { }
        public System.Threading.Tasks.Task<object> ReceiveAsync() { }
        public System.Threading.Tasks.Task<object> ReceiveAsync(System.TimeSpan timeout) { }
        public object ReceiveWhere(System.Predicate<object> predicate) { }
        public object ReceiveWhere(System.Predicate<object> predicate, System.TimeSpan timeout) { }
        public void Send(Akka.Actor.IActorRef actorRef, object message) { }
        public Akka.Actor.IActorRef Unwatch(Akka.Actor.IActorRef subject) { }
        public Akka.Actor.IActorRef Watch(Akka.Actor.IActorRef subject) { }
        public Akka.Actor.IActorRef WatchWith(Akka.Actor.IActorRef subject, object message) { }
    }
    public interface INoSerializationVerificationNeeded { }
    public interface INotInfluenceReceiveTimeout { }
    [Akka.Annotations.InternalApiAttribute()]
    public abstract class InternalActorRefBase : Akka.Actor.ActorRefBase, Akka.Actor.IActorRef, Akka.Actor.IActorRefScope, Akka.Actor.ICanTell, Akka.Actor.IInternalActorRef, Akka.Util.ISurrogated, System.IComparable, System.IComparable<Akka.Actor.IActorRef>, System.IEquatable<Akka.Actor.IActorRef>
    {
        protected InternalActorRefBase() { }
        public abstract bool IsLocal { get; }
        public abstract bool IsTerminated { get; }
        public abstract Akka.Actor.IInternalActorRef Parent { get; }
        public abstract Akka.Actor.IActorRefProvider Provider { get; }
        public abstract Akka.Actor.IActorRef GetChild(System.Collections.Generic.IEnumerable<string> name);
        public abstract void Restart(System.Exception cause);
        public abstract void Resume(System.Exception causedByFailure = null);
        [System.ObsoleteAttribute("Use SendSystemMessage(message) instead [1.1.0]")]
        public void SendSystemMessage(Akka.Dispatch.SysMsg.ISystemMessage message, Akka.Actor.IActorRef sender) { }
        public abstract void SendSystemMessage(Akka.Dispatch.SysMsg.ISystemMessage message);
        public abstract void Start();
        public abstract void Stop();
        public abstract void Suspend();
    }
    public class InvalidActorNameException : Akka.Actor.AkkaException
    {
        public InvalidActorNameException(string message) { }
        public InvalidActorNameException(string message, System.Exception innerException) { }
        protected InvalidActorNameException(System.Runtime.Serialization.SerializationInfo info, System.Runtime.Serialization.StreamingContext context) { }
    }
    public class InvalidMessageException : Akka.Actor.AkkaException
    {
        public InvalidMessageException() { }
        public InvalidMessageException(string message) { }
        protected InvalidMessageException(System.Runtime.Serialization.SerializationInfo info, System.Runtime.Serialization.StreamingContext context) { }
    }
    public interface IPossiblyHarmful { }
    public interface IRepointableRef : Akka.Actor.IActorRefScope
    {
        bool IsStarted { get; }
    }
    public interface IScheduler : Akka.Actor.ITellScheduler, Akka.Actor.ITimeProvider
    {
        Akka.Actor.IAdvancedScheduler Advanced { get; }
    }
    public interface IStash
    {
        System.Collections.Generic.IEnumerable<Akka.Actor.Envelope> ClearStash();
        void Prepend(System.Collections.Generic.IEnumerable<Akka.Actor.Envelope> envelopes);
        void Stash();
        void Unstash();
        void UnstashAll();
        void UnstashAll(System.Func<Akka.Actor.Envelope, bool> predicate);
    }
    public interface ITellScheduler
    {
        void ScheduleTellOnce(System.TimeSpan delay, Akka.Actor.ICanTell receiver, object message, Akka.Actor.IActorRef sender);
        void ScheduleTellOnce(System.TimeSpan delay, Akka.Actor.ICanTell receiver, object message, Akka.Actor.IActorRef sender, Akka.Actor.ICancelable cancelable);
        void ScheduleTellRepeatedly(System.TimeSpan initialDelay, System.TimeSpan interval, Akka.Actor.ICanTell receiver, object message, Akka.Actor.IActorRef sender);
        void ScheduleTellRepeatedly(System.TimeSpan initialDelay, System.TimeSpan interval, Akka.Actor.ICanTell receiver, object message, Akka.Actor.IActorRef sender, Akka.Actor.ICancelable cancelable);
    }
    public interface ITimeProvider
    {
        System.TimeSpan HighResMonotonicClock { get; }
        System.TimeSpan MonotonicClock { get; }
        System.DateTimeOffset Now { get; }
    }
    public interface IUntypedActorContext : Akka.Actor.IActorContext, Akka.Actor.IActorRefFactory, Akka.Actor.ICanWatch
    {
        void Become(Akka.Actor.UntypedReceive receive);
        void BecomeStacked(Akka.Actor.UntypedReceive receive);
    }
    [System.ObsoleteAttribute("Bounded stashing is not yet implemented. Unbounded stashing will be used instead " +
        "[0.7.0]")]
    public interface IWithBoundedStash : Akka.Actor.IActorStash, Akka.Dispatch.IRequiresMessageQueue<Akka.Dispatch.IBoundedDequeBasedMessageQueueSemantics> { }
    public interface IWithUnboundedStash : Akka.Actor.IActorStash, Akka.Dispatch.IRequiresMessageQueue<Akka.Dispatch.IUnboundedDequeBasedMessageQueueSemantics> { }
    public sealed class Kill : Akka.Actor.IAutoReceivedMessage
    {
        public static Akka.Actor.Kill Instance { get; }
        public override string ToString() { }
    }
    public class LocalActorRef : Akka.Actor.ActorRefWithCell, Akka.Actor.IActorRefScope, Akka.Actor.ILocalRef
    {
        public LocalActorRef(Akka.Actor.Internal.ActorSystemImpl system, Akka.Actor.Props props, Akka.Dispatch.MessageDispatcher dispatcher, Akka.Dispatch.MailboxType mailboxType, Akka.Actor.IInternalActorRef supervisor, Akka.Actor.ActorPath path) { }
        public Akka.Actor.ActorCell Cell { get; }
        public override System.Collections.Generic.IEnumerable<Akka.Actor.IActorRef> Children { get; }
        protected Akka.Dispatch.MessageDispatcher Dispatcher { get; }
        public override bool IsLocal { get; }
        public override bool IsTerminated { get; }
        protected Akka.Dispatch.MailboxType MailboxType { get; }
        public override Akka.Actor.IInternalActorRef Parent { get; }
        public override Akka.Actor.ActorPath Path { get; }
        protected Akka.Actor.Props Props { get; }
        public override Akka.Actor.IActorRefProvider Provider { get; }
        protected Akka.Actor.IInternalActorRef Supervisor { get; }
        protected Akka.Actor.ActorSystem System { get; }
        public override Akka.Actor.ICell Underlying { get; }
        public override Akka.Actor.IActorRef GetChild(System.Collections.Generic.IEnumerable<string> name) { }
        public override Akka.Actor.IInternalActorRef GetSingleChild(string name) { }
        protected virtual Akka.Actor.ActorCell NewActorCell(Akka.Actor.Internal.ActorSystemImpl system, Akka.Actor.IInternalActorRef self, Akka.Actor.Props props, Akka.Dispatch.MessageDispatcher dispatcher, Akka.Actor.IInternalActorRef supervisor) { }
        public override void Restart(System.Exception cause) { }
        public override void Resume(System.Exception causedByFailure = null) { }
        public override void SendSystemMessage(Akka.Dispatch.SysMsg.ISystemMessage message) { }
        public override void Start() { }
        public override void Stop() { }
        public override void Suspend() { }
        protected override void TellInternal(object message, Akka.Actor.IActorRef sender) { }
    }
    public sealed class LocalActorRefProvider : Akka.Actor.IActorRefProvider
    {
        public LocalActorRefProvider(string systemName, Akka.Actor.Settings settings, Akka.Event.EventStream eventStream) { }
        public LocalActorRefProvider(string systemName, Akka.Actor.Settings settings, Akka.Event.EventStream eventStream, Akka.Actor.Deployer deployer, System.Func<Akka.Actor.ActorPath, Akka.Actor.IInternalActorRef> deadLettersFactory) { }
        public Akka.Actor.IActorRef DeadLetters { get; }
        public Akka.Actor.Address DefaultAddress { get; }
        public Akka.Actor.Deployer Deployer { get; }
        public Akka.Event.EventStream EventStream { get; }
        public Akka.Actor.LocalActorRef Guardian { get; }
        public Akka.Event.ILoggingAdapter Log { get; }
        public Akka.Actor.IInternalActorRef RootGuardian { get; }
        public Akka.Actor.ActorPath RootPath { get; }
        public Akka.Serialization.Information SerializationInformation { get; }
        public Akka.Actor.Settings Settings { get; }
        public Akka.Actor.LocalActorRef SystemGuardian { get; }
        public Akka.Actor.IInternalActorRef TempContainer { get; }
        public System.Threading.Tasks.Task TerminationTask { get; }
        public Akka.Actor.IInternalActorRef ActorOf(Akka.Actor.Internal.ActorSystemImpl system, Akka.Actor.Props props, Akka.Actor.IInternalActorRef supervisor, Akka.Actor.ActorPath path, bool systemService, Akka.Actor.Deploy deploy, bool lookupDeploy, bool async) { }
        public Akka.Actor.Address GetExternalAddressFor(Akka.Actor.Address address) { }
        public void Init(Akka.Actor.Internal.ActorSystemImpl system) { }
        public void RegisterExtraName(string name, Akka.Actor.IInternalActorRef actor) { }
        public void RegisterTempActor(Akka.Actor.IInternalActorRef actorRef, Akka.Actor.ActorPath path) { }
        public Akka.Actor.IActorRef ResolveActorRef(string path) { }
        public Akka.Actor.IActorRef ResolveActorRef(Akka.Actor.ActorPath path) { }
        public Akka.Actor.IActorRef RootGuardianAt(Akka.Actor.Address address) { }
        public Akka.Actor.ActorPath TempPath() { }
        public void UnregisterTempActor(Akka.Actor.ActorPath path) { }
    }
    public class LocalOnlyDecider : Akka.Actor.IDecider
    {
        public LocalOnlyDecider(System.Func<System.Exception, Akka.Actor.Directive> decider) { }
        public Akka.Actor.Directive Decide(System.Exception cause) { }
    }
    public class LocalScope : Akka.Actor.Scope, Akka.Util.ISurrogated
    {
        public static Akka.Actor.LocalScope Instance { get; }
        public override Akka.Actor.Scope Copy() { }
        public Akka.Util.ISurrogate ToSurrogate(Akka.Actor.ActorSystem system) { }
        public override Akka.Actor.Scope WithFallback(Akka.Actor.Scope other) { }
        public class LocalScopeSurrogate : Akka.Util.ISurrogate
        {
            public LocalScopeSurrogate() { }
            public Akka.Util.ISurrogated FromSurrogate(Akka.Actor.ActorSystem system) { }
        }
    }
    public class LoggerInitializationException : Akka.Actor.AkkaException
    {
        public LoggerInitializationException() { }
        public LoggerInitializationException(string message) { }
        public LoggerInitializationException(string message, System.Exception cause = null) { }
        protected LoggerInitializationException(System.Runtime.Serialization.SerializationInfo info, System.Runtime.Serialization.StreamingContext context) { }
    }
    [Akka.Annotations.InternalApiAttribute()]
    public abstract class MinimalActorRef : Akka.Actor.InternalActorRefBase, Akka.Actor.IActorRefScope, Akka.Actor.ILocalRef
    {
        protected MinimalActorRef() { }
        public override bool IsLocal { get; }
        [System.ObsoleteAttribute("Use Context.Watch and Receive<Terminated> [1.1.0]")]
        public override bool IsTerminated { get; }
        public override Akka.Actor.IInternalActorRef Parent { get; }
        public override Akka.Actor.IActorRef GetChild(System.Collections.Generic.IEnumerable<string> name) { }
        public override void Restart(System.Exception cause) { }
        public override void Resume(System.Exception causedByFailure = null) { }
        public override void SendSystemMessage(Akka.Dispatch.SysMsg.ISystemMessage message) { }
        public override void Start() { }
        public override void Stop() { }
        public override void Suspend() { }
        protected override void TellInternal(object message, Akka.Actor.IActorRef sender) { }
    }
    public class NameAndUid
    {
        public NameAndUid(string name, int uid) { }
        public string Name { get; }
        public int Uid { get; }
        public override string ToString() { }
    }
    public sealed class Nobody : Akka.Actor.MinimalActorRef
    {
        public static Akka.Actor.Nobody Instance;
        public override Akka.Actor.ActorPath Path { get; }
        public override Akka.Actor.IActorRefProvider Provider { get; }
        public override Akka.Util.ISurrogate ToSurrogate(Akka.Actor.ActorSystem system) { }
        public class NobodySurrogate : Akka.Util.ISurrogate
        {
            public NobodySurrogate() { }
            public Akka.Util.ISurrogated FromSurrogate(Akka.Actor.ActorSystem system) { }
        }
    }
    public class OneForOneStrategy : Akka.Actor.SupervisorStrategy, System.IEquatable<Akka.Actor.OneForOneStrategy>
    {
        public OneForOneStrategy(System.Nullable<int> maxNrOfRetries, System.Nullable<System.TimeSpan> withinTimeRange, System.Func<System.Exception, Akka.Actor.Directive> localOnlyDecider) { }
        public OneForOneStrategy(System.Nullable<int> maxNrOfRetries, System.Nullable<System.TimeSpan> withinTimeRange, Akka.Actor.IDecider decider) { }
        public OneForOneStrategy(int maxNrOfRetries, int withinTimeMilliseconds, System.Func<System.Exception, Akka.Actor.Directive> localOnlyDecider, bool loggingEnabled = True) { }
        public OneForOneStrategy(int maxNrOfRetries, int withinTimeMilliseconds, Akka.Actor.IDecider decider, bool loggingEnabled = True) { }
        public OneForOneStrategy(System.Func<System.Exception, Akka.Actor.Directive> localOnlyDecider) { }
        public OneForOneStrategy(System.Func<System.Exception, Akka.Actor.Directive> localOnlyDecider, bool loggingEnabled = True) { }
        public OneForOneStrategy(Akka.Actor.IDecider decider) { }
        protected OneForOneStrategy() { }
        public override Akka.Actor.IDecider Decider { get; }
        public int MaxNumberOfRetries { get; }
        public int WithinTimeRangeMilliseconds { get; }
        public bool Equals(Akka.Actor.OneForOneStrategy other) { }
        public override bool Equals(object obj) { }
        public override int GetHashCode() { }
        protected override Akka.Actor.Directive Handle(Akka.Actor.IActorRef child, System.Exception exception) { }
        public override void HandleChildTerminated(Akka.Actor.IActorContext actorContext, Akka.Actor.IActorRef child, System.Collections.Generic.IEnumerable<Akka.Actor.IInternalActorRef> children) { }
        [System.ObsoleteAttribute("This method is deprecated [1.1.2]")]
        protected override void ProcessFailure(Akka.Actor.IActorContext context, bool restart, System.Exception cause, Akka.Actor.Internal.ChildRestartStats failedChildStats, System.Collections.Generic.IReadOnlyCollection<Akka.Actor.Internal.ChildRestartStats> allChildren) { }
        protected override void ProcessFailure(Akka.Actor.IActorContext context, bool restart, Akka.Actor.IActorRef child, System.Exception cause, Akka.Actor.Internal.ChildRestartStats stats, System.Collections.Generic.IReadOnlyCollection<Akka.Actor.Internal.ChildRestartStats> children) { }
        public override Akka.Util.ISurrogate ToSurrogate(Akka.Actor.ActorSystem system) { }
        public Akka.Actor.OneForOneStrategy WithMaxNrOfRetries(int maxNrOfRetries) { }
        public class OneForOneStrategySurrogate : Akka.Util.ISurrogate
        {
            public OneForOneStrategySurrogate() { }
            public Akka.Actor.IDecider Decider { get; set; }
            public bool LoggingEnabled { get; set; }
            public int MaxNumberOfRetries { get; set; }
            public int WithinTimeRangeMilliseconds { get; set; }
            public Akka.Util.ISurrogated FromSurrogate(Akka.Actor.ActorSystem system) { }
        }
    }
    public class static PipeToSupport
    {
        public static System.Threading.Tasks.Task PipeTo<T>(this System.Threading.Tasks.Task<T> taskToPipe, Akka.Actor.ICanTell recipient, Akka.Actor.IActorRef sender = null, System.Func<T, object> success = null, System.Func<System.Exception, object> failure = null) { }
        public static System.Threading.Tasks.Task PipeTo(this System.Threading.Tasks.Task taskToPipe, Akka.Actor.ICanTell recipient, Akka.Actor.IActorRef sender = null, System.Func<object> success = null, System.Func<System.Exception, object> failure = null) { }
    }
    public sealed class PoisonPill : Akka.Actor.IAutoReceivedMessage, Akka.Actor.IPossiblyHarmful, Akka.Event.IDeadLetterSuppression
    {
        public static Akka.Actor.PoisonPill Instance { get; }
        public override string ToString() { }
    }
    public class PostRestartException : Akka.Actor.ActorInitializationException
    {
        public PostRestartException(Akka.Actor.IActorRef actor, System.Exception cause, System.Exception originalCause) { }
        protected PostRestartException(System.Runtime.Serialization.SerializationInfo info, System.Runtime.Serialization.StreamingContext context) { }
        public System.Exception OriginalCause { get; }
    }
    public class PreRestartException : Akka.Actor.AkkaException
    {
        public PreRestartException(Akka.Actor.IActorRef actor, System.Exception restartException, System.Exception cause, object optionalMessage) { }
        protected PreRestartException(System.Runtime.Serialization.SerializationInfo info, System.Runtime.Serialization.StreamingContext context) { }
    }
    public class Props : Akka.Util.ISurrogated, System.IEquatable<Akka.Actor.Props>
    {
        public static readonly Akka.Actor.Props None;
        protected Props() { }
        protected Props(Akka.Actor.Props copy) { }
        public Props(System.Type type, object[] args) { }
        public Props(System.Type type) { }
        public Props(System.Type type, Akka.Actor.SupervisorStrategy supervisorStrategy, System.Collections.Generic.IEnumerable<object> args) { }
        public Props(System.Type type, Akka.Actor.SupervisorStrategy supervisorStrategy, params object[] args) { }
        public Props(Akka.Actor.Deploy deploy, System.Type type, System.Collections.Generic.IEnumerable<object> args) { }
        public Props(Akka.Actor.Deploy deploy, System.Type type, params object[] args) { }
        public object[] Arguments { get; }
        public Akka.Actor.Deploy Deploy { get; set; }
        [Newtonsoft.Json.JsonIgnoreAttribute()]
        public string Dispatcher { get; }
        public static Akka.Actor.Props Empty { get; }
        [Newtonsoft.Json.JsonIgnoreAttribute()]
        public string Mailbox { get; }
        [Newtonsoft.Json.JsonIgnoreAttribute()]
        public Akka.Routing.RouterConfig RouterConfig { get; }
        public Akka.Actor.SupervisorStrategy SupervisorStrategy { get; set; }
        [Newtonsoft.Json.JsonIgnoreAttribute()]
        public System.Type Type { get; }
        public string TypeName { get; }
        protected virtual Akka.Actor.Props Copy() { }
        public static Akka.Actor.Props Create<TActor>(System.Linq.Expressions.Expression<System.Func<TActor>> factory, Akka.Actor.SupervisorStrategy supervisorStrategy = null)
            where TActor : Akka.Actor.ActorBase { }
        public static Akka.Actor.Props Create<TActor>(params object[] args)
            where TActor : Akka.Actor.ActorBase { }
        public static Akka.Actor.Props Create<TActor>(Akka.Actor.SupervisorStrategy supervisorStrategy)
            where TActor : Akka.Actor.ActorBase, new () { }
        public static Akka.Actor.Props Create(System.Type type, params object[] args) { }
        public static Akka.Actor.Props CreateBy<TProducer>(params object[] args)
            where TProducer :  class, Akka.Actor.IIndirectActorProducer { }
        public bool Equals(Akka.Actor.Props other) { }
        public override bool Equals(object obj) { }
        public override int GetHashCode() { }
        public virtual Akka.Actor.ActorBase NewActor() { }
        public Akka.Util.ISurrogate ToSurrogate(Akka.Actor.ActorSystem system) { }
        public Akka.Actor.Props WithDeploy(Akka.Actor.Deploy deploy) { }
        public Akka.Actor.Props WithDispatcher(string dispatcher) { }
        public Akka.Actor.Props WithMailbox(string mailbox) { }
        public Akka.Actor.Props WithRouter(Akka.Routing.RouterConfig routerConfig) { }
        public Akka.Actor.Props WithSupervisorStrategy(Akka.Actor.SupervisorStrategy supervisorStrategy) { }
        public class PropsSurrogate : Akka.Util.ISurrogate
        {
            public PropsSurrogate() { }
            public object[] Arguments { get; set; }
            public Akka.Actor.Deploy Deploy { get; set; }
            public System.Type Type { get; set; }
            public Akka.Util.ISurrogated FromSurrogate(Akka.Actor.ActorSystem system) { }
        }
    }
    public delegate bool Receive(object message);
    public abstract class ReceiveActor : Akka.Actor.UntypedActor, Akka.Actor.Internal.IInitializableActor
    {
        protected ReceiveActor() { }
        protected void Become(System.Action configure) { }
        protected void BecomeStacked(System.Action configure) { }
        protected virtual void OnReceive(object message) { }
        protected void Receive<T>(System.Action<T> handler, System.Predicate<T> shouldHandle = null) { }
        protected void Receive<T>(System.Predicate<T> shouldHandle, System.Action<T> handler) { }
        protected void Receive(System.Type messageType, System.Action<object> handler, System.Predicate<object> shouldHandle = null) { }
        protected void Receive(System.Type messageType, System.Predicate<object> shouldHandle, System.Action<object> handler) { }
        protected void Receive<T>(System.Func<T, bool> handler) { }
        protected void Receive(System.Type messageType, System.Func<object, bool> handler) { }
        protected void ReceiveAny(System.Action<object> handler) { }
        protected void ReceiveAnyAsync(System.Func<object, System.Threading.Tasks.Task> handler) { }
        protected void ReceiveAsync<T>(System.Func<T, System.Threading.Tasks.Task> handler, System.Predicate<T> shouldHandle = null) { }
        protected void ReceiveAsync<T>(System.Predicate<T> shouldHandle, System.Func<T, System.Threading.Tasks.Task> handler) { }
        protected void ReceiveAsync(System.Type messageType, System.Func<object, System.Threading.Tasks.Task> handler, System.Predicate<object> shouldHandle = null) { }
        protected void ReceiveAsync(System.Type messageType, System.Predicate<object> shouldHandle, System.Func<object, System.Threading.Tasks.Task> handler) { }
    }
    public class ReceiveTimeout : Akka.Actor.IPossiblyHarmful
    {
        public static Akka.Actor.ReceiveTimeout Instance { get; }
    }
    public class static RelativeActorPath
    {
        public static System.Collections.Generic.IEnumerable<string> Unapply(string addr) { }
    }
    public class RemoteScope : Akka.Actor.Scope, System.IEquatable<Akka.Actor.RemoteScope>
    {
        protected RemoteScope() { }
        public RemoteScope(Akka.Actor.Address address) { }
        public Akka.Actor.Address Address { get; set; }
        public override Akka.Actor.Scope Copy() { }
        public bool Equals(Akka.Actor.RemoteScope other) { }
        public override bool Equals(object obj) { }
        public override int GetHashCode() { }
        public override Akka.Actor.Scope WithFallback(Akka.Actor.Scope other) { }
    }
    public class RepointableActorRef : Akka.Actor.ActorRefWithCell, Akka.Actor.IActorRefScope, Akka.Actor.IRepointableRef
    {
        protected readonly Akka.Actor.ActorPath _path;
        protected readonly Akka.Dispatch.MessageDispatcher Dispatcher;
        protected readonly Akka.Actor.Props Props;
        protected readonly Akka.Actor.IInternalActorRef Supervisor;
        protected readonly Akka.Actor.Internal.ActorSystemImpl System;
        public RepointableActorRef(Akka.Actor.Internal.ActorSystemImpl system, Akka.Actor.Props props, Akka.Dispatch.MessageDispatcher dispatcher, Akka.Dispatch.MailboxType mailboxType, Akka.Actor.IInternalActorRef supervisor, Akka.Actor.ActorPath path) { }
        public override System.Collections.Generic.IEnumerable<Akka.Actor.IActorRef> Children { get; }
        public override bool IsLocal { get; }
        public bool IsStarted { get; }
        public override bool IsTerminated { get; }
        public Akka.Actor.ICell Lookup { get; }
        public override Akka.Actor.IInternalActorRef Parent { get; }
        public override Akka.Actor.ActorPath Path { get; }
        public override Akka.Actor.IActorRefProvider Provider { get; }
        public override Akka.Actor.ICell Underlying { get; }
        public override Akka.Actor.IActorRef GetChild(System.Collections.Generic.IEnumerable<string> name) { }
        public override Akka.Actor.IInternalActorRef GetSingleChild(string name) { }
        public Akka.Actor.RepointableActorRef Initialize(bool async) { }
        protected virtual Akka.Actor.ActorCell NewCell() { }
        public void Point() { }
        public override void Restart(System.Exception cause) { }
        public override void Resume(System.Exception causedByFailure = null) { }
        public override void SendSystemMessage(Akka.Dispatch.SysMsg.ISystemMessage message) { }
        public override void Start() { }
        public override void Stop() { }
        public override void Suspend() { }
        public void SwapUnderlying(Akka.Actor.ICell cell) { }
        protected override void TellInternal(object message, Akka.Actor.IActorRef sender) { }
    }
    public class RootActorPath : Akka.Actor.ActorPath
    {
        public RootActorPath(Akka.Actor.Address address, string name = "") { }
        public override System.Collections.Generic.IReadOnlyList<string> Elements { get; }
        public override Akka.Actor.ActorPath Parent { get; }
        [Newtonsoft.Json.JsonIgnoreAttribute()]
        public override Akka.Actor.ActorPath Root { get; }
        public override int CompareTo(Akka.Actor.ActorPath other) { }
        public override Akka.Actor.ActorPath WithUid(long uid) { }
    }
    [Akka.Annotations.InternalApiAttribute()]
    public class RootGuardianActorRef : Akka.Actor.LocalActorRef
    {
        public RootGuardianActorRef(Akka.Actor.Internal.ActorSystemImpl system, Akka.Actor.Props props, Akka.Dispatch.MessageDispatcher dispatcher, Akka.Dispatch.MailboxType mailboxType, Akka.Actor.IInternalActorRef supervisor, Akka.Actor.ActorPath path, Akka.Actor.IInternalActorRef deadLetters, System.Collections.Generic.IReadOnlyDictionary<string, Akka.Actor.IInternalActorRef> extraNames) { }
        public override Akka.Actor.IInternalActorRef Parent { get; }
        public override Akka.Actor.IInternalActorRef GetSingleChild(string name) { }
        public void SetTempContainer(Akka.Actor.IInternalActorRef tempContainer) { }
    }
    public class RootGuardianSupervisor : Akka.Actor.MinimalActorRef
    {
        public RootGuardianSupervisor(Akka.Actor.RootActorPath root, Akka.Actor.IActorRefProvider provider, System.Threading.Tasks.TaskCompletionSource<Akka.Actor.Status> terminationPromise, Akka.Event.ILoggingAdapter log) { }
        public System.Exception CauseOfTermination { get; }
        public override Akka.Actor.ActorPath Path { get; }
        public override Akka.Actor.IActorRefProvider Provider { get; }
        public override void SendSystemMessage(Akka.Dispatch.SysMsg.ISystemMessage systemMessage) { }
        public override void Stop() { }
        protected override void TellInternal(object message, Akka.Actor.IActorRef sender) { }
    }
    public class ScheduledWork
    {
        public ScheduledWork(long tickExpires, System.Action action, System.Threading.CancellationToken token) { }
        public System.Action Action { get; set; }
        public long TickExpires { get; set; }
        public System.Threading.CancellationToken Token { get; set; }
    }
    public abstract class SchedulerBase : Akka.Actor.IActionScheduler, Akka.Actor.IAdvancedScheduler, Akka.Actor.IScheduler, Akka.Actor.ITellScheduler, Akka.Actor.ITimeProvider
    {
        protected readonly Akka.Event.ILoggingAdapter Log;
        protected readonly Akka.Configuration.Config SchedulerConfig;
        protected SchedulerBase(Akka.Configuration.Config scheduler, Akka.Event.ILoggingAdapter log) { }
        public abstract System.TimeSpan HighResMonotonicClock { get; }
        public abstract System.TimeSpan MonotonicClock { get; }
        protected abstract System.DateTimeOffset TimeNow { get; }
        protected abstract void InternalScheduleOnce(System.TimeSpan delay, System.Action action, Akka.Actor.ICancelable cancelable);
        protected abstract void InternalScheduleRepeatedly(System.TimeSpan initialDelay, System.TimeSpan interval, System.Action action, Akka.Actor.ICancelable cancelable);
        protected abstract void InternalScheduleTellOnce(System.TimeSpan delay, Akka.Actor.ICanTell receiver, object message, Akka.Actor.IActorRef sender, Akka.Actor.ICancelable cancelable);
        protected abstract void InternalScheduleTellRepeatedly(System.TimeSpan initialDelay, System.TimeSpan interval, Akka.Actor.ICanTell receiver, object message, Akka.Actor.IActorRef sender, Akka.Actor.ICancelable cancelable);
        protected static void ValidateDelay(System.TimeSpan delay, string parameterName) { }
        protected static void ValidateInterval(System.TimeSpan interval, string parameterName) { }
    }
    public sealed class SchedulerException : Akka.Actor.AkkaException
    {
        public SchedulerException(string message) { }
    }
    public class static SchedulerExtensions
    {
        public static void ScheduleOnce(this Akka.Actor.IActionScheduler scheduler, int millisecondsDelay, System.Action action, Akka.Actor.ICancelable cancelable = null) { }
        public static Akka.Actor.ICancelable ScheduleOnceCancelable(this Akka.Actor.IActionScheduler scheduler, System.TimeSpan delay, System.Action action) { }
        public static Akka.Actor.ICancelable ScheduleOnceCancelable(this Akka.Actor.IActionScheduler scheduler, int millisecondsDelay, System.Action action) { }
        public static void ScheduleRepeatedly(this Akka.Actor.IActionScheduler scheduler, int initialMillisecondsDelay, int millisecondsInterval, System.Action action, Akka.Actor.ICancelable cancelable = null) { }
        public static Akka.Actor.ICancelable ScheduleRepeatedlyCancelable(this Akka.Actor.IActionScheduler scheduler, System.TimeSpan initialDelay, System.TimeSpan interval, System.Action action) { }
        public static Akka.Actor.ICancelable ScheduleRepeatedlyCancelable(this Akka.Actor.IActionScheduler scheduler, int initialMillisecondsDelay, int millisecondsInterval, System.Action action) { }
        public static void ScheduleTellOnce(this Akka.Actor.ITellScheduler scheduler, int millisecondsDelay, Akka.Actor.ICanTell receiver, object message, Akka.Actor.IActorRef sender, Akka.Actor.ICancelable cancelable = null) { }
        public static Akka.Actor.ICancelable ScheduleTellOnceCancelable(this Akka.Actor.IScheduler scheduler, System.TimeSpan delay, Akka.Actor.ICanTell receiver, object message, Akka.Actor.IActorRef sender) { }
        public static Akka.Actor.ICancelable ScheduleTellOnceCancelable(this Akka.Actor.IScheduler scheduler, int millisecondsDelay, Akka.Actor.ICanTell receiver, object message, Akka.Actor.IActorRef sender) { }
        public static void ScheduleTellRepeatedly(this Akka.Actor.ITellScheduler scheduler, int initialMillisecondsDelay, int millisecondsInterval, Akka.Actor.ICanTell receiver, object message, Akka.Actor.IActorRef sender, Akka.Actor.ICancelable cancelable = null) { }
        public static Akka.Actor.ICancelable ScheduleTellRepeatedlyCancelable(this Akka.Actor.IScheduler scheduler, System.TimeSpan initialDelay, System.TimeSpan interval, Akka.Actor.ICanTell receiver, object message, Akka.Actor.IActorRef sender) { }
        public static Akka.Actor.ICancelable ScheduleTellRepeatedlyCancelable(this Akka.Actor.IScheduler scheduler, int initialMillisecondsDelay, int millisecondsInterval, Akka.Actor.ICanTell receiver, object message, Akka.Actor.IActorRef sender) { }
    }
    public abstract class Scope : System.IEquatable<Akka.Actor.Scope>
    {
        public static readonly Akka.Actor.LocalScope Local;
        protected Scope() { }
        public abstract Akka.Actor.Scope Copy();
        public virtual bool Equals(Akka.Actor.Scope other) { }
        public abstract Akka.Actor.Scope WithFallback(Akka.Actor.Scope other);
    }
    public class SelectChildName : Akka.Actor.SelectionPathElement
    {
        public SelectChildName(string name) { }
        public string Name { get; }
        protected bool Equals(Akka.Actor.SelectChildName other) { }
        public override bool Equals(object obj) { }
        public override int GetHashCode() { }
        public override string ToString() { }
    }
    public class SelectChildPattern : Akka.Actor.SelectionPathElement
    {
        public SelectChildPattern(string patternStr) { }
        public string PatternStr { get; }
        protected bool Equals(Akka.Actor.SelectChildPattern other) { }
        public override bool Equals(object obj) { }
        public override int GetHashCode() { }
        public override string ToString() { }
    }
    public abstract class SelectionPathElement
    {
        protected SelectionPathElement() { }
    }
    public class SelectParent : Akka.Actor.SelectionPathElement
    {
        public SelectParent() { }
        public override bool Equals(object obj) { }
        public override int GetHashCode() { }
        public override string ToString() { }
    }
    public class Settings
    {
        public Settings(Akka.Actor.ActorSystem system, Akka.Configuration.Config config) { }
        public bool AddLoggingReceive { get; }
        public System.TimeSpan AskTimeout { get; }
        public Akka.Configuration.Config Config { get; }
        public string ConfigVersion { get; }
        public System.TimeSpan CreationTimeout { get; }
        public bool DebugAutoReceive { get; }
        public bool DebugEventStream { get; }
        public bool DebugLifecycle { get; }
        public bool DebugRouterMisconfiguration { get; }
        public bool DebugUnhandledMessage { get; }
        public int DefaultVirtualNodesFactor { get; }
        public bool FsmDebugEvent { get; }
        public string Home { get; }
        public bool LogConfigOnStart { get; }
        public int LogDeadLetters { get; }
        public bool LogDeadLettersDuringShutdown { get; }
        public System.Collections.Generic.IList<string> Loggers { get; }
        public string LoggersDispatcher { get; }
        public System.TimeSpan LoggerStartTimeout { get; }
        public string LogLevel { get; }
        public string ProviderClass { get; }
        public string SchedulerClass { get; }
        public System.TimeSpan SchedulerShutdownTimeout { get; }
        public bool SerializeAllCreators { get; }
        public bool SerializeAllMessages { get; }
        public string StdoutLogLevel { get; }
        public string SupervisorStrategyClass { get; }
        public Akka.Actor.ActorSystem System { get; }
        public System.TimeSpan UnstartedPushTimeout { get; }
        public void InjectTopLevelFallback(Akka.Configuration.Config config) { }
        public override string ToString() { }
    }
    public class static StashFactory
    {
        public static Akka.Actor.IStash CreateStash<T>(this Akka.Actor.IActorContext context)
            where T : Akka.Actor.ActorBase { }
        public static Akka.Actor.IStash CreateStash(this Akka.Actor.IActorContext context, Akka.Actor.IActorStash actorInstance) { }
        public static Akka.Actor.IStash CreateStash(this Akka.Actor.IActorContext context, System.Type actorType) { }
    }
    public class StashOverflowException : Akka.Actor.AkkaException
    {
        public StashOverflowException(string message, System.Exception cause = null) { }
        protected StashOverflowException(System.Runtime.Serialization.SerializationInfo info, System.Runtime.Serialization.StreamingContext context) { }
    }
    public abstract class Status
    {
        protected Status() { }
        public class Failure : Akka.Actor.Status
        {
            public readonly System.Exception Cause;
            public Failure(System.Exception cause) { }
            public override string ToString() { }
        }
        public class Success : Akka.Actor.Status
        {
            public readonly object Status;
            public Success(object status) { }
        }
    }
    public class StoppingSupervisorStrategy : Akka.Actor.SupervisorStrategyConfigurator
    {
        public StoppingSupervisorStrategy() { }
        public override Akka.Actor.SupervisorStrategy Create() { }
    }
    public abstract class SupervisorStrategy : Akka.Util.ISurrogated
    {
        public static Akka.Actor.IDecider DefaultDecider;
        public static readonly Akka.Actor.SupervisorStrategy DefaultStrategy;
        public static readonly Akka.Actor.OneForOneStrategy StoppingStrategy;
        protected SupervisorStrategy() { }
        public abstract Akka.Actor.IDecider Decider { get; }
        protected bool LoggingEnabled { get; set; }
        protected abstract Akka.Actor.Directive Handle(Akka.Actor.IActorRef child, System.Exception exception);
        public abstract void HandleChildTerminated(Akka.Actor.IActorContext actorContext, Akka.Actor.IActorRef child, System.Collections.Generic.IEnumerable<Akka.Actor.IInternalActorRef> children);
        [System.ObsoleteAttribute("This method is deprecated [1.1.2]")]
        public bool HandleFailure(Akka.Actor.ActorCell actorCell, System.Exception cause, Akka.Actor.Internal.ChildRestartStats failedChildStats, System.Collections.Generic.IReadOnlyCollection<Akka.Actor.Internal.ChildRestartStats> allChildren) { }
        public bool HandleFailure(Akka.Actor.ActorCell actorCell, Akka.Actor.IActorRef child, System.Exception cause, Akka.Actor.Internal.ChildRestartStats stats, System.Collections.Generic.IReadOnlyCollection<Akka.Actor.Internal.ChildRestartStats> children) { }
        protected virtual void LogFailure(Akka.Actor.IActorContext context, Akka.Actor.IActorRef child, System.Exception cause, Akka.Actor.Directive directive) { }
        [System.ObsoleteAttribute("This method is deprecated [1.1.2]")]
        protected abstract void ProcessFailure(Akka.Actor.IActorContext context, bool restart, System.Exception cause, Akka.Actor.Internal.ChildRestartStats failedChildStats, System.Collections.Generic.IReadOnlyCollection<Akka.Actor.Internal.ChildRestartStats> allChildren);
        protected abstract void ProcessFailure(Akka.Actor.IActorContext context, bool restart, Akka.Actor.IActorRef child, System.Exception cause, Akka.Actor.Internal.ChildRestartStats stats, System.Collections.Generic.IReadOnlyCollection<Akka.Actor.Internal.ChildRestartStats> children);
        protected void RestartChild(Akka.Actor.IActorRef child, System.Exception cause, bool suspendFirst) { }
        protected void ResumeChild(Akka.Actor.IActorRef child, System.Exception exception) { }
        public abstract Akka.Util.ISurrogate ToSurrogate(Akka.Actor.ActorSystem system);
    }
    public abstract class SupervisorStrategyConfigurator
    {
        protected SupervisorStrategyConfigurator() { }
        public abstract Akka.Actor.SupervisorStrategy Create();
        public static Akka.Actor.SupervisorStrategyConfigurator CreateConfigurator(string typeName) { }
    }
    public class SystemGuardianActor : Akka.Actor.ActorBase, Akka.Dispatch.IRequiresMessageQueue<Akka.Dispatch.IUnboundedMessageQueueSemantics>
    {
        public SystemGuardianActor(Akka.Actor.IActorRef userGuardian) { }
        protected override void PreRestart(System.Exception reason, object message) { }
        protected override bool Receive(object message) { }
    }
    public sealed class Terminated : Akka.Actor.IAutoReceivedMessage, Akka.Actor.INoSerializationVerificationNeeded, Akka.Actor.IPossiblyHarmful, Akka.Event.IDeadLetterSuppression, System.IEquatable<Akka.Actor.Terminated>
    {
        public Terminated(Akka.Actor.IActorRef actorRef, bool existenceConfirmed, bool addressTerminated) { }
        public Akka.Actor.IActorRef ActorRef { get; }
        public bool AddressTerminated { get; }
        public bool ExistenceConfirmed { get; }
        public bool Equals(Akka.Actor.Terminated other) { }
        public override bool Equals(object obj) { }
        public override int GetHashCode() { }
        public override string ToString() { }
    }
    public class TerminatedProps : Akka.Actor.Props
    {
        public TerminatedProps() { }
        public override Akka.Actor.ActorBase NewActor() { }
    }
    [System.ObsoleteAttribute("TypedActor in its current shape will be removed in v1.5")]
    public abstract class TypedActor : Akka.Actor.ActorBase
    {
        protected TypedActor() { }
        protected virtual bool Receive(object message) { }
    }
    [Akka.Annotations.InternalApiAttribute()]
    public class UnstartedCell : Akka.Actor.ICell
    {
        public UnstartedCell(Akka.Actor.Internal.ActorSystemImpl system, Akka.Actor.RepointableActorRef self, Akka.Actor.Props props, Akka.Actor.IInternalActorRef supervisor) { }
        public Akka.Actor.Internal.IChildrenContainer ChildrenContainer { get; }
        public bool HasMessages { get; }
        public bool IsLocal { get; }
        public bool IsTerminated { get; }
        public int NumberOfMessages { get; }
        public Akka.Actor.IInternalActorRef Parent { get; }
        public Akka.Actor.Props Props { get; }
        public Akka.Actor.IActorRef Self { get; }
        public Akka.Actor.ActorSystem System { get; }
        public Akka.Actor.Internal.ActorSystemImpl SystemImpl { get; }
        public Akka.Actor.IInternalActorRef GetChildByName(string name) { }
        public System.Collections.Generic.IEnumerable<Akka.Actor.IInternalActorRef> GetChildren() { }
        public Akka.Actor.IInternalActorRef GetSingleChild(string name) { }
        public void ReplaceWith(Akka.Actor.ICell cell) { }
        public void Restart(System.Exception cause) { }
        public void Resume(System.Exception causedByFailure) { }
        public void SendMessage(Akka.Actor.IActorRef sender, object message) { }
        public void SendSystemMessage(Akka.Dispatch.SysMsg.ISystemMessage message) { }
        public void Start() { }
        public void Stop() { }
        public void Suspend() { }
        public bool TryGetChildStatsByName(string name, out Akka.Actor.Internal.IChildStats child) { }
    }
    public abstract class UntypedActor : Akka.Actor.ActorBase
    {
        protected UntypedActor() { }
        protected static Akka.Actor.IUntypedActorContext Context { get; }
        protected void Become(Akka.Actor.UntypedReceive receive) { }
        protected void BecomeStacked(Akka.Actor.UntypedReceive receive) { }
        protected abstract void OnReceive(object message);
        protected virtual bool Receive(object message) { }
        protected void RunTask(System.Action action) { }
        protected void RunTask(System.Func<System.Threading.Tasks.Task> action) { }
    }
    public delegate void UntypedReceive(object message);
}
namespace Akka.Actor.Dsl
{
    public sealed class Act : Akka.Actor.ReceiveActor, Akka.Actor.Dsl.IActorDsl
    {
        public Act(System.Action<Akka.Actor.Dsl.IActorDsl> config) { }
        public Act(System.Action<Akka.Actor.Dsl.IActorDsl, Akka.Actor.IActorContext> config) { }
        public System.Action<System.Exception, Akka.Actor.IActorContext> OnPostRestart { get; set; }
        public System.Action<Akka.Actor.IActorContext> OnPostStop { get; set; }
        public System.Action<System.Exception, object, Akka.Actor.IActorContext> OnPreRestart { get; set; }
        public System.Action<Akka.Actor.IActorContext> OnPreStart { get; set; }
        public Akka.Actor.SupervisorStrategy Strategy { get; set; }
        public Akka.Actor.IActorRef ActorOf(System.Action<Akka.Actor.Dsl.IActorDsl> config, string name = null) { }
        public void Become(System.Action<object, Akka.Actor.IActorContext> handler) { }
        public void BecomeStacked(System.Action<object, Akka.Actor.IActorContext> handler) { }
        public void DefaultPostRestart(System.Exception reason) { }
        public void DefaultPostStop() { }
        public void DefaultPreRestart(System.Exception reason, object message) { }
        public void DefaultPreStart() { }
        protected override void PostRestart(System.Exception reason) { }
        protected override void PostStop() { }
        protected override void PreRestart(System.Exception reason, object message) { }
        protected override void PreStart() { }
        public void Receive<T>(System.Action<T, Akka.Actor.IActorContext> handler) { }
        public void Receive<T>(System.Action<T, Akka.Actor.IActorContext> handler, System.Predicate<T> shouldHandle) { }
        public void Receive<T>(System.Predicate<T> shouldHandle, System.Action<T, Akka.Actor.IActorContext> handler) { }
        public void ReceiveAny(System.Action<object, Akka.Actor.IActorContext> handler) { }
        public void ReceiveAnyAsync(System.Func<object, Akka.Actor.IActorContext, System.Threading.Tasks.Task> handler) { }
        public void ReceiveAsync<T>(System.Func<T, Akka.Actor.IActorContext, System.Threading.Tasks.Task> handler, System.Predicate<T> shouldHandle = null) { }
        public void ReceiveAsync<T>(System.Predicate<T> shouldHandle, System.Func<T, Akka.Actor.IActorContext, System.Threading.Tasks.Task> handler) { }
        protected override Akka.Actor.SupervisorStrategy SupervisorStrategy() { }
    }
    public class static ActExtensions
    {
        public static Akka.Actor.IActorRef ActorOf(this Akka.Actor.IActorRefFactory factory, System.Action<Akka.Actor.Dsl.IActorDsl> config, string name = null) { }
        public static Akka.Actor.IActorRef ActorOf(this Akka.Actor.IActorRefFactory factory, System.Action<Akka.Actor.Dsl.IActorDsl, Akka.Actor.IActorContext> config, string name = null) { }
    }
    public interface IActorDsl
    {
        System.Action<System.Exception, Akka.Actor.IActorContext> OnPostRestart { get; set; }
        System.Action<Akka.Actor.IActorContext> OnPostStop { get; set; }
        System.Action<System.Exception, object, Akka.Actor.IActorContext> OnPreRestart { get; set; }
        System.Action<Akka.Actor.IActorContext> OnPreStart { get; set; }
        Akka.Actor.SupervisorStrategy Strategy { get; set; }
        Akka.Actor.IActorRef ActorOf(System.Action<Akka.Actor.Dsl.IActorDsl> config, string name = null);
        void Become(System.Action<object, Akka.Actor.IActorContext> handler);
        void BecomeStacked(System.Action<object, Akka.Actor.IActorContext> handler);
        void DefaultPostRestart(System.Exception reason);
        void DefaultPostStop();
        void DefaultPreRestart(System.Exception reason, object message);
        void DefaultPreStart();
        void Receive<T>(System.Action<T, Akka.Actor.IActorContext> handler);
        void Receive<T>(System.Predicate<T> shouldHandle, System.Action<T, Akka.Actor.IActorContext> handler);
        void Receive<T>(System.Action<T, Akka.Actor.IActorContext> handler, System.Predicate<T> shouldHandle);
        void ReceiveAny(System.Action<object, Akka.Actor.IActorContext> handler);
        void ReceiveAnyAsync(System.Func<object, Akka.Actor.IActorContext, System.Threading.Tasks.Task> handler);
        void ReceiveAsync<T>(System.Func<T, Akka.Actor.IActorContext, System.Threading.Tasks.Task> handler, System.Predicate<T> shouldHandle = null);
        void ReceiveAsync<T>(System.Predicate<T> shouldHandle, System.Func<T, Akka.Actor.IActorContext, System.Threading.Tasks.Task> handler);
        void UnbecomeStacked();
    }
}
namespace Akka.Actor.Internal
{
    public abstract class AbstractStash : Akka.Actor.IStash
    {
        protected AbstractStash(Akka.Actor.IActorContext context, int capacity = 100) { }
        public System.Collections.Generic.IEnumerable<Akka.Actor.Envelope> ClearStash() { }
        public void Prepend(System.Collections.Generic.IEnumerable<Akka.Actor.Envelope> envelopes) { }
        public void Stash() { }
        public void Unstash() { }
        public void UnstashAll() { }
        public void UnstashAll(System.Func<Akka.Actor.Envelope, bool> predicate) { }
    }
    public class ActorSystemImpl : Akka.Actor.ExtendedActorSystem, Akka.Actor.Internal.ISupportSerializationConfigReload
    {
        public ActorSystemImpl(string name) { }
        public ActorSystemImpl(string name, Akka.Configuration.Config config) { }
        public override Akka.Actor.ActorProducerPipelineResolver ActorPipelineResolver { get; }
        public override Akka.Actor.IActorRef DeadLetters { get; }
        public override Akka.Dispatch.Dispatchers Dispatchers { get; }
        public override Akka.Event.EventStream EventStream { get; }
        public override Akka.Actor.IInternalActorRef Guardian { get; }
        public override Akka.Event.ILoggingAdapter Log { get; }
        public override Akka.Actor.IInternalActorRef LookupRoot { get; }
        public override Akka.Dispatch.Mailboxes Mailboxes { get; }
        public override string Name { get; }
        public override Akka.Actor.IActorRefProvider Provider { get; }
        public override Akka.Actor.IScheduler Scheduler { get; }
        public override Akka.Serialization.Serialization Serialization { get; }
        public override Akka.Actor.Settings Settings { get; }
        public override Akka.Actor.IInternalActorRef SystemGuardian { get; }
        public override System.Threading.Tasks.Task WhenTerminated { get; }
        public override void Abort() { }
        public override Akka.Actor.IActorRef ActorOf(Akka.Actor.Props props, string name = null) { }
        public override Akka.Actor.ActorSelection ActorSelection(Akka.Actor.ActorPath actorPath) { }
        public override Akka.Actor.ActorSelection ActorSelection(string actorPath) { }
        public override object GetExtension(Akka.Actor.IExtensionId extensionId) { }
        public override T GetExtension<T>()
            where T :  class, Akka.Actor.IExtension { }
        public override bool HasExtension(System.Type type) { }
        public override bool HasExtension<T>()
            where T :  class, Akka.Actor.IExtension { }
        public override object RegisterExtension(Akka.Actor.IExtensionId extension) { }
        public override void RegisterOnTermination(System.Action code) { }
        public void Start() { }
        public override void Stop(Akka.Actor.IActorRef actor) { }
        public override Akka.Actor.IActorRef SystemActorOf(Akka.Actor.Props props, string name = null) { }
        public override Akka.Actor.IActorRef SystemActorOf<TActor>(string name = null)
            where TActor : Akka.Actor.ActorBase, new () { }
        public override System.Threading.Tasks.Task Terminate() { }
        public override bool TryGetExtension(System.Type extensionType, out object extension) { }
        public override bool TryGetExtension<T>(out T extension)
            where T :  class, Akka.Actor.IExtension { }
    }
    public class BoundedStashImpl : Akka.Actor.Internal.AbstractStash
    {
        public BoundedStashImpl(Akka.Actor.IActorContext context, int capacity = 100) { }
    }
    public class ChildNameReserved : Akka.Actor.Internal.IChildStats
    {
        public static Akka.Actor.Internal.ChildNameReserved Instance { get; }
        public override string ToString() { }
    }
    public abstract class ChildrenContainerBase : Akka.Actor.Internal.IChildrenContainer
    {
        protected ChildrenContainerBase(System.Collections.Immutable.IImmutableDictionary<string, Akka.Actor.Internal.IChildStats> children) { }
        public System.Collections.Generic.IReadOnlyCollection<Akka.Actor.IInternalActorRef> Children { get; }
        protected System.Collections.Immutable.IImmutableDictionary<string, Akka.Actor.Internal.IChildStats> InternalChildren { get; }
        public virtual bool IsNormal { get; }
        public virtual bool IsTerminating { get; }
        public System.Collections.Generic.IReadOnlyCollection<Akka.Actor.Internal.ChildRestartStats> Stats { get; }
        public abstract Akka.Actor.Internal.IChildrenContainer Add(string name, Akka.Actor.Internal.ChildRestartStats stats);
        protected void ChildStatsAppender(System.Text.StringBuilder sb, System.Collections.Generic.KeyValuePair<string, Akka.Actor.Internal.IChildStats> kvp, int index) { }
        public bool Contains(Akka.Actor.IActorRef actor) { }
        public abstract Akka.Actor.Internal.IChildrenContainer Remove(Akka.Actor.IActorRef child);
        public abstract Akka.Actor.Internal.IChildrenContainer Reserve(string name);
        public abstract Akka.Actor.Internal.IChildrenContainer ShallDie(Akka.Actor.IActorRef actor);
        public bool TryGetByName(string name, out Akka.Actor.Internal.IChildStats stats) { }
        public bool TryGetByRef(Akka.Actor.IActorRef actor, out Akka.Actor.Internal.ChildRestartStats childRestartStats) { }
        public abstract Akka.Actor.Internal.IChildrenContainer Unreserve(string name);
    }
    public class ChildRestartStats : Akka.Actor.Internal.IChildStats
    {
        public ChildRestartStats(Akka.Actor.IInternalActorRef child, uint maxNrOfRetriesCount = 0, long restartTimeWindowStartTicks = 0) { }
        public Akka.Actor.IInternalActorRef Child { get; }
        public uint MaxNrOfRetriesCount { get; }
        public long RestartTimeWindowStartTicks { get; }
        public long Uid { get; }
        public bool RequestRestartPermission(int maxNrOfRetries, int withinTimeMilliseconds) { }
    }
    public class EmptyChildrenContainer : Akka.Actor.Internal.IChildrenContainer
    {
        protected EmptyChildrenContainer() { }
        public System.Collections.Generic.IReadOnlyCollection<Akka.Actor.IInternalActorRef> Children { get; }
        public static Akka.Actor.Internal.IChildrenContainer Instance { get; }
        public virtual bool IsNormal { get; }
        public virtual bool IsTerminating { get; }
        public System.Collections.Generic.IReadOnlyCollection<Akka.Actor.Internal.ChildRestartStats> Stats { get; }
        public virtual Akka.Actor.Internal.IChildrenContainer Add(string name, Akka.Actor.Internal.ChildRestartStats stats) { }
        public bool Contains(Akka.Actor.IActorRef actor) { }
        public Akka.Actor.Internal.IChildrenContainer Remove(Akka.Actor.IActorRef child) { }
        public virtual Akka.Actor.Internal.IChildrenContainer Reserve(string name) { }
        public Akka.Actor.Internal.IChildrenContainer ShallDie(Akka.Actor.IActorRef actor) { }
        public override string ToString() { }
        public bool TryGetByName(string name, out Akka.Actor.Internal.IChildStats stats) { }
        public bool TryGetByRef(Akka.Actor.IActorRef actor, out Akka.Actor.Internal.ChildRestartStats childRestartStats) { }
        public Akka.Actor.Internal.IChildrenContainer Unreserve(string name) { }
    }
    public interface IChildrenContainer
    {
        System.Collections.Generic.IReadOnlyCollection<Akka.Actor.IInternalActorRef> Children { get; }
        bool IsNormal { get; }
        bool IsTerminating { get; }
        System.Collections.Generic.IReadOnlyCollection<Akka.Actor.Internal.ChildRestartStats> Stats { get; }
        Akka.Actor.Internal.IChildrenContainer Add(string name, Akka.Actor.Internal.ChildRestartStats stats);
        bool Contains(Akka.Actor.IActorRef actor);
        Akka.Actor.Internal.IChildrenContainer Remove(Akka.Actor.IActorRef child);
        Akka.Actor.Internal.IChildrenContainer Reserve(string name);
        Akka.Actor.Internal.IChildrenContainer ShallDie(Akka.Actor.IActorRef actor);
        bool TryGetByName(string name, out Akka.Actor.Internal.IChildStats stats);
        bool TryGetByRef(Akka.Actor.IActorRef actor, out Akka.Actor.Internal.ChildRestartStats stats);
        Akka.Actor.Internal.IChildrenContainer Unreserve(string name);
    }
    public interface IChildStats { }
    public interface IInitializableActor
    {
        void Init();
    }
    [Akka.Annotations.InternalApiAttribute()]
    public interface IInternalSupportsTestFSMRef<TState, TData>
    {
        bool IsStateTimerActive { get; }
        void ApplyState(Akka.Actor.FSMBase.State<TState, TData> upcomingState);
    }
    [Akka.Annotations.InternalApiAttribute()]
    public class InternalActivateFsmLogging
    {
        public static Akka.Actor.Internal.InternalActivateFsmLogging Instance { get; }
    }
    public class static InternalCurrentActorCellKeeper
    {
        public static Akka.Actor.ActorCell Current { get; set; }
    }
    public class NormalChildrenContainer : Akka.Actor.Internal.ChildrenContainerBase
    {
        public override Akka.Actor.Internal.IChildrenContainer Add(string name, Akka.Actor.Internal.ChildRestartStats stats) { }
        public static Akka.Actor.Internal.IChildrenContainer Create(System.Collections.Immutable.IImmutableDictionary<string, Akka.Actor.Internal.IChildStats> children) { }
        public override Akka.Actor.Internal.IChildrenContainer Remove(Akka.Actor.IActorRef child) { }
        public override Akka.Actor.Internal.IChildrenContainer Reserve(string name) { }
        public override Akka.Actor.Internal.IChildrenContainer ShallDie(Akka.Actor.IActorRef actor) { }
        public override string ToString() { }
        public override Akka.Actor.Internal.IChildrenContainer Unreserve(string name) { }
    }
    public abstract class SuspendReason
    {
        protected SuspendReason() { }
        public class Creation : Akka.Actor.Internal.SuspendReason, Akka.Actor.Internal.SuspendReason.IWaitingForChildren
        {
            public Creation() { }
        }
        public interface IWaitingForChildren { }
        public class Recreation : Akka.Actor.Internal.SuspendReason, Akka.Actor.Internal.SuspendReason.IWaitingForChildren
        {
            public Recreation(System.Exception cause) { }
            public System.Exception Cause { get; }
        }
        public class Termination : Akka.Actor.Internal.SuspendReason
        {
            public static Akka.Actor.Internal.SuspendReason.Termination Instance { get; }
        }
        public class UserRequest : Akka.Actor.Internal.SuspendReason
        {
            public static Akka.Actor.Internal.SuspendReason.UserRequest Instance { get; }
        }
    }
    public class TerminatedChildrenContainer : Akka.Actor.Internal.EmptyChildrenContainer
    {
        public new static Akka.Actor.Internal.IChildrenContainer Instance { get; }
        public override bool IsNormal { get; }
        public override bool IsTerminating { get; }
        public override Akka.Actor.Internal.IChildrenContainer Add(string name, Akka.Actor.Internal.ChildRestartStats stats) { }
        public override Akka.Actor.Internal.IChildrenContainer Reserve(string name) { }
        public override string ToString() { }
    }
    public class TerminatingChildrenContainer : Akka.Actor.Internal.ChildrenContainerBase
    {
        public TerminatingChildrenContainer(System.Collections.Immutable.IImmutableDictionary<string, Akka.Actor.Internal.IChildStats> children, Akka.Actor.IActorRef toDie, Akka.Actor.Internal.SuspendReason reason) { }
        public TerminatingChildrenContainer(System.Collections.Immutable.IImmutableDictionary<string, Akka.Actor.Internal.IChildStats> children, System.Collections.Immutable.ImmutableHashSet<Akka.Actor.IActorRef> toDie, Akka.Actor.Internal.SuspendReason reason) { }
        public override bool IsNormal { get; }
        public override bool IsTerminating { get; }
        public Akka.Actor.Internal.SuspendReason Reason { get; }
        public override Akka.Actor.Internal.IChildrenContainer Add(string name, Akka.Actor.Internal.ChildRestartStats stats) { }
        public Akka.Actor.Internal.IChildrenContainer CreateCopyWithReason(Akka.Actor.Internal.SuspendReason reason) { }
        public override Akka.Actor.Internal.IChildrenContainer Remove(Akka.Actor.IActorRef child) { }
        public override Akka.Actor.Internal.IChildrenContainer Reserve(string name) { }
        public override Akka.Actor.Internal.IChildrenContainer ShallDie(Akka.Actor.IActorRef actor) { }
        public override string ToString() { }
        public override Akka.Actor.Internal.IChildrenContainer Unreserve(string name) { }
    }
    public class UnboundedStashImpl : Akka.Actor.Internal.AbstractStash
    {
        public UnboundedStashImpl(Akka.Actor.IActorContext context) { }
    }
}
namespace Akka.Annotations
{
    [System.AttributeUsageAttribute(System.AttributeTargets.Module | System.AttributeTargets.Class | System.AttributeTargets.Struct | System.AttributeTargets.Enum | System.AttributeTargets.Constructor | System.AttributeTargets.Method | System.AttributeTargets.Property | System.AttributeTargets.Field | System.AttributeTargets.Interface | System.AttributeTargets.All, AllowMultiple=false, Inherited=true)]
    public sealed class ApiMayChangeAttribute : System.Attribute
    {
        public ApiMayChangeAttribute() { }
    }
    [System.AttributeUsageAttribute(System.AttributeTargets.Module | System.AttributeTargets.Class | System.AttributeTargets.Struct | System.AttributeTargets.Enum | System.AttributeTargets.Constructor | System.AttributeTargets.Method | System.AttributeTargets.Property | System.AttributeTargets.Field | System.AttributeTargets.Interface | System.AttributeTargets.All, AllowMultiple=false, Inherited=true)]
    public sealed class InternalApiAttribute : System.Attribute
    {
        public InternalApiAttribute() { }
    }
}
namespace Akka
{
    public class Case : Akka.IMatchResult
    {
        public Case(object message) { }
        public bool WasHandled { get; }
        public Akka.IMatchResult Default(System.Action<object> action) { }
        public Akka.Case With<TMessage>(System.Action action) { }
        public Akka.Case With<TMessage>(System.Action<TMessage> action) { }
    }
    public class Case<T> : Akka.IMatchResult
    {
        public Case(object message) { }
        public bool WasHandled { get; }
        public T ResultOrDefault(System.Func<object, T> function) { }
        public Akka.Case<T> With<TMessage>(System.Func<T> function) { }
        public Akka.Case<T> With<TMessage>(System.Func<TMessage, T> function) { }
    }
    public sealed class Done
    {
        public static readonly Akka.Done Instance;
    }
    public interface IMatchResult
    {
        bool WasHandled { get; }
    }
    public sealed class NotUsed : System.IComparable<Akka.NotUsed>, System.IEquatable<Akka.NotUsed>
    {
        public static readonly Akka.NotUsed Instance;
        public int CompareTo(Akka.NotUsed other) { }
        public override bool Equals(object obj) { }
        public bool Equals(Akka.NotUsed other) { }
        public override int GetHashCode() { }
        public override string ToString() { }
    }
    public class static PatternMatch
    {
        public static Akka.Case Match(this object target) { }
        public static Akka.Case<T> Match<T>(this object target) { }
    }
}
namespace Akka.Configuration
{
    public class Config
    {
        public static readonly Akka.Configuration.Config Empty;
        public Config() { }
        public Config(Akka.Configuration.Hocon.HoconRoot root) { }
        public Config(Akka.Configuration.Config source, Akka.Configuration.Config fallback) { }
        public Akka.Configuration.Config Fallback { get; }
        public virtual bool IsEmpty { get; }
        public Akka.Configuration.Hocon.HoconValue Root { get; }
        public System.Collections.Generic.IEnumerable<Akka.Configuration.Hocon.HoconSubstitution> Substitutions { get; set; }
        public virtual System.Collections.Generic.IEnumerable<System.Collections.Generic.KeyValuePair<string, Akka.Configuration.Hocon.HoconValue>> AsEnumerable() { }
        protected Akka.Configuration.Config Copy(Akka.Configuration.Config fallback = null) { }
        public virtual bool GetBoolean(string path, bool default = False) { }
        public virtual System.Collections.Generic.IList<bool> GetBooleanList(string path) { }
        public virtual System.Collections.Generic.IList<byte> GetByteList(string path) { }
        public virtual System.Nullable<long> GetByteSize(string path) { }
        public virtual Akka.Configuration.Config GetConfig(string path) { }
        public virtual decimal GetDecimal(string path, [System.Runtime.CompilerServices.DecimalConstantAttribute(0, 0, 0u, 0u, 0u)] decimal @default) { }
        public virtual System.Collections.Generic.IList<decimal> GetDecimalList(string path) { }
        public virtual double GetDouble(string path, double default = 0) { }
        public virtual System.Collections.Generic.IList<double> GetDoubleList(string path) { }
        public virtual float GetFloat(string path, float default = 0) { }
        public virtual System.Collections.Generic.IList<float> GetFloatList(string path) { }
        public virtual int GetInt(string path, int default = 0) { }
        public virtual System.Collections.Generic.IList<int> GetIntList(string path) { }
        public virtual long GetLong(string path, long default = 0) { }
        public virtual System.Collections.Generic.IList<long> GetLongList(string path) { }
        public virtual string GetString(string path, string default = null) { }
        public virtual System.Collections.Generic.IList<string> GetStringList(string path) { }
        public virtual System.TimeSpan GetTimeSpan(string path, System.Nullable<System.TimeSpan> default = null, bool allowInfinite = True) { }
        public Akka.Configuration.Hocon.HoconValue GetValue(string path) { }
        public virtual bool HasPath(string path) { }
        public override string ToString() { }
        public string ToString(bool includeFallback) { }
        public virtual Akka.Configuration.Config WithFallback(Akka.Configuration.Config fallback) { }
    }
    public class static ConfigExtensions
    {
        public static bool IsNullOrEmpty(this Akka.Configuration.Config config) { }
        public static Akka.Configuration.Config SafeWithFallback(this Akka.Configuration.Config config, Akka.Configuration.Config fallback) { }
    }
    public class ConfigurationException : Akka.Actor.AkkaException
    {
        public ConfigurationException(string message) { }
        public ConfigurationException(string message, System.Exception exception) { }
        protected ConfigurationException(System.Runtime.Serialization.SerializationInfo info, System.Runtime.Serialization.StreamingContext context) { }
    }
    public class ConfigurationFactory
    {
        public ConfigurationFactory() { }
        public static Akka.Configuration.Config Empty { get; }
        public static Akka.Configuration.Config Default() { }
        public static Akka.Configuration.Config FromObject(object source) { }
        public static Akka.Configuration.Config FromResource(string resourceName, object instanceInAssembly) { }
        public static Akka.Configuration.Config FromResource<TAssembly>(string resourceName) { }
        public static Akka.Configuration.Config FromResource(string resourceName, System.Reflection.Assembly assembly) { }
        public static Akka.Configuration.Config Load() { }
        public static Akka.Configuration.Config ParseString(string hocon, System.Func<string, Akka.Configuration.Hocon.HoconRoot> includeCallback) { }
        public static Akka.Configuration.Config ParseString(string hocon) { }
    }
}
namespace Akka.Configuration.Hocon
{
    public class AkkaConfigurationSection : System.Configuration.ConfigurationSection
    {
        public AkkaConfigurationSection() { }
        public Akka.Configuration.Config AkkaConfig { get; }
        [System.Configuration.ConfigurationPropertyAttribute("hocon", IsRequired=true)]
        public Akka.Configuration.Hocon.HoconConfigurationElement Hocon { get; set; }
    }
    public abstract class CDataConfigurationElement : System.Configuration.ConfigurationElement
    {
        protected const string ContentPropertyName = "content";
        protected CDataConfigurationElement() { }
        protected override void DeserializeElement(System.Xml.XmlReader reader, bool serializeCollectionKey) { }
    }
    public class HoconArray : System.Collections.Generic.List<Akka.Configuration.Hocon.HoconValue>, Akka.Configuration.Hocon.IHoconElement
    {
        public HoconArray() { }
        public System.Collections.Generic.IList<Akka.Configuration.Hocon.HoconValue> GetArray() { }
        public string GetString() { }
        public bool IsArray() { }
        public bool IsString() { }
        public override string ToString() { }
    }
    public class HoconConfigurationElement : Akka.Configuration.Hocon.CDataConfigurationElement
    {
        public HoconConfigurationElement() { }
        [System.Configuration.ConfigurationPropertyAttribute("content", IsKey=true, IsRequired=true)]
        public string Content { get; set; }
    }
    public class HoconLiteral : Akka.Configuration.Hocon.IHoconElement
    {
        public HoconLiteral() { }
        public string Value { get; set; }
        public System.Collections.Generic.IList<Akka.Configuration.Hocon.HoconValue> GetArray() { }
        public string GetString() { }
        public bool IsArray() { }
        public bool IsString() { }
        public override string ToString() { }
    }
    public class HoconObject : Akka.Configuration.Hocon.IHoconElement
    {
        public HoconObject() { }
        public System.Collections.Generic.Dictionary<string, Akka.Configuration.Hocon.HoconValue> Items { get; }
        [Newtonsoft.Json.JsonIgnoreAttribute()]
        public System.Collections.Generic.IDictionary<string, object> Unwrapped { get; }
        public System.Collections.Generic.IList<Akka.Configuration.Hocon.HoconValue> GetArray() { }
        public Akka.Configuration.Hocon.HoconValue GetKey(string key) { }
        public Akka.Configuration.Hocon.HoconValue GetOrCreateKey(string key) { }
        public string GetString() { }
        public bool IsArray() { }
        public bool IsString() { }
        public void Merge(Akka.Configuration.Hocon.HoconObject other) { }
        public override string ToString() { }
        public string ToString(int indent) { }
    }
    public class HoconRoot
    {
        protected HoconRoot() { }
        public HoconRoot(Akka.Configuration.Hocon.HoconValue value, System.Collections.Generic.IEnumerable<Akka.Configuration.Hocon.HoconSubstitution> substitutions) { }
        public HoconRoot(Akka.Configuration.Hocon.HoconValue value) { }
        public System.Collections.Generic.IEnumerable<Akka.Configuration.Hocon.HoconSubstitution> Substitutions { get; }
        public Akka.Configuration.Hocon.HoconValue Value { get; }
    }
    public class HoconSubstitution : Akka.Configuration.Hocon.IHoconElement, Akka.Configuration.Hocon.IMightBeAHoconObject
    {
        protected HoconSubstitution() { }
        public HoconSubstitution(string path) { }
        public string Path { get; set; }
        public Akka.Configuration.Hocon.HoconValue ResolvedValue { get; set; }
        public System.Collections.Generic.IList<Akka.Configuration.Hocon.HoconValue> GetArray() { }
        public Akka.Configuration.Hocon.HoconObject GetObject() { }
        public string GetString() { }
        public bool IsArray() { }
        public bool IsObject() { }
        public bool IsString() { }
    }
    public class HoconTokenizer : Akka.Configuration.Hocon.Tokenizer
    {
        public HoconTokenizer(string text) { }
        public bool IsArrayEnd() { }
        public bool IsArrayStart() { }
        public bool IsAssignment() { }
        public bool IsComma() { }
        public bool IsDot() { }
        public bool IsEndOfObject() { }
        public bool IsInclude() { }
        public bool IsObjectStart() { }
        public bool IsSpaceOrTab() { }
        public bool IsStartOfComment() { }
        public bool IsStartOfQuotedText() { }
        public bool IsStartOfTripleQuotedText() { }
        public bool IsStartSimpleValue() { }
        public bool IsSubstitutionStart() { }
        public bool IsUnquotedKey() { }
        public bool IsUnquotedKeyStart() { }
        public bool IsWhitespace() { }
        public bool IsWhitespaceOrComment() { }
        public Akka.Configuration.Hocon.Token PullArrayEnd() { }
        public Akka.Configuration.Hocon.Token PullArrayStart() { }
        public Akka.Configuration.Hocon.Token PullAssignment() { }
        public Akka.Configuration.Hocon.Token PullComma() { }
        public Akka.Configuration.Hocon.Token PullComment() { }
        public Akka.Configuration.Hocon.Token PullDot() { }
        public Akka.Configuration.Hocon.Token PullEndOfObject() { }
        public Akka.Configuration.Hocon.Token PullInclude() { }
        public Akka.Configuration.Hocon.Token PullNext() { }
        public Akka.Configuration.Hocon.Token PullQuotedKey() { }
        public Akka.Configuration.Hocon.Token PullQuotedText() { }
        public string PullRestOfLine() { }
        public Akka.Configuration.Hocon.Token PullSimpleValue() { }
        public Akka.Configuration.Hocon.Token PullSpaceOrTab() { }
        public Akka.Configuration.Hocon.Token PullStartOfObject() { }
        public Akka.Configuration.Hocon.Token PullSubstitution() { }
        public Akka.Configuration.Hocon.Token PullTripleQuotedText() { }
        public Akka.Configuration.Hocon.Token PullUnquotedKey() { }
        public Akka.Configuration.Hocon.Token PullValue() { }
        public void PullWhitespaceAndComments() { }
    }
    public class HoconValue : Akka.Configuration.Hocon.IMightBeAHoconObject
    {
        public HoconValue() { }
        public HoconValue(System.Collections.Generic.List<Akka.Configuration.Hocon.IHoconElement> values, bool adoptedFromFallback = True) { }
        public bool IsEmpty { get; }
        public System.Collections.Generic.List<Akka.Configuration.Hocon.IHoconElement> Values { get; }
        public void AppendValue(Akka.Configuration.Hocon.IHoconElement value) { }
        public Akka.Configuration.Config AtKey(string key) { }
        public void Clear() { }
        public System.Collections.Generic.IList<Akka.Configuration.Hocon.HoconValue> GetArray() { }
        public bool GetBoolean() { }
        public System.Collections.Generic.IList<bool> GetBooleanList() { }
        public byte GetByte() { }
        public System.Collections.Generic.IList<byte> GetByteList() { }
        public System.Nullable<long> GetByteSize() { }
        public Akka.Configuration.Hocon.HoconValue GetChildObject(string key) { }
        public decimal GetDecimal() { }
        public System.Collections.Generic.IList<decimal> GetDecimalList() { }
        public double GetDouble() { }
        public System.Collections.Generic.IList<double> GetDoubleList() { }
        public float GetFloat() { }
        public System.Collections.Generic.IList<float> GetFloatList() { }
        public int GetInt() { }
        public System.Collections.Generic.IList<int> GetIntList() { }
        public long GetLong() { }
        public System.Collections.Generic.IList<long> GetLongList() { }
        public Akka.Configuration.Hocon.HoconObject GetObject() { }
        public string GetString() { }
        public System.Collections.Generic.IList<string> GetStringList() { }
        public System.TimeSpan GetTimeSpan(bool allowInfinite = True) { }
        public bool IsArray() { }
        public bool IsObject() { }
        public bool IsString() { }
        public void NewValue(Akka.Configuration.Hocon.IHoconElement value) { }
        public override string ToString() { }
        public virtual string ToString(int indent) { }
    }
    public interface IHoconElement
    {
        System.Collections.Generic.IList<Akka.Configuration.Hocon.HoconValue> GetArray();
        string GetString();
        bool IsArray();
        bool IsString();
    }
    public interface IMightBeAHoconObject
    {
        Akka.Configuration.Hocon.HoconObject GetObject();
        bool IsObject();
    }
    public class Parser
    {
        public Parser() { }
        public static Akka.Configuration.Hocon.HoconRoot Parse(string text, System.Func<string, Akka.Configuration.Hocon.HoconRoot> includeCallback) { }
        public Akka.Configuration.Hocon.HoconArray ParseArray(string currentPath) { }
        public void ParseValue(Akka.Configuration.Hocon.HoconValue owner, string currentPath) { }
    }
    public class Token
    {
        protected Token() { }
        public Token(Akka.Configuration.Hocon.TokenType type) { }
        public Token(string value) { }
        public Akka.Configuration.Hocon.TokenType Type { get; set; }
        public string Value { get; set; }
        public static Akka.Configuration.Hocon.Token Key(string key) { }
        public static Akka.Configuration.Hocon.Token LiteralValue(string value) { }
        public static Akka.Configuration.Hocon.Token Substitution(string path) { }
    }
    public class Tokenizer
    {
        public Tokenizer(string text) { }
        public bool EoF { get; }
        public bool Matches(string pattern) { }
        public bool Matches(params string[] patterns) { }
        public char Peek() { }
        protected string PickErrorLine(out int index) { }
        public void Pop() { }
        public void PullWhitespace() { }
        public void Push() { }
        public string Take(int length) { }
        public char Take() { }
    }
    public enum TokenType
    {
        Comment = 0,
        Key = 1,
        LiteralValue = 2,
        Assign = 3,
        ObjectStart = 4,
        ObjectEnd = 5,
        Dot = 6,
        EoF = 7,
        ArrayStart = 8,
        ArrayEnd = 9,
        Comma = 10,
        Substitute = 11,
        Include = 12,
    }
}
namespace Akka.Dispatch
{
    public sealed class ActionRunnable : Akka.Dispatch.IRunnable
    {
        public ActionRunnable(System.Action action) { }
        public void Run() { }
    }
    public sealed class ActionWithStateRunnable : Akka.Dispatch.IRunnable
    {
        public ActionWithStateRunnable(System.Action<object> actionWithState, object state) { }
        public void Run() { }
    }
    public class ActorTaskScheduler : System.Threading.Tasks.TaskScheduler
    {
        public object CurrentMessage { get; }
        public override int MaximumConcurrencyLevel { get; }
        protected override System.Collections.Generic.IEnumerable<System.Threading.Tasks.Task> GetScheduledTasks() { }
        protected override void QueueTask(System.Threading.Tasks.Task task) { }
        public static void RunTask(System.Action action) { }
        public static void RunTask(System.Func<System.Threading.Tasks.Task> asyncAction) { }
        protected override bool TryExecuteTaskInline(System.Threading.Tasks.Task task, bool taskWasPreviouslyQueued) { }
    }
    public sealed class BoundedDequeBasedMailbox : Akka.Dispatch.MailboxType, Akka.Dispatch.IProducesMessageQueue<Akka.Dispatch.MessageQueues.BoundedDequeMessageQueue>
    {
        public BoundedDequeBasedMailbox(Akka.Actor.Settings settings, Akka.Configuration.Config config) { }
        public int Capacity { get; }
        public System.TimeSpan PushTimeout { get; }
        public override Akka.Dispatch.MessageQueues.IMessageQueue Create(Akka.Actor.IActorRef owner, Akka.Actor.ActorSystem system) { }
    }
    public sealed class BoundedMailbox : Akka.Dispatch.MailboxType, Akka.Dispatch.IProducesMessageQueue<Akka.Dispatch.MessageQueues.BoundedMessageQueue>
    {
        public BoundedMailbox(Akka.Actor.Settings settings, Akka.Configuration.Config config) { }
        public int Capacity { get; }
        public System.TimeSpan PushTimeout { get; }
        public override Akka.Dispatch.MessageQueues.IMessageQueue Create(Akka.Actor.IActorRef owner, Akka.Actor.ActorSystem system) { }
    }
    public sealed class CurrentSynchronizationContextDispatcher : Akka.Dispatch.Dispatcher
    {
        public CurrentSynchronizationContextDispatcher(Akka.Dispatch.MessageDispatcherConfigurator configurator, string id, int throughput, System.Nullable<long> throughputDeadlineTime, Akka.Dispatch.ExecutorServiceFactory executorServiceFactory, System.TimeSpan shutdownTimeout) { }
    }
    public sealed class DefaultDispatcherPrerequisites : Akka.Dispatch.IDispatcherPrerequisites
    {
        public DefaultDispatcherPrerequisites(Akka.Event.EventStream eventStream, Akka.Actor.IScheduler scheduler, Akka.Actor.Settings settings, Akka.Dispatch.Mailboxes mailboxes) { }
        public Akka.Event.EventStream EventStream { get; }
        public Akka.Dispatch.Mailboxes Mailboxes { get; }
        public Akka.Actor.IScheduler Scheduler { get; }
        public Akka.Actor.Settings Settings { get; }
    }
    public class Dispatcher : Akka.Dispatch.MessageDispatcher
    {
        public Dispatcher(Akka.Dispatch.MessageDispatcherConfigurator configurator, string id, int throughput, System.Nullable<long> throughputDeadlineTime, Akka.Dispatch.ExecutorServiceFactory executorServiceFactory, System.TimeSpan shutdownTimeout) { }
        protected override void ExecuteTask(Akka.Dispatch.IRunnable run) { }
        [Akka.Annotations.InternalApiAttribute()]
        protected override void Shutdown() { }
    }
    public sealed class DispatcherConfigurator : Akka.Dispatch.MessageDispatcherConfigurator
    {
        public DispatcherConfigurator(Akka.Configuration.Config config, Akka.Dispatch.IDispatcherPrerequisites prerequisites) { }
        public override Akka.Dispatch.MessageDispatcher Dispatcher() { }
    }
    public sealed class Dispatchers
    {
        public static readonly string DefaultDispatcherId;
        public static readonly string SynchronizedDispatcherId;
        public Dispatchers(Akka.Actor.ActorSystem system, Akka.Dispatch.IDispatcherPrerequisites prerequisites) { }
        public Akka.Configuration.Config DefaultDispatcherConfig { get; }
        public Akka.Dispatch.MessageDispatcher DefaultGlobalDispatcher { get; }
        public Akka.Dispatch.IDispatcherPrerequisites Prerequisites { get; }
        public bool HasDispatcher(string id) { }
        public Akka.Dispatch.MessageDispatcher Lookup(string dispatcherName) { }
        public bool RegisterConfigurator(string id, Akka.Dispatch.MessageDispatcherConfigurator configurator) { }
    }
    public abstract class ExecutorService
    {
        protected ExecutorService(string id) { }
        public string Id { get; }
        public abstract void Execute(Akka.Dispatch.IRunnable run);
        public abstract void Shutdown();
    }
    [Akka.Annotations.InternalApiAttribute()]
    public abstract class ExecutorServiceConfigurator : Akka.Dispatch.ExecutorServiceFactory
    {
        protected ExecutorServiceConfigurator(Akka.Configuration.Config config, Akka.Dispatch.IDispatcherPrerequisites prerequisites) { }
        public Akka.Configuration.Config Config { get; }
        public Akka.Dispatch.IDispatcherPrerequisites Prerequisites { get; }
    }
    [Akka.Annotations.InternalApiAttribute()]
    public abstract class ExecutorServiceFactory
    {
        protected ExecutorServiceFactory() { }
        public abstract Akka.Dispatch.ExecutorService Produce(string id);
    }
    public class FutureActor : Akka.Actor.ActorBase
    {
        public FutureActor() { }
        public FutureActor(System.Threading.Tasks.TaskCompletionSource<object> completionSource, Akka.Actor.IActorRef respondTo) { }
        protected override bool Receive(object message) { }
    }
    public interface IBlockingMessageQueueSemantics : Akka.Dispatch.IMultipleConsumerSemantics, Akka.Dispatch.ISemantics
    {
        System.TimeSpan BlockTimeOut { get; set; }
    }
    public interface IBoundedDequeBasedMessageQueueSemantics : Akka.Dispatch.IBoundedMessageQueueSemantics, Akka.Dispatch.IDequeBasedMessageQueueSemantics, Akka.Dispatch.ISemantics { }
    public interface IBoundedMessageQueueSemantics : Akka.Dispatch.ISemantics
    {
        System.TimeSpan PushTimeOut { get; }
    }
    public interface IDequeBasedMessageQueueSemantics : Akka.Dispatch.ISemantics
    {
        void EnqueueFirst(Akka.Actor.Envelope envelope);
    }
    public interface IDispatcherPrerequisites
    {
        Akka.Event.EventStream EventStream { get; }
        Akka.Dispatch.Mailboxes Mailboxes { get; }
        Akka.Actor.IScheduler Scheduler { get; }
        Akka.Actor.Settings Settings { get; }
    }
    public interface IMultipleConsumerSemantics : Akka.Dispatch.ISemantics { }
    public interface IProducesMessageQueue<TQueue>
        where TQueue : Akka.Dispatch.MessageQueues.IMessageQueue { }
    public interface IRequiresMessageQueue<T>
        where T : Akka.Dispatch.ISemantics { }
    public interface IRunnable
    {
        void Run();
    }
    public interface ISemantics { }
    public interface IUnboundedDequeBasedMessageQueueSemantics : Akka.Dispatch.IDequeBasedMessageQueueSemantics, Akka.Dispatch.ISemantics, Akka.Dispatch.IUnboundedMessageQueueSemantics { }
    public interface IUnboundedMessageQueueSemantics : Akka.Dispatch.ISemantics { }
    public class Mailbox : Akka.Dispatch.IRunnable
    {
        public Mailbox(Akka.Dispatch.MessageQueues.IMessageQueue messageQueue) { }
        public Akka.Dispatch.MessageDispatcher Dispatcher { get; }
        public Akka.Dispatch.MessageQueues.IMessageQueue MessageQueue { get; }
        public virtual void CleanUp() { }
        [System.Diagnostics.ConditionalAttribute("MAILBOXDEBUG")]
        public static void DebugPrint(string message, params object[] args) { }
        public void Run() { }
        public virtual void SetActor(Akka.Actor.ActorCell actorCell) { }
    }
    public class Mailboxes
    {
        public static readonly string DefaultMailboxId;
        public static readonly string NoMailboxRequirement;
        public Mailboxes(Akka.Actor.ActorSystem system) { }
        public Akka.Actor.DeadLetterMailbox DeadLetterMailbox { get; }
        public System.Type FromConfig(string path) { }
        public Akka.Dispatch.MailboxType GetMailboxType(Akka.Actor.Props props, Akka.Configuration.Config dispatcherConfig) { }
        public System.Type GetRequiredType(System.Type actorType) { }
        public bool HasRequiredType(System.Type actorType) { }
        public Akka.Dispatch.MailboxType Lookup(string id) { }
        public Akka.Dispatch.MailboxType LookupByQueueType(System.Type queueType) { }
        public bool ProducesMessageQueue(System.Type mailboxType) { }
    }
    public abstract class MailboxType
    {
        protected readonly Akka.Configuration.Config Config;
        protected readonly Akka.Actor.Settings Settings;
        protected MailboxType(Akka.Actor.Settings settings, Akka.Configuration.Config config) { }
        public abstract Akka.Dispatch.MessageQueues.IMessageQueue Create(Akka.Actor.IActorRef owner, Akka.Actor.ActorSystem system);
    }
    public abstract class MessageDispatcher
    {
        public const int DefaultThroughput = 100;
        protected MessageDispatcher(Akka.Dispatch.MessageDispatcherConfigurator configurator) { }
        public Akka.Dispatch.MessageDispatcherConfigurator Configurator { get; }
        public Akka.Event.EventStream EventStream { get; }
        public string Id { get; set; }
        protected long Inhabitants { get; }
        public Akka.Dispatch.Mailboxes Mailboxes { get; }
        [Akka.Annotations.InternalApiAttribute()]
        public System.TimeSpan ShutdownTimeout { get; set; }
        public int Throughput { get; set; }
        public System.Nullable<long> ThroughputDeadlineTime { get; set; }
        public virtual void Attach(Akka.Actor.ActorCell cell) { }
        public virtual void Detach(Akka.Actor.ActorCell cell) { }
        public virtual void Dispatch(Akka.Actor.ActorCell cell, Akka.Actor.Envelope envelope) { }
        protected abstract void ExecuteTask(Akka.Dispatch.IRunnable run);
        protected void ReportFailure(System.Exception ex) { }
        public void Schedule(System.Action run) { }
        public void Schedule(Akka.Dispatch.IRunnable run) { }
        [Akka.Annotations.InternalApiAttribute()]
        protected abstract void Shutdown();
        public virtual void SystemDispatch(Akka.Actor.ActorCell cell, Akka.Dispatch.SysMsg.SystemMessage message) { }
    }
    public abstract class MessageDispatcherConfigurator
    {
        protected MessageDispatcherConfigurator(Akka.Configuration.Config config, Akka.Dispatch.IDispatcherPrerequisites prerequisites) { }
        public Akka.Configuration.Config Config { get; }
        public Akka.Dispatch.IDispatcherPrerequisites Prerequisites { get; }
        protected Akka.Dispatch.ExecutorServiceConfigurator ConfigureExecutor() { }
        public abstract Akka.Dispatch.MessageDispatcher Dispatcher();
    }
    public sealed class PinnedDispatcher : Akka.Dispatch.Dispatcher
    {
        public PinnedDispatcher(Akka.Dispatch.MessageDispatcherConfigurator configurator, string id, int throughput, System.Nullable<long> throughputDeadlineTime, Akka.Dispatch.ExecutorServiceFactory executorServiceFactory, System.TimeSpan shutdownTimeout) { }
    }
    public class RejectedExecutionException : Akka.Actor.AkkaException
    {
        public RejectedExecutionException(string message = null, System.Exception inner = null) { }
    }
    public class ThreadPoolConfig
    {
        public ThreadPoolConfig(Akka.Configuration.Config config) { }
        public double PoolSizeFactor { get; }
        public int PoolSizeMax { get; }
        public int PoolSizeMin { get; }
        public static int ScaledPoolSize(int floor, double scalar, int ceiling) { }
    }
    public sealed class UnboundedDequeBasedMailbox : Akka.Dispatch.MailboxType, Akka.Dispatch.IProducesMessageQueue<Akka.Dispatch.MessageQueues.UnboundedDequeMessageQueue>
    {
        public UnboundedDequeBasedMailbox(Akka.Actor.Settings settings, Akka.Configuration.Config config) { }
        public override Akka.Dispatch.MessageQueues.IMessageQueue Create(Akka.Actor.IActorRef owner, Akka.Actor.ActorSystem system) { }
    }
    public sealed class UnboundedMailbox : Akka.Dispatch.MailboxType, Akka.Dispatch.IProducesMessageQueue<Akka.Dispatch.MessageQueues.UnboundedMessageQueue>
    {
        public UnboundedMailbox() { }
        public UnboundedMailbox(Akka.Actor.Settings settings, Akka.Configuration.Config config) { }
        public override Akka.Dispatch.MessageQueues.IMessageQueue Create(Akka.Actor.IActorRef owner, Akka.Actor.ActorSystem system) { }
    }
    public abstract class UnboundedPriorityMailbox : Akka.Dispatch.MailboxType, Akka.Dispatch.IProducesMessageQueue<Akka.Dispatch.MessageQueues.UnboundedPriorityMessageQueue>
    {
        public const int DefaultCapacity = 11;
        protected UnboundedPriorityMailbox(Akka.Actor.Settings settings, Akka.Configuration.Config config) { }
        public int InitialCapacity { get; }
        public virtual Akka.Dispatch.MessageQueues.IMessageQueue Create(Akka.Actor.IActorRef owner, Akka.Actor.ActorSystem system) { }
        protected abstract int PriorityGenerator(object message);
    }
    public abstract class UnboundedStablePriorityMailbox : Akka.Dispatch.MailboxType, Akka.Dispatch.IProducesMessageQueue<Akka.Dispatch.MessageQueues.UnboundedStablePriorityMessageQueue>
    {
        public const int DefaultCapacity = 11;
        protected UnboundedStablePriorityMailbox(Akka.Actor.Settings settings, Akka.Configuration.Config config) { }
        public int InitialCapacity { get; }
        public virtual Akka.Dispatch.MessageQueues.IMessageQueue Create(Akka.Actor.IActorRef owner, Akka.Actor.ActorSystem system) { }
        protected abstract int PriorityGenerator(object message);
    }
}
namespace Akka.Dispatch.MessageQueues
{
    public abstract class BlockingMessageQueue : Akka.Dispatch.IBlockingMessageQueueSemantics, Akka.Dispatch.IMultipleConsumerSemantics, Akka.Dispatch.ISemantics, Akka.Dispatch.MessageQueues.IMessageQueue
    {
        protected BlockingMessageQueue() { }
        public System.TimeSpan BlockTimeOut { get; set; }
        public int Count { get; }
        public bool HasMessages { get; }
        protected abstract int LockedCount { get; }
        public void CleanUp(Akka.Actor.IActorRef owner, Akka.Dispatch.MessageQueues.IMessageQueue deadletters) { }
        public void Enqueue(Akka.Actor.IActorRef receiver, Akka.Actor.Envelope envelope) { }
        protected abstract void LockedEnqueue(Akka.Actor.Envelope envelope);
        protected abstract bool LockedTryDequeue(out Akka.Actor.Envelope envelope);
        public bool TryDequeue(out Akka.Actor.Envelope envelope) { }
    }
    public class BoundedDequeMessageQueue : Akka.Dispatch.MessageQueues.DequeWrapperMessageQueue, Akka.Dispatch.IBoundedDequeBasedMessageQueueSemantics, Akka.Dispatch.IBoundedMessageQueueSemantics, Akka.Dispatch.IDequeBasedMessageQueueSemantics, Akka.Dispatch.ISemantics
    {
        public BoundedDequeMessageQueue(int boundedCapacity, System.TimeSpan pushTimeOut) { }
        public System.TimeSpan PushTimeOut { get; }
    }
    public class BoundedMessageQueue : Akka.Dispatch.IBoundedMessageQueueSemantics, Akka.Dispatch.ISemantics, Akka.Dispatch.MessageQueues.IMessageQueue
    {
        public BoundedMessageQueue(Akka.Configuration.Config config) { }
        public BoundedMessageQueue(int boundedCapacity, System.TimeSpan pushTimeOut) { }
        public int Count { get; }
        public bool HasMessages { get; }
        public System.TimeSpan PushTimeOut { get; set; }
        public void CleanUp(Akka.Actor.IActorRef owner, Akka.Dispatch.MessageQueues.IMessageQueue deadletters) { }
        public void Enqueue(Akka.Actor.IActorRef receiver, Akka.Actor.Envelope envelope) { }
        public bool TryDequeue(out Akka.Actor.Envelope envelope) { }
    }
    public class DequeWrapperMessageQueue : Akka.Dispatch.IDequeBasedMessageQueueSemantics, Akka.Dispatch.ISemantics, Akka.Dispatch.MessageQueues.IMessageQueue
    {
        protected readonly Akka.Dispatch.MessageQueues.IMessageQueue MessageQueue;
        public DequeWrapperMessageQueue(Akka.Dispatch.MessageQueues.IMessageQueue messageQueue) { }
        public int Count { get; }
        public bool HasMessages { get; }
        public void CleanUp(Akka.Actor.IActorRef owner, Akka.Dispatch.MessageQueues.IMessageQueue deadletters) { }
        public void Enqueue(Akka.Actor.IActorRef receiver, Akka.Actor.Envelope envelope) { }
        public void EnqueueFirst(Akka.Actor.Envelope envelope) { }
        public bool TryDequeue(out Akka.Actor.Envelope envelope) { }
    }
    public interface IMessageQueue
    {
        int Count { get; }
        bool HasMessages { get; }
        void CleanUp(Akka.Actor.IActorRef owner, Akka.Dispatch.MessageQueues.IMessageQueue deadletters);
        void Enqueue(Akka.Actor.IActorRef receiver, Akka.Actor.Envelope envelope);
        bool TryDequeue(out Akka.Actor.Envelope envelope);
    }
    public class UnboundedDequeMessageQueue : Akka.Dispatch.MessageQueues.DequeWrapperMessageQueue, Akka.Dispatch.IDequeBasedMessageQueueSemantics, Akka.Dispatch.ISemantics, Akka.Dispatch.IUnboundedDequeBasedMessageQueueSemantics, Akka.Dispatch.IUnboundedMessageQueueSemantics
    {
        public UnboundedDequeMessageQueue() { }
    }
    public class UnboundedMessageQueue : Akka.Dispatch.ISemantics, Akka.Dispatch.IUnboundedMessageQueueSemantics, Akka.Dispatch.MessageQueues.IMessageQueue
    {
        public UnboundedMessageQueue() { }
        public int Count { get; }
        public bool HasMessages { get; }
        public void CleanUp(Akka.Actor.IActorRef owner, Akka.Dispatch.MessageQueues.IMessageQueue deadletters) { }
        public void Enqueue(Akka.Actor.IActorRef receiver, Akka.Actor.Envelope envelope) { }
        public bool TryDequeue(out Akka.Actor.Envelope envelope) { }
    }
    public class UnboundedPriorityMessageQueue : Akka.Dispatch.MessageQueues.BlockingMessageQueue, Akka.Dispatch.IDequeBasedMessageQueueSemantics, Akka.Dispatch.ISemantics, Akka.Dispatch.IUnboundedDequeBasedMessageQueueSemantics, Akka.Dispatch.IUnboundedMessageQueueSemantics
    {
        [System.ObsoleteAttribute("Use UnboundedPriorityMessageQueue(Func<object, int> priorityGenerator, int initia" +
            "lCapacity) instead. [1.1.3]")]
        public UnboundedPriorityMessageQueue(int initialCapacity) { }
        public UnboundedPriorityMessageQueue(System.Func<object, int> priorityGenerator, int initialCapacity) { }
        protected override int LockedCount { get; }
        public void EnqueueFirst(Akka.Actor.Envelope envelope) { }
        protected override void LockedEnqueue(Akka.Actor.Envelope envelope) { }
        protected override bool LockedTryDequeue(out Akka.Actor.Envelope envelope) { }
    }
    public class UnboundedStablePriorityMessageQueue : Akka.Dispatch.MessageQueues.BlockingMessageQueue, Akka.Dispatch.IDequeBasedMessageQueueSemantics, Akka.Dispatch.ISemantics, Akka.Dispatch.IUnboundedDequeBasedMessageQueueSemantics, Akka.Dispatch.IUnboundedMessageQueueSemantics
    {
        public UnboundedStablePriorityMessageQueue(System.Func<object, int> priorityGenerator, int initialCapacity) { }
        protected override int LockedCount { get; }
        public void EnqueueFirst(Akka.Actor.Envelope envelope) { }
        protected override void LockedEnqueue(Akka.Actor.Envelope envelope) { }
        protected override bool LockedTryDequeue(out Akka.Actor.Envelope envelope) { }
    }
}
namespace Akka.Dispatch.SysMsg
{
    public sealed class ActorTask : Akka.Dispatch.SysMsg.SystemMessage
    {
        public ActorTask(System.Threading.Tasks.Task task) { }
        public System.Threading.Tasks.Task Task { get; }
    }
    public sealed class Create : Akka.Dispatch.SysMsg.SystemMessage
    {
        public Create(Akka.Actor.ActorInitializationException failure = null) { }
        public Akka.Actor.ActorInitializationException Failure { get; }
        public override bool Equals(object obj) { }
        public override int GetHashCode() { }
        public override string ToString() { }
    }
    public sealed class DeathWatchNotification : Akka.Dispatch.SysMsg.SystemMessage, Akka.Event.IDeadLetterSuppression
    {
        public DeathWatchNotification(Akka.Actor.IActorRef actor, bool existenceConfirmed, bool addressTerminated) { }
        public Akka.Actor.IActorRef Actor { get; }
        public bool AddressTerminated { get; }
        public bool ExistenceConfirmed { get; }
        public override string ToString() { }
    }
    public sealed class Escalate : Akka.Dispatch.SysMsg.SystemMessage
    {
        public Escalate(System.Exception reason) { }
        public System.Exception Reason { get; }
        public override string ToString() { }
    }
    [Akka.Annotations.InternalApiAttribute()]
    public sealed class Failed : Akka.Dispatch.SysMsg.SystemMessage, Akka.Dispatch.SysMsg.IStashWhenFailed
    {
        public Failed(Akka.Actor.IActorRef child, System.Exception cause, long uid) { }
        public System.Exception Cause { get; }
        public Akka.Actor.IActorRef Child { get; }
        public long Uid { get; }
        public override string ToString() { }
    }
    public interface ISystemMessage : Akka.Actor.INoSerializationVerificationNeeded { }
    public sealed class NoMessage : Akka.Dispatch.SysMsg.SystemMessage
    {
        public NoMessage() { }
        public override string ToString() { }
    }
    public sealed class Recreate : Akka.Dispatch.SysMsg.SystemMessage, Akka.Dispatch.SysMsg.IStashWhenWaitingForChildren
    {
        public Recreate(System.Exception cause) { }
        public System.Exception Cause { get; }
        public override string ToString() { }
    }
    public sealed class RegisterTerminationHook
    {
        public static Akka.Dispatch.SysMsg.RegisterTerminationHook Instance { get; }
        public override string ToString() { }
    }
    public sealed class Resume : Akka.Dispatch.SysMsg.SystemMessage, Akka.Dispatch.SysMsg.IStashWhenWaitingForChildren
    {
        public Resume(System.Exception causedByFailure) { }
        public System.Exception CausedByFailure { get; set; }
        public override string ToString() { }
    }
    public sealed class Stop : Akka.Dispatch.SysMsg.SystemMessage
    {
        public Stop() { }
        public override string ToString() { }
    }
    public sealed class StopChild
    {
        public StopChild(Akka.Actor.IActorRef child) { }
        public Akka.Actor.IActorRef Child { get; }
        public override string ToString() { }
    }
    public sealed class Supervise : Akka.Dispatch.SysMsg.SystemMessage
    {
        public Supervise(Akka.Actor.IActorRef child, bool async) { }
        public bool Async { get; }
        public Akka.Actor.IActorRef Child { get; }
        public override string ToString() { }
    }
    public sealed class Suspend : Akka.Dispatch.SysMsg.SystemMessage, Akka.Dispatch.SysMsg.IStashWhenWaitingForChildren
    {
        public Suspend() { }
        public override string ToString() { }
    }
    [Akka.Annotations.InternalApiAttribute()]
    public abstract class SystemMessage : Akka.Actor.INoSerializationVerificationNeeded, Akka.Dispatch.SysMsg.ISystemMessage
    {
        protected SystemMessage() { }
        public bool Unlinked { get; }
        public void Unlink() { }
    }
    public sealed class Terminate : Akka.Dispatch.SysMsg.SystemMessage, Akka.Actor.IPossiblyHarmful, Akka.Event.IDeadLetterSuppression
    {
        public Terminate() { }
        public override string ToString() { }
    }
    public sealed class TerminationHook
    {
        public static Akka.Dispatch.SysMsg.TerminationHook Instance { get; }
        public override string ToString() { }
    }
    public sealed class TerminationHookDone
    {
        public static Akka.Dispatch.SysMsg.TerminationHookDone Instance { get; }
        public override string ToString() { }
    }
    public sealed class Unwatch : Akka.Dispatch.SysMsg.SystemMessage
    {
        public Unwatch(Akka.Actor.IInternalActorRef watchee, Akka.Actor.IInternalActorRef watcher) { }
        public Akka.Actor.IInternalActorRef Watchee { get; }
        public Akka.Actor.IInternalActorRef Watcher { get; }
        public override bool Equals(object obj) { }
        public override int GetHashCode() { }
        public override string ToString() { }
    }
    public class Watch : Akka.Dispatch.SysMsg.SystemMessage
    {
        public Watch(Akka.Actor.IInternalActorRef watchee, Akka.Actor.IInternalActorRef watcher) { }
        public Akka.Actor.IInternalActorRef Watchee { get; }
        public Akka.Actor.IInternalActorRef Watcher { get; }
        protected bool Equals(Akka.Dispatch.SysMsg.Watch other) { }
        public override bool Equals(object obj) { }
        public override int GetHashCode() { }
        public override string ToString() { }
    }
}
namespace Akka.Event
{
    public abstract class ActorEventBus<TEvent, TClassifier> : Akka.Event.EventBus<TEvent, TClassifier, Akka.Actor.IActorRef>
    {
        protected ActorEventBus() { }
    }
    public abstract class AllDeadLetters
    {
        protected AllDeadLetters(object message, Akka.Actor.IActorRef sender, Akka.Actor.IActorRef recipient) { }
        public object Message { get; }
        public Akka.Actor.IActorRef Recipient { get; }
        public Akka.Actor.IActorRef Sender { get; }
        public override string ToString() { }
    }
    public class BusLogging : Akka.Event.LoggingAdapterBase
    {
        public BusLogging(Akka.Event.LoggingBus bus, string logSource, System.Type logClass, Akka.Event.ILogMessageFormatter logMessageFormatter) { }
        public override bool IsDebugEnabled { get; }
        public override bool IsErrorEnabled { get; }
        public override bool IsInfoEnabled { get; }
        public override bool IsWarningEnabled { get; }
        protected override void NotifyDebug(object message) { }
        protected override void NotifyDebug(System.Exception cause, object message) { }
        protected override void NotifyError(object message) { }
        protected override void NotifyError(System.Exception cause, object message) { }
        protected override void NotifyInfo(object message) { }
        protected override void NotifyInfo(System.Exception cause, object message) { }
        protected override void NotifyWarning(object message) { }
        protected override void NotifyWarning(System.Exception cause, object message) { }
    }
    public sealed class DeadLetter : Akka.Event.AllDeadLetters
    {
        public DeadLetter(object message, Akka.Actor.IActorRef sender, Akka.Actor.IActorRef recipient) { }
    }
    public class DeadLetterListener : Akka.Actor.ActorBase
    {
        public DeadLetterListener() { }
        protected override void PostRestart(System.Exception reason) { }
        protected override void PostStop() { }
        protected override void PreStart() { }
        protected override bool Receive(object message) { }
    }
    public class Debug : Akka.Event.LogEvent
    {
        public Debug(string logSource, System.Type logClass, object message) { }
        public Debug(System.Exception cause, string logSource, System.Type logClass, object message) { }
        public override Akka.Event.LogLevel LogLevel() { }
    }
    public class DefaultLogger : Akka.Actor.ActorBase, Akka.Dispatch.IRequiresMessageQueue<Akka.Event.ILoggerMessageQueueSemantics>
    {
        public DefaultLogger() { }
        protected virtual void Print(Akka.Event.LogEvent logEvent) { }
        protected override bool Receive(object message) { }
    }
    public class DefaultLogMessageFormatter : Akka.Event.ILogMessageFormatter
    {
        public DefaultLogMessageFormatter() { }
        public string Format(string format, params object[] args) { }
    }
    public class DummyClassForStringSources
    {
        public DummyClassForStringSources() { }
    }
    public class Error : Akka.Event.LogEvent
    {
        public Error(System.Exception cause, string logSource, System.Type logClass, object message) { }
        public override Akka.Event.LogLevel LogLevel() { }
    }
    public abstract class EventBus<TEvent, TClassifier, TSubscriber>
    {
        protected EventBus() { }
        protected abstract bool Classify(TEvent @event, TClassifier classifier);
        protected abstract TClassifier GetClassifier(TEvent @event);
        protected abstract bool IsSubClassification(TClassifier parent, TClassifier child);
        protected abstract void Publish(TEvent @event, TSubscriber subscriber);
        public virtual void Publish(TEvent @event) { }
        protected string SimpleName(object source) { }
        protected string SimpleName(System.Type source) { }
        public virtual bool Subscribe(TSubscriber subscriber, TClassifier classifier) { }
        public virtual bool Unsubscribe(TSubscriber subscriber) { }
        public virtual bool Unsubscribe(TSubscriber subscriber, TClassifier classifier) { }
    }
    public class EventStream : Akka.Event.LoggingBus
    {
        public EventStream(bool debug) { }
        public bool InitUnsubscriber(Akka.Actor.IActorRef unsubscriber, Akka.Actor.ActorSystem system) { }
        public void StartUnsubscriber(Akka.Actor.Internal.ActorSystemImpl system) { }
        public override bool Subscribe(Akka.Actor.IActorRef subscriber, System.Type channel) { }
        public override bool Unsubscribe(Akka.Actor.IActorRef subscriber, System.Type channel) { }
        public override bool Unsubscribe(Akka.Actor.IActorRef subscriber) { }
    }
    public class static EventStreamExtensions
    {
        public static bool Subscribe<TChannel>(this Akka.Event.EventStream eventStream, Akka.Actor.IActorRef subscriber) { }
        public static bool Unsubscribe<TChannel>(this Akka.Event.EventStream eventStream, Akka.Actor.IActorRef subscriber) { }
    }
    public interface IDeadLetterSuppression { }
    public interface ILoggerMessageQueueSemantics : Akka.Dispatch.ISemantics { }
    public interface ILoggingAdapter
    {
        bool IsDebugEnabled { get; }
        bool IsErrorEnabled { get; }
        bool IsInfoEnabled { get; }
        bool IsWarningEnabled { get; }
        void Debug(string format, params object[] args);
        void Debug(System.Exception cause, string format, params object[] args);
        void Error(string format, params object[] args);
        void Error(System.Exception cause, string format, params object[] args);
        void Info(string format, params object[] args);
        void Info(System.Exception cause, string format, params object[] args);
        bool IsEnabled(Akka.Event.LogLevel logLevel);
        void Log(Akka.Event.LogLevel logLevel, string format, params object[] args);
        void Log(Akka.Event.LogLevel logLevel, System.Exception cause, string format, params object[] args);
        void Warning(string format, params object[] args);
        void Warning(System.Exception cause, string format, params object[] args);
    }
    public interface ILogMessageFormatter
    {
        string Format(string format, params object[] args);
    }
    public class Info : Akka.Event.LogEvent
    {
        public Info(string logSource, System.Type logClass, object message) { }
        public Info(System.Exception cause, string logSource, System.Type logClass, object message) { }
        public override Akka.Event.LogLevel LogLevel() { }
    }
    public class InitializeLogger : Akka.Actor.INoSerializationVerificationNeeded
    {
        public InitializeLogger(Akka.Event.LoggingBus loggingBus) { }
        public Akka.Event.LoggingBus LoggingBus { get; }
    }
    public abstract class LogEvent : Akka.Actor.INoSerializationVerificationNeeded
    {
        protected LogEvent() { }
        public System.Exception Cause { get; set; }
        public System.Type LogClass { get; set; }
        public string LogSource { get; set; }
        public object Message { get; set; }
        public System.Threading.Thread Thread { get; }
        public System.DateTime Timestamp { get; }
        public abstract Akka.Event.LogLevel LogLevel();
        public override string ToString() { }
    }
    public class LoggerInitialized : Akka.Actor.INoSerializationVerificationNeeded
    {
        public LoggerInitialized() { }
    }
    public class LoggerMailbox : Akka.Dispatch.Mailbox, Akka.Dispatch.ISemantics, Akka.Dispatch.IUnboundedMessageQueueSemantics, Akka.Dispatch.MessageQueues.IMessageQueue, Akka.Event.ILoggerMessageQueueSemantics
    {
        public LoggerMailbox(Akka.Actor.IActorRef owner, Akka.Actor.ActorSystem system) { }
    }
    public class static Logging
    {
        public static readonly Akka.Event.StandardOutLogger StandardOutLogger;
        public static System.Type ClassFor(this Akka.Event.LogLevel logLevel) { }
        public static Akka.Event.ILoggingAdapter GetLogger(this Akka.Actor.IActorContext context, Akka.Event.ILogMessageFormatter logMessageFormatter = null) { }
        public static Akka.Event.ILoggingAdapter GetLogger(Akka.Actor.ActorSystem system, object logSourceObj, Akka.Event.ILogMessageFormatter logMessageFormatter = null) { }
        public static Akka.Event.ILoggingAdapter GetLogger(Akka.Event.LoggingBus loggingBus, object logSourceObj, Akka.Event.ILogMessageFormatter logMessageFormatter = null) { }
        public static Akka.Event.LogLevel LogLevelFor(string logLevel) { }
        public static Akka.Event.LogLevel LogLevelFor<T>()
            where T : Akka.Event.LogEvent { }
        public static string StringFor(this Akka.Event.LogLevel logLevel) { }
    }
    public abstract class LoggingAdapterBase : Akka.Event.ILoggingAdapter
    {
        protected LoggingAdapterBase(Akka.Event.ILogMessageFormatter logMessageFormatter) { }
        public abstract bool IsDebugEnabled { get; }
        public abstract bool IsErrorEnabled { get; }
        public abstract bool IsInfoEnabled { get; }
        public abstract bool IsWarningEnabled { get; }
        public virtual void Debug(string format, params object[] args) { }
        public virtual void Debug(System.Exception cause, string format, params object[] args) { }
        public virtual void Error(System.Exception cause, string format, params object[] args) { }
        public virtual void Error(string format, params object[] args) { }
        public virtual void Info(System.Exception cause, string format, params object[] args) { }
        public virtual void Info(string format, params object[] args) { }
        public bool IsEnabled(Akka.Event.LogLevel logLevel) { }
        public virtual void Log(Akka.Event.LogLevel logLevel, string format, params object[] args) { }
        public virtual void Log(Akka.Event.LogLevel logLevel, System.Exception cause, string format, params object[] args) { }
        protected abstract void NotifyDebug(object message);
        protected abstract void NotifyDebug(System.Exception cause, object message);
        protected abstract void NotifyError(object message);
        protected abstract void NotifyError(System.Exception cause, object message);
        protected abstract void NotifyInfo(object message);
        protected abstract void NotifyInfo(System.Exception cause, object message);
        protected void NotifyLog(Akka.Event.LogLevel logLevel, object message) { }
        protected void NotifyLog(Akka.Event.LogLevel logLevel, System.Exception cause, object message) { }
        protected abstract void NotifyWarning(object message);
        protected abstract void NotifyWarning(System.Exception cause, object message);
        public virtual void Warn(string format, params object[] args) { }
        public virtual void Warning(string format, params object[] args) { }
        public virtual void Warning(System.Exception cause, string format, params object[] args) { }
    }
    public class LoggingBus : Akka.Event.ActorEventBus<object, System.Type>
    {
        public LoggingBus() { }
        public Akka.Event.LogLevel LogLevel { get; }
        protected override bool Classify(object @event, System.Type classifier) { }
        protected override System.Type GetClassifier(object @event) { }
        protected override bool IsSubClassification(System.Type parent, System.Type child) { }
        protected override void Publish(object @event, Akka.Actor.IActorRef subscriber) { }
        public void SetLogLevel(Akka.Event.LogLevel logLevel) { }
        public void StartStdoutLogger(Akka.Actor.Settings config) { }
    }
    public enum LogLevel
    {
        DebugLevel = 0,
        InfoLevel = 1,
        WarningLevel = 2,
        ErrorLevel = 3,
    }
    public class LogMessage
    {
        public LogMessage(Akka.Event.ILogMessageFormatter formatter, string format, params object[] args) { }
        public object[] Args { get; }
        public string Format { get; }
        public override string ToString() { }
    }
    public sealed class NoLogger : Akka.Event.ILoggingAdapter
    {
        public static readonly Akka.Event.ILoggingAdapter Instance;
        public bool IsDebugEnabled { get; }
        public bool IsErrorEnabled { get; }
        public bool IsInfoEnabled { get; }
        public bool IsWarningEnabled { get; }
        public void Debug(string format, params object[] args) { }
        public void Debug(System.Exception cause, string format, params object[] args) { }
        public void Error(string format, params object[] args) { }
        public void Error(System.Exception cause, string format, params object[] args) { }
        public void Info(string format, params object[] args) { }
        public void Info(System.Exception cause, string format, params object[] args) { }
        public bool IsEnabled(Akka.Event.LogLevel logLevel) { }
        public void Log(Akka.Event.LogLevel logLevel, string format, params object[] args) { }
        public void Log(Akka.Event.LogLevel logLevel, System.Exception cause, string format, params object[] args) { }
        public void Warn(string format, params object[] args) { }
        public void Warning(string format, params object[] args) { }
        public void Warning(System.Exception cause, string format, params object[] args) { }
    }
    public class StandardOutLogger : Akka.Actor.MinimalActorRef
    {
        public StandardOutLogger() { }
        public static System.ConsoleColor DebugColor { get; set; }
        public static System.ConsoleColor ErrorColor { get; set; }
        public static System.ConsoleColor InfoColor { get; set; }
        public override Akka.Actor.ActorPath Path { get; }
        public override Akka.Actor.IActorRefProvider Provider { get; }
        public static bool UseColors { get; set; }
        public static System.ConsoleColor WarningColor { get; set; }
        public static void PrintLogEvent(Akka.Event.LogEvent logEvent) { }
        protected override void TellInternal(object message, Akka.Actor.IActorRef sender) { }
    }
    public class Subscription<TSubscriber, TClassifier>
    {
        public Subscription(TSubscriber subscriber, System.Collections.Generic.IEnumerable<TClassifier> unsubscriptions) { }
        public Subscription(TSubscriber subscriber) { }
        public TSubscriber Subscriber { get; }
        public System.Collections.Generic.ISet<TClassifier> Unsubscriptions { get; }
    }
    public sealed class SuppressedDeadLetter : Akka.Event.AllDeadLetters
    {
        public SuppressedDeadLetter(Akka.Event.IDeadLetterSuppression message, Akka.Actor.IActorRef sender, Akka.Actor.IActorRef recipient) { }
    }
    public class TraceLogger : Akka.Actor.UntypedActor
    {
        public TraceLogger() { }
        protected override void OnReceive(object message) { }
    }
    public sealed class UnhandledMessage
    {
        public UnhandledMessage(object message, Akka.Actor.IActorRef sender, Akka.Actor.IActorRef recipient) { }
        public object Message { get; }
        public Akka.Actor.IActorRef Recipient { get; }
        public Akka.Actor.IActorRef Sender { get; }
    }
    public class Warning : Akka.Event.LogEvent
    {
        public Warning(string logSource, System.Type logClass, object message) { }
        public Warning(System.Exception cause, string logSource, System.Type logClass, object message) { }
        public override Akka.Event.LogLevel LogLevel() { }
    }
}
namespace Akka.IO.Buffers
{
    public class BufferPoolAllocationException : Akka.Actor.AkkaException
    {
        public BufferPoolAllocationException(string message) { }
    }
    public interface IBufferPool
    {
        void Release(System.ArraySegment<byte> buf);
        void Release(System.Collections.Generic.IEnumerable<System.ArraySegment<byte>> buf);
        System.ArraySegment<byte> Rent();
        System.Collections.Generic.IEnumerable<System.ArraySegment<byte>> Rent(int minimumSize);
    }
}
namespace Akka.IO
{
    public enum ByteOrder
    {
        BigEndian = 0,
        LittleEndian = 1,
    }
    [System.Diagnostics.DebuggerDisplayAttribute("(Count = {_count}, Buffers = {_buffers})")]
    public sealed class ByteString : System.Collections.Generic.IEnumerable<byte>, System.Collections.IEnumerable, System.IEquatable<Akka.IO.ByteString>
    {
        public int Count { get; }
        public static Akka.IO.ByteString Empty { get; }
        public bool IsCompact { get; }
        public bool IsEmpty { get; }
        public byte this[int index] { get; }
        public Akka.IO.ByteString Compact() { }
        public Akka.IO.ByteString Concat(Akka.IO.ByteString other) { }
        public static Akka.IO.ByteString CopyFrom(byte[] array) { }
        public static Akka.IO.ByteString CopyFrom(System.ArraySegment<byte> buffer) { }
        public static Akka.IO.ByteString CopyFrom(byte[] array, int offset, int count) { }
        public static Akka.IO.ByteString CopyFrom(System.Collections.Generic.IEnumerable<System.ArraySegment<byte>> buffers) { }
        public int CopyTo(byte[] buffer, int index, int count) { }
        [System.ObsoleteAttribute("Use ByteString.CopyFrom instead if you want to copy byte array or ByteString.From" +
            "Bytes otherwise.")]
        public static Akka.IO.ByteString Create(byte[] array) { }
        [System.ObsoleteAttribute("Use ToString() method instead.")]
        public string DecodeString() { }
        [System.ObsoleteAttribute("Use ToString(Encoding) method instead.")]
        public string DecodeString(System.Text.Encoding encoding) { }
        [System.ObsoleteAttribute("Use Slice(n) method instead.")]
        public Akka.IO.ByteString Drop(int n) { }
        public override bool Equals(object obj) { }
        public bool Equals(Akka.IO.ByteString other) { }
        public static Akka.IO.ByteString FromBytes(byte[] array) { }
        public static Akka.IO.ByteString FromBytes(System.ArraySegment<byte> buffer) { }
        public static Akka.IO.ByteString FromBytes(byte[] array, int offset, int count) { }
        public static Akka.IO.ByteString FromBytes(System.Collections.Generic.IEnumerable<System.ArraySegment<byte>> buffers) { }
        public static Akka.IO.ByteString FromString(string str) { }
        public static Akka.IO.ByteString FromString(string str, System.Text.Encoding encoding) { }
        public System.Collections.Generic.IEnumerator<byte> GetEnumerator() { }
        public override int GetHashCode() { }
        public bool HasSubstring(Akka.IO.ByteString other, int index) { }
        public int IndexOf(byte b) { }
        public int IndexOf(byte b, int from) { }
        public Akka.IO.ByteString Slice(int index) { }
        public Akka.IO.ByteString Slice(int index, int count) { }
        [System.ObsoleteAttribute("Use Slice(0, n) method instead.")]
        public Akka.IO.ByteString Take(int n) { }
        public byte[] ToArray() { }
        public override string ToString() { }
        public string ToString(System.Text.Encoding encoding) { }
        public void WriteTo(System.IO.Stream stream) { }
        public async System.Threading.Tasks.Task WriteToAsync(System.IO.Stream stream) { }
    }
    public class Dns : Akka.Actor.ExtensionIdProvider<Akka.IO.DnsExt>
    {
        public static readonly Akka.IO.Dns Instance;
        public Dns() { }
        public static Akka.IO.Dns.Resolved Cached(string name, Akka.Actor.ActorSystem system) { }
        public override Akka.IO.DnsExt CreateExtension(Akka.Actor.ExtendedActorSystem system) { }
        public static Akka.IO.Dns.Resolved ResolveName(string name, Akka.Actor.ActorSystem system, Akka.Actor.IActorRef sender) { }
        public abstract class Command
        {
            protected Command() { }
        }
        public class Resolve : Akka.IO.Dns.Command, Akka.Routing.IConsistentHashable
        {
            public Resolve(string name) { }
            public object ConsistentHashKey { get; }
            public string Name { get; }
        }
        public class Resolved : Akka.IO.Dns.Command
        {
            public Resolved(string name, System.Collections.Generic.IEnumerable<System.Net.IPAddress> ipv4, System.Collections.Generic.IEnumerable<System.Net.IPAddress> ipv6) { }
            public System.Net.IPAddress Addr { get; }
            public System.Collections.Generic.IEnumerable<System.Net.IPAddress> Ipv4 { get; }
            public System.Collections.Generic.IEnumerable<System.Net.IPAddress> Ipv6 { get; }
            public string Name { get; }
            public static Akka.IO.Dns.Resolved Create(string name, System.Collections.Generic.IEnumerable<System.Net.IPAddress> addresses) { }
        }
    }
    public abstract class DnsBase
    {
        protected DnsBase() { }
        public virtual Akka.IO.Dns.Resolved Cached(string name) { }
        public virtual Akka.IO.Dns.Resolved Resolve(string name, Akka.Actor.ActorSystem system, Akka.Actor.IActorRef sender) { }
    }
    public class DnsExt : Akka.IO.IOExtension
    {
        public DnsExt(Akka.Actor.ExtendedActorSystem system) { }
        public Akka.IO.DnsBase Cache { get; }
        public override Akka.Actor.IActorRef Manager { get; }
        public Akka.IO.IDnsProvider Provider { get; }
        public Akka.IO.DnsExt.DnsSettings Settings { get; }
        public Akka.Actor.IActorRef GetResolver() { }
        public class DnsSettings
        {
            public DnsSettings(Akka.Configuration.Config config) { }
            public string Dispatcher { get; }
            public string ProviderObjectName { get; }
            public string Resolver { get; }
            public Akka.Configuration.Config ResolverConfig { get; }
        }
    }
    public interface IDnsProvider
    {
        System.Type ActorClass { get; }
        Akka.IO.DnsBase Cache { get; }
        System.Type ManagerClass { get; }
    }
    public class Inet
    {
        public Inet() { }
        public abstract class AbstractSocketOption : Akka.IO.Inet.SocketOption
        {
            protected AbstractSocketOption() { }
        }
        public abstract class AbstractSocketOptionV2 : Akka.IO.Inet.SocketOptionV2
        {
            protected AbstractSocketOptionV2() { }
        }
        public class DatagramChannelCreator : Akka.IO.Inet.SocketOption
        {
            public DatagramChannelCreator() { }
            public virtual System.Net.Sockets.Socket Create() { }
        }
        public class static SO
        {
            public class ReceiveBufferSize : Akka.IO.Inet.SocketOption
            {
                public ReceiveBufferSize(int size) { }
                public override void BeforeConnect(System.Net.Sockets.Socket s) { }
                public override void BeforeDatagramBind(System.Net.Sockets.Socket ds) { }
                public override void BeforeServerSocketBind(System.Net.Sockets.Socket ss) { }
            }
            public class ReuseAddress : Akka.IO.Inet.SocketOption
            {
                public ReuseAddress(bool on) { }
                public override void BeforeConnect(System.Net.Sockets.Socket s) { }
                public override void BeforeDatagramBind(System.Net.Sockets.Socket ds) { }
                public override void BeforeServerSocketBind(System.Net.Sockets.Socket ss) { }
            }
            public class SendBufferSize : Akka.IO.Inet.SocketOption
            {
                public SendBufferSize(int size) { }
                public override void AfterConnect(System.Net.Sockets.Socket s) { }
            }
            public class TrafficClass : Akka.IO.Inet.SocketOption
            {
                public TrafficClass(int tc) { }
                public override void AfterConnect(System.Net.Sockets.Socket s) { }
            }
        }
        public abstract class SocketOption
        {
            protected SocketOption() { }
            public virtual void AfterConnect(System.Net.Sockets.Socket s) { }
            public virtual void BeforeConnect(System.Net.Sockets.Socket s) { }
            public virtual void BeforeDatagramBind(System.Net.Sockets.Socket ds) { }
            public virtual void BeforeServerSocketBind(System.Net.Sockets.Socket ss) { }
        }
        public abstract class SocketOptionV2 : Akka.IO.Inet.SocketOption
        {
            protected SocketOptionV2() { }
            public virtual void AfterBind(System.Net.Sockets.Socket s) { }
        }
        public abstract class SoForwarders
        {
            protected SoForwarders() { }
        }
    }
    public class InetAddressDnsProvider : Akka.IO.IDnsProvider
    {
        public InetAddressDnsProvider() { }
        public System.Type ActorClass { get; }
        public Akka.IO.DnsBase Cache { get; }
        public System.Type ManagerClass { get; }
    }
    public class InetAddressDnsResolver : Akka.Actor.ActorBase
    {
        public InetAddressDnsResolver(Akka.IO.SimpleDnsCache cache, Akka.Configuration.Config config) { }
        protected override bool Receive(object message) { }
    }
    public abstract class IOExtension : Akka.Actor.IExtension
    {
        protected IOExtension() { }
        public abstract Akka.Actor.IActorRef Manager { get; }
    }
    public interface ISocketEventArgsPool
    {
        System.Net.Sockets.SocketAsyncEventArgs Acquire(Akka.Actor.IActorRef actor);
        void Release(System.Net.Sockets.SocketAsyncEventArgs e);
    }
    public class SimpleDnsCache : Akka.IO.DnsBase, Akka.IO.IPeriodicCacheCleanup
    {
        public SimpleDnsCache() { }
        public override Akka.IO.Dns.Resolved Cached(string name) { }
        public void CleanUp() { }
        protected virtual long Clock() { }
    }
    public class SimpleDnsManager : Akka.Actor.ActorBase, Akka.Dispatch.IRequiresMessageQueue<Akka.Dispatch.IUnboundedMessageQueueSemantics>
    {
        public SimpleDnsManager(Akka.IO.DnsExt ext) { }
        protected override void PostStop() { }
        protected override bool Receive(object message) { }
    }
    public class Tcp : Akka.Actor.ExtensionIdProvider<Akka.IO.TcpExt>
    {
        public static readonly Akka.Actor.SupervisorStrategy ConnectionSupervisorStrategy;
        public static readonly Akka.IO.Tcp Instance;
        public Tcp() { }
        public override Akka.IO.TcpExt CreateExtension(Akka.Actor.ExtendedActorSystem system) { }
        public static Akka.Actor.IActorRef Manager(Akka.Actor.ActorSystem system) { }
        public class Abort : Akka.IO.Tcp.CloseCommand
        {
            public static readonly Akka.IO.Tcp.Abort Instance;
            public override Akka.IO.Tcp.ConnectionClosed Event { get; }
        }
        public class Aborted : Akka.IO.Tcp.ConnectionClosed
        {
            public static readonly Akka.IO.Tcp.Aborted Instance;
            public override bool IsAborted { get; }
        }
        public class Bind : Akka.IO.Tcp.Command
        {
            public Bind(Akka.Actor.IActorRef handler, System.Net.EndPoint localAddress, int backlog = 100, System.Collections.Generic.IEnumerable<Akka.IO.Inet.SocketOption> options = null, bool pullMode = False) { }
            public int Backlog { get; }
            public Akka.Actor.IActorRef Handler { get; }
            public System.Net.EndPoint LocalAddress { get; }
            public System.Collections.Generic.IEnumerable<Akka.IO.Inet.SocketOption> Options { get; }
            public bool PullMode { get; }
            public override string ToString() { }
        }
        public class Bound : Akka.IO.Tcp.Event
        {
            public Bound(System.Net.EndPoint localAddress) { }
            public System.Net.EndPoint LocalAddress { get; }
            public override string ToString() { }
        }
        public class Close : Akka.IO.Tcp.CloseCommand
        {
            public static readonly Akka.IO.Tcp.Close Instance;
            public override Akka.IO.Tcp.ConnectionClosed Event { get; }
        }
        public abstract class CloseCommand : Akka.IO.Tcp.Command, Akka.Event.IDeadLetterSuppression
        {
            protected CloseCommand() { }
            public abstract Akka.IO.Tcp.ConnectionClosed Event { get; }
        }
        public class Closed : Akka.IO.Tcp.ConnectionClosed
        {
            public static readonly Akka.IO.Tcp.Closed Instance;
        }
        public abstract class Command : Akka.IO.Tcp.Message
        {
            protected Command() { }
            public Akka.IO.Tcp.CommandFailed FailureMessage { get; }
        }
        public sealed class CommandFailed : Akka.IO.Tcp.Event
        {
            public CommandFailed(Akka.IO.Tcp.Command cmd) { }
            public Akka.IO.Tcp.Command Cmd { get; }
            public override string ToString() { }
        }
        public class CompoundWrite : Akka.IO.Tcp.WriteCommand, System.Collections.Generic.IEnumerable<Akka.IO.Tcp.SimpleWriteCommand>, System.Collections.IEnumerable
        {
            public CompoundWrite(Akka.IO.Tcp.SimpleWriteCommand head, Akka.IO.Tcp.WriteCommand tailCommand) { }
            public Akka.IO.Tcp.SimpleWriteCommand Head { get; }
            public Akka.IO.Tcp.WriteCommand TailCommand { get; }
            public System.Collections.Generic.IEnumerator<Akka.IO.Tcp.SimpleWriteCommand> GetEnumerator() { }
            public override string ToString() { }
        }
        public class ConfirmedClose : Akka.IO.Tcp.CloseCommand
        {
            public static readonly Akka.IO.Tcp.ConfirmedClose Instance;
            public override Akka.IO.Tcp.ConnectionClosed Event { get; }
        }
        public class ConfirmedClosed : Akka.IO.Tcp.ConnectionClosed
        {
            public static readonly Akka.IO.Tcp.ConfirmedClosed Instance;
            public override bool IsConfirmed { get; }
        }
        public class Connect : Akka.IO.Tcp.Command
        {
            public Connect(System.Net.EndPoint remoteAddress, System.Net.EndPoint localAddress = null, System.Collections.Generic.IEnumerable<Akka.IO.Inet.SocketOption> options = null, System.Nullable<System.TimeSpan> timeout = null, bool pullMode = False) { }
            public System.Net.EndPoint LocalAddress { get; }
            public System.Collections.Generic.IEnumerable<Akka.IO.Inet.SocketOption> Options { get; }
            public bool PullMode { get; }
            public System.Net.EndPoint RemoteAddress { get; }
            public System.Nullable<System.TimeSpan> Timeout { get; }
            public override string ToString() { }
        }
        public sealed class Connected : Akka.IO.Tcp.Event
        {
            public Connected(System.Net.EndPoint remoteAddress, System.Net.EndPoint localAddress) { }
            public System.Net.EndPoint LocalAddress { get; }
            public System.Net.EndPoint RemoteAddress { get; }
            public override string ToString() { }
        }
        public class ConnectionClosed : Akka.IO.Tcp.Event, Akka.Event.IDeadLetterSuppression
        {
            public ConnectionClosed() { }
            public virtual string Cause { get; }
            public virtual bool IsAborted { get; }
            public virtual bool IsConfirmed { get; }
            public virtual bool IsErrorClosed { get; }
            public virtual bool IsPeerClosed { get; }
        }
        public sealed class ErrorClosed : Akka.IO.Tcp.ConnectionClosed
        {
            public ErrorClosed(string cause) { }
            public override string Cause { get; }
            public override bool IsErrorClosed { get; }
            public override string ToString() { }
        }
        public class Event : Akka.IO.Tcp.Message
        {
            public Event() { }
        }
        public class Message : Akka.Actor.INoSerializationVerificationNeeded
        {
            public Message() { }
        }
        public class NoAck : Akka.IO.Tcp.Event
        {
            public static readonly Akka.IO.Tcp.NoAck Instance;
            public NoAck(object token) { }
            public object Token { get; }
            public override string ToString() { }
        }
        public class PeerClosed : Akka.IO.Tcp.ConnectionClosed
        {
            public static readonly Akka.IO.Tcp.PeerClosed Instance;
            public override bool IsPeerClosed { get; }
        }
        public sealed class Received : Akka.IO.Tcp.Event
        {
            public Received(Akka.IO.ByteString data) { }
            public Akka.IO.ByteString Data { get; }
            public override string ToString() { }
        }
        public class Register : Akka.IO.Tcp.Command
        {
            public Register(Akka.Actor.IActorRef handler, bool keepOpenOnPeerClosed = False, bool useResumeWriting = True) { }
            public Akka.Actor.IActorRef Handler { get; }
            public bool KeepOpenOnPeerClosed { get; }
            public bool UseResumeWriting { get; }
            public override string ToString() { }
        }
        public class ResumeAccepting : Akka.IO.Tcp.Command
        {
            public ResumeAccepting(int batchSize) { }
            public int BatchSize { get; }
            public override string ToString() { }
        }
        public class ResumeReading : Akka.IO.Tcp.Command
        {
            public static Akka.IO.Tcp.ResumeReading Instance;
        }
        public class ResumeWriting : Akka.IO.Tcp.Command
        {
            public static readonly Akka.IO.Tcp.ResumeWriting Instance;
            public ResumeWriting() { }
        }
        public abstract class SimpleWriteCommand : Akka.IO.Tcp.WriteCommand
        {
            protected SimpleWriteCommand() { }
            public abstract Akka.IO.Tcp.Event Ack { get; }
            public bool WantsAck { get; }
            public Akka.IO.Tcp.CompoundWrite Append(Akka.IO.Tcp.WriteCommand that) { }
        }
        public class SuspendReading : Akka.IO.Tcp.Command
        {
            public static Akka.IO.Tcp.SuspendReading Instance;
        }
        public class Unbind : Akka.IO.Tcp.Command
        {
            public static readonly Akka.IO.Tcp.Unbind Instance;
        }
        public class Unbound : Akka.IO.Tcp.Event
        {
            public static Akka.IO.Tcp.Unbound Instance;
            public Unbound() { }
        }
        public class Write : Akka.IO.Tcp.SimpleWriteCommand
        {
            public static readonly Akka.IO.Tcp.Write Empty;
            public override Akka.IO.Tcp.Event Ack { get; }
            public Akka.IO.ByteString Data { get; }
            public static Akka.IO.Tcp.Write Create(Akka.IO.ByteString data) { }
            public static Akka.IO.Tcp.Write Create(Akka.IO.ByteString data, Akka.IO.Tcp.Event ack) { }
            public override string ToString() { }
        }
        public abstract class WriteCommand : Akka.IO.Tcp.Command
        {
            protected WriteCommand() { }
            public static Akka.IO.Tcp.WriteCommand Create(System.Collections.Generic.IEnumerable<Akka.IO.Tcp.WriteCommand> writes) { }
            public static Akka.IO.Tcp.WriteCommand Create(params WriteCommand[] writes) { }
            public Akka.IO.Tcp.CompoundWrite Prepend(Akka.IO.Tcp.SimpleWriteCommand other) { }
            public Akka.IO.Tcp.WriteCommand Prepend(System.Collections.Generic.IEnumerable<Akka.IO.Tcp.WriteCommand> writes) { }
        }
        public class WritingResumed : Akka.IO.Tcp.Event
        {
            public static Akka.IO.Tcp.WritingResumed Instance;
            public WritingResumed() { }
        }
    }
    public sealed class TcpExt : Akka.IO.IOExtension
    {
        public TcpExt(Akka.Actor.ExtendedActorSystem system) { }
        public Akka.IO.Buffers.IBufferPool BufferPool { get; }
        public override Akka.Actor.IActorRef Manager { get; }
        public Akka.IO.TcpSettings Settings { get; }
    }
    public class static TcpExtensions
    {
        public static Akka.Actor.IActorRef Tcp(this Akka.Actor.ActorSystem system) { }
    }
    public class TcpMessage
    {
        public TcpMessage() { }
        public static Akka.IO.Tcp.Command Abort() { }
        public static Akka.IO.Tcp.Command Bind(Akka.Actor.IActorRef handler, System.Net.EndPoint endpoint, int backlog, System.Collections.Generic.IEnumerable<Akka.IO.Inet.SocketOption> options, bool pullMode) { }
        public static Akka.IO.Tcp.Command Bind(Akka.Actor.IActorRef handler, System.Net.EndPoint endpoint, int backlog) { }
        public static Akka.IO.Tcp.Command Close() { }
        public static Akka.IO.Tcp.Command ConfirmedClose() { }
        public static Akka.IO.Tcp.Command Connect(System.Net.EndPoint remoteAddress, System.Net.EndPoint localAddress, System.Collections.Generic.IEnumerable<Akka.IO.Inet.SocketOption> options, System.Nullable<System.TimeSpan> timeout, bool pullMode) { }
        public static Akka.IO.Tcp.Command Connect(System.Net.EndPoint remoteAddress) { }
        public static Akka.IO.Tcp.NoAck NoAck(object token = null) { }
        public static Akka.IO.Tcp.Command Register(Akka.Actor.IActorRef handler, bool keepOpenOnPeerClosed = False, bool useResumeWriting = True) { }
        public static Akka.IO.Tcp.Command ResumeAccepting(int batchSize) { }
        public static Akka.IO.Tcp.Command ResumeReading() { }
        public static Akka.IO.Tcp.Command ResumeWriting() { }
        public static Akka.IO.Tcp.Command SuspendReading() { }
        public static Akka.IO.Tcp.Command Unbind() { }
        public static Akka.IO.Tcp.Command Write(Akka.IO.ByteString data, Akka.IO.Tcp.Event ack = null) { }
    }
    public class TcpSettings
    {
        public TcpSettings(string bufferPoolConfigPath, int initialSocketAsyncEventArgs, bool traceLogging, int batchAcceptLimit, System.Nullable<System.TimeSpan> registerTimeout, int receivedMessageSizeLimit, string managementDispatcher, string fileIoDispatcher, int transferToLimit, int finishConnectRetries, bool outgoingSocketForceIpv4) { }
        public int BatchAcceptLimit { get; }
        public string BufferPoolConfigPath { get; }
        public string FileIODispatcher { get; }
        public int FinishConnectRetries { get; }
        public int InitialSocketAsyncEventArgs { get; }
        public string ManagementDispatcher { get; }
        public bool OutgoingSocketForceIpv4 { get; }
        public int ReceivedMessageSizeLimit { get; }
        public System.Nullable<System.TimeSpan> RegisterTimeout { get; }
        public bool TraceLogging { get; }
        public int TransferToLimit { get; set; }
        public static Akka.IO.TcpSettings Create(Akka.Actor.ActorSystem system) { }
        public static Akka.IO.TcpSettings Create(Akka.Configuration.Config config) { }
    }
    public class Udp : Akka.Actor.ExtensionIdProvider<Akka.IO.UdpExt>
    {
        public static readonly Akka.IO.Udp Instance;
        public Udp() { }
        public override Akka.IO.UdpExt CreateExtension(Akka.Actor.ExtendedActorSystem system) { }
        public static Akka.Actor.IActorRef Manager(Akka.Actor.ActorSystem system) { }
        public sealed class Bind : Akka.IO.Udp.Command
        {
            public Bind(Akka.Actor.IActorRef handler, System.Net.EndPoint localAddress, System.Collections.Generic.IEnumerable<Akka.IO.Inet.SocketOption> options = null) { }
            public Akka.Actor.IActorRef Handler { get; }
            public System.Net.EndPoint LocalAddress { get; }
            public System.Collections.Generic.IEnumerable<Akka.IO.Inet.SocketOption> Options { get; }
            public override string ToString() { }
        }
        public sealed class Bound : Akka.IO.Udp.Event
        {
            public Bound(System.Net.EndPoint localAddress) { }
            public System.Net.EndPoint LocalAddress { get; }
            public override string ToString() { }
        }
        public abstract class Command : Akka.IO.Udp.Message
        {
            protected Command() { }
            public object FailureMessage { get; }
        }
        public sealed class CommandFailed : Akka.IO.Udp.Event
        {
            public CommandFailed(Akka.IO.Udp.Command cmd) { }
            public Akka.IO.Udp.Command Cmd { get; }
            public override string ToString() { }
        }
        public abstract class Event : Akka.IO.Udp.Message
        {
            protected Event() { }
        }
        public abstract class Message
        {
            protected Message() { }
        }
        public sealed class NoAck : Akka.IO.Udp.Event
        {
            public static readonly Akka.IO.Udp.NoAck Instance;
            public NoAck(object token) { }
            public object Token { get; }
            public override string ToString() { }
        }
        public sealed class Received : Akka.IO.Udp.Event
        {
            public Received(Akka.IO.ByteString data, System.Net.EndPoint sender) { }
            public Akka.IO.ByteString Data { get; }
            public System.Net.EndPoint Sender { get; }
            public override string ToString() { }
        }
        public sealed class ResumeReading : Akka.IO.Udp.Command
        {
            public static readonly Akka.IO.Udp.ResumeReading Instance;
        }
        public sealed class Send : Akka.IO.Udp.Command
        {
            [System.ObsoleteAttribute("Akka.IO.Udp.Send public constructors are obsolete. Use `Send.Create` or `Send(Byt" +
                "eString, EndPoint, Event)` instead.")]
            public Send(System.Collections.Generic.IEnumerator<System.ArraySegment<byte>> payload, System.Net.EndPoint target, Akka.IO.Udp.Event ack) { }
            public Send(Akka.IO.ByteString payload, System.Net.EndPoint target, Akka.IO.Udp.Event ack) { }
            public Akka.IO.Udp.Event Ack { get; }
            public Akka.IO.ByteString Payload { get; }
            public System.Net.EndPoint Target { get; }
            public bool WantsAck { get; }
            public static Akka.IO.Udp.Send Create(Akka.IO.ByteString data, System.Net.EndPoint target) { }
            public override string ToString() { }
        }
        public sealed class SimpleSender : Akka.IO.Udp.Command
        {
            public static readonly Akka.IO.Udp.SimpleSender Instance;
            public SimpleSender(System.Collections.Generic.IEnumerable<Akka.IO.Inet.SocketOption> options = null) { }
            public System.Collections.Generic.IEnumerable<Akka.IO.Inet.SocketOption> Options { get; }
        }
        public sealed class SimpleSenderReady : Akka.IO.Udp.Event
        {
            public static readonly Akka.IO.Udp.SimpleSenderReady Instance;
        }
        public sealed class SO : Akka.IO.Inet.SoForwarders
        {
            public SO() { }
            public sealed class Broadcast : Akka.IO.Inet.SocketOption
            {
                public Broadcast(bool on) { }
                public bool On { get; }
                public override void BeforeDatagramBind(System.Net.Sockets.Socket s) { }
            }
        }
        public sealed class SuspendReading : Akka.IO.Udp.Command
        {
            public static readonly Akka.IO.Udp.SuspendReading Instance;
        }
        public sealed class Unbind : Akka.IO.Udp.Command
        {
            public static readonly Akka.IO.Udp.Unbind Instance;
        }
        public sealed class Unbound
        {
            public static readonly Akka.IO.Udp.Unbound Instance;
        }
    }
    public class UdpConnected : Akka.Actor.ExtensionIdProvider<Akka.IO.UdpConnectedExt>
    {
        public static readonly Akka.IO.UdpConnected Instance;
        public UdpConnected() { }
        public override Akka.IO.UdpConnectedExt CreateExtension(Akka.Actor.ExtendedActorSystem system) { }
        public abstract class Command : Akka.IO.UdpConnected.Message
        {
            protected Command() { }
            public object FailureMessage { get; }
        }
        public sealed class CommandFailed : Akka.IO.UdpConnected.Event
        {
            public CommandFailed(Akka.IO.UdpConnected.Command cmd) { }
            public Akka.IO.UdpConnected.Command Cmd { get; }
        }
        public sealed class Connect : Akka.IO.UdpConnected.Command
        {
            public Connect(Akka.Actor.IActorRef handler, System.Net.EndPoint remoteAddress, System.Net.EndPoint localAddress = null, System.Collections.Generic.IEnumerable<Akka.IO.Inet.SocketOption> options = null) { }
            public Akka.Actor.IActorRef Handler { get; }
            public System.Net.EndPoint LocalAddress { get; }
            public System.Collections.Generic.IEnumerable<Akka.IO.Inet.SocketOption> Options { get; }
            public System.Net.EndPoint RemoteAddress { get; }
        }
        public class Connected : Akka.IO.UdpConnected.Event
        {
            public static readonly Akka.IO.UdpConnected.Connected Instance;
        }
        public class Disconnect : Akka.IO.UdpConnected.Command
        {
            public static readonly Akka.IO.UdpConnected.Disconnect Instance;
        }
        public class Disconnected : Akka.IO.UdpConnected.Event
        {
            public static readonly Akka.IO.UdpConnected.Disconnected Instance;
        }
        public abstract class Event : Akka.IO.UdpConnected.Message
        {
            protected Event() { }
        }
        public abstract class Message
        {
            protected Message() { }
        }
        public class NoAck : Akka.IO.UdpConnected.Event
        {
            public static readonly Akka.IO.UdpConnected.NoAck Instance;
            public NoAck(object token) { }
            public object Token { get; }
        }
        public sealed class Received : Akka.IO.UdpConnected.Event
        {
            public Received(Akka.IO.ByteString data) { }
            public Akka.IO.ByteString Data { get; }
        }
        public class ResumeReading : Akka.IO.UdpConnected.Command
        {
            public static readonly Akka.IO.UdpConnected.ResumeReading Instance;
        }
        public sealed class Send : Akka.IO.UdpConnected.Command
        {
            [System.ObsoleteAttribute("Akka.IO.Udp.Send public constructors are obsolete. Use `Send.Create` or `Send(Byt" +
                "eString, EndPoint, Event)` instead.")]
            public Send(System.Collections.Generic.IEnumerator<System.ArraySegment<byte>> payload, Akka.IO.UdpConnected.Event ack) { }
            public Send(Akka.IO.ByteString payload, object ack) { }
            public object Ack { get; }
            public Akka.IO.ByteString Payload { get; }
            public bool WantsAck { get; }
            public static Akka.IO.UdpConnected.Send Create(Akka.IO.ByteString payload) { }
        }
        public class SuspendReading : Akka.IO.UdpConnected.Command
        {
            public static readonly Akka.IO.UdpConnected.SuspendReading Instance;
        }
    }
    public class UdpConnectedExt : Akka.IO.IOExtension
    {
        public UdpConnectedExt(Akka.Actor.ExtendedActorSystem system) { }
        public UdpConnectedExt(Akka.Actor.ExtendedActorSystem system, Akka.IO.UdpSettings settings) { }
        public Akka.IO.Buffers.IBufferPool BufferPool { get; }
        public override Akka.Actor.IActorRef Manager { get; }
    }
    public class UdpExt : Akka.IO.IOExtension
    {
        public UdpExt(Akka.Actor.ExtendedActorSystem system) { }
        public UdpExt(Akka.Actor.ExtendedActorSystem system, Akka.IO.UdpSettings settings) { }
        public Akka.IO.Buffers.IBufferPool BufferPool { get; }
        public override Akka.Actor.IActorRef Manager { get; }
    }
    public class static UdpExtensions
    {
        public static Akka.Actor.IActorRef Udp(this Akka.Actor.ActorSystem system) { }
    }
    public class UdpSettings
    {
        public UdpSettings(string bufferPoolConfigPath, bool traceLogging, int initialSocketAsyncEventArgs, int directBufferSize, int maxDirectBufferPoolSize, int batchReceiveLimit, string managementDispatcher, string fileIoDispatcher) { }
        public int BatchReceiveLimit { get; }
        public string BufferPoolConfigPath { get; }
        public int DirectBufferSize { get; }
        public string FileIODispatcher { get; }
        public int InitialSocketAsyncEventArgs { get; }
        public string ManagementDispatcher { get; }
        public int MaxDirectBufferPoolSize { get; }
        public bool TraceLogging { get; }
        public static Akka.IO.UdpSettings Create(Akka.Actor.ActorSystem system) { }
        public static Akka.IO.UdpSettings Create(Akka.Configuration.Config config) { }
    }
}
namespace Akka.Pattern
{
    public class static Backoff
    {
        [System.ObsoleteAttribute("Use the overloaded one which accepts maxNrOfRetries instead.")]
        public static Akka.Pattern.BackoffOptions OnFailure(Akka.Actor.Props childProps, string childName, System.TimeSpan minBackoff, System.TimeSpan maxBackoff, double randomFactor) { }
        public static Akka.Pattern.BackoffOptions OnFailure(Akka.Actor.Props childProps, string childName, System.TimeSpan minBackoff, System.TimeSpan maxBackoff, double randomFactor, int maxNrOfRetries) { }
        [System.ObsoleteAttribute("Use the overloaded one which accepts maxNrOfRetries instead.")]
        public static Akka.Pattern.BackoffOptions OnStop(Akka.Actor.Props childProps, string childName, System.TimeSpan minBackoff, System.TimeSpan maxBackoff, double randomFactor) { }
        public static Akka.Pattern.BackoffOptions OnStop(Akka.Actor.Props childProps, string childName, System.TimeSpan minBackoff, System.TimeSpan maxBackoff, double randomFactor, int maxNrOfRetries) { }
    }
    public abstract class BackoffOptions
    {
        protected BackoffOptions() { }
        public abstract Akka.Pattern.BackoffOptions WithAutoReset(System.TimeSpan resetBackoff);
        public abstract Akka.Pattern.BackoffOptions WithDefaultStoppingStrategy();
        public abstract Akka.Pattern.BackoffOptions WithFinalStopMessage(System.Func<object, bool> isFinalStopMessage);
        public abstract Akka.Pattern.BackoffOptions WithManualReset();
        public abstract Akka.Pattern.BackoffOptions WithMaxNrOfRetries(int maxNrOfRetries);
        public abstract Akka.Pattern.BackoffOptions WithReplyWhileStopped(object replyWhileStopped);
        public abstract Akka.Pattern.BackoffOptions WithSupervisorStrategy(Akka.Actor.OneForOneStrategy supervisorStrategy);
    }
    public sealed class BackoffSupervisor : Akka.Pattern.BackoffSupervisorBase
    {
        public BackoffSupervisor(Akka.Actor.Props childProps, string childName, System.TimeSpan minBackoff, System.TimeSpan maxBackoff, double randomFactor) { }
        public BackoffSupervisor(Akka.Actor.Props childProps, string childName, System.TimeSpan minBackoff, System.TimeSpan maxBackoff, Akka.Pattern.IBackoffReset reset, double randomFactor, Akka.Actor.SupervisorStrategy strategy, object replyWhileStopped = null, System.Func<object, bool> finalStopMessage = null) { }
        public static Akka.Actor.Props Props(Akka.Actor.Props childProps, string childName, System.TimeSpan minBackoff, System.TimeSpan maxBackoff, double randomFactor) { }
        public static Akka.Actor.Props Props(Akka.Actor.Props childProps, string childName, System.TimeSpan minBackoff, System.TimeSpan maxBackoff, double randomFactor, int maxNrOfRetries) { }
        public static Akka.Actor.Props Props(Akka.Pattern.BackoffOptions options) { }
        public static Akka.Actor.Props PropsWithSupervisorStrategy(Akka.Actor.Props childProps, string childName, System.TimeSpan minBackoff, System.TimeSpan maxBackoff, double randomFactor, Akka.Actor.SupervisorStrategy strategy) { }
        protected override bool Receive(object message) { }
        protected override Akka.Actor.SupervisorStrategy SupervisorStrategy() { }
        public sealed class CurrentChild
        {
            public CurrentChild(Akka.Actor.IActorRef @ref) { }
            public Akka.Actor.IActorRef Ref { get; }
        }
        public sealed class GetCurrentChild
        {
            public static readonly Akka.Pattern.BackoffSupervisor.GetCurrentChild Instance;
        }
        public sealed class GetRestartCount
        {
            public static readonly Akka.Pattern.BackoffSupervisor.GetRestartCount Instance;
        }
        public sealed class Reset
        {
            public static readonly Akka.Pattern.BackoffSupervisor.Reset Instance;
        }
        public sealed class ResetRestartCount : Akka.Event.IDeadLetterSuppression
        {
            public ResetRestartCount(int current) { }
            public int Current { get; }
        }
        public sealed class RestartCount
        {
            public RestartCount(int count) { }
            public int Count { get; }
        }
        public sealed class StartChild : Akka.Event.IDeadLetterSuppression
        {
            public static readonly Akka.Pattern.BackoffSupervisor.StartChild Instance;
        }
    }
    public abstract class BackoffSupervisorBase : Akka.Actor.ActorBase
    {
        protected Akka.Actor.IActorRef Child { get; set; }
        protected string ChildName { get; }
        protected Akka.Actor.Props ChildProps { get; }
        protected System.Func<object, bool> FinalStopMessage { get; }
        protected bool FinalStopMessageReceived { get; set; }
        protected object ReplyWhileStopped { get; }
        protected Akka.Pattern.IBackoffReset Reset { get; }
        protected int RestartCountN { get; set; }
        protected bool HandleBackoff(object message) { }
        protected override void PreStart() { }
    }
    public class CircuitBreaker
    {
        public CircuitBreaker(int maxFailures, System.TimeSpan callTimeout, System.TimeSpan resetTimeout) { }
        public System.TimeSpan CallTimeout { get; }
        public long CurrentFailureCount { get; }
        public int MaxFailures { get; }
        public System.TimeSpan ResetTimeout { get; }
        public static Akka.Pattern.CircuitBreaker Create(int maxFailures, System.TimeSpan callTimeout, System.TimeSpan resetTimeout) { }
        public Akka.Pattern.CircuitBreaker OnClose(System.Action callback) { }
        public Akka.Pattern.CircuitBreaker OnHalfOpen(System.Action callback) { }
        public Akka.Pattern.CircuitBreaker OnOpen(System.Action callback) { }
        public System.Threading.Tasks.Task<T> WithCircuitBreaker<T>(System.Func<System.Threading.Tasks.Task<T>> body) { }
        public System.Threading.Tasks.Task WithCircuitBreaker(System.Func<System.Threading.Tasks.Task> body) { }
        public void WithSyncCircuitBreaker(System.Action body) { }
        public T WithSyncCircuitBreaker<T>(System.Func<T> body) { }
    }
    public class static FutureTimeoutSupport
    {
        public static System.Threading.Tasks.Task<T> After<T>(System.TimeSpan duration, Akka.Actor.IScheduler scheduler, System.Func<System.Threading.Tasks.Task<T>> value) { }
    }
    public interface IBackoffReset { }
    public class IllegalStateException : Akka.Actor.AkkaException
    {
        public IllegalStateException(string message) { }
        public IllegalStateException(string message, System.Exception innerEx) { }
        protected IllegalStateException(System.Runtime.Serialization.SerializationInfo info, System.Runtime.Serialization.StreamingContext context) { }
    }
    public class OpenCircuitException : Akka.Actor.AkkaException
    {
        public OpenCircuitException() { }
        public OpenCircuitException(string message) { }
        public OpenCircuitException(string message, System.Exception cause) { }
        protected OpenCircuitException(System.Runtime.Serialization.SerializationInfo info, System.Runtime.Serialization.StreamingContext context) { }
    }
}
namespace Akka.Routing
{
    public class ActorRefRoutee : Akka.Routing.Routee
    {
        public ActorRefRoutee(Akka.Actor.IActorRef actor) { }
        public Akka.Actor.IActorRef Actor { get; }
        public override System.Threading.Tasks.Task<object> Ask(object message, System.Nullable<System.TimeSpan> timeout) { }
        public override bool Equals(object obj) { }
        protected bool Equals(Akka.Routing.ActorRefRoutee other) { }
        public override int GetHashCode() { }
        public override void Send(object message, Akka.Actor.IActorRef sender) { }
    }
    public class ActorSelectionRoutee : Akka.Routing.Routee
    {
        public ActorSelectionRoutee(Akka.Actor.ActorSelection actor) { }
        public Akka.Actor.ActorSelection Selection { get; }
        public override System.Threading.Tasks.Task<object> Ask(object message, System.Nullable<System.TimeSpan> timeout) { }
        public override bool Equals(object obj) { }
        protected bool Equals(Akka.Routing.ActorSelectionRoutee other) { }
        public override int GetHashCode() { }
        public override void Send(object message, Akka.Actor.IActorRef sender) { }
    }
    public sealed class AddRoutee : Akka.Routing.RouterManagementMessage
    {
        public AddRoutee(Akka.Routing.Routee routee) { }
        public Akka.Routing.Routee Routee { get; }
    }
    public sealed class AdjustPoolSize : Akka.Routing.RouterManagementMessage
    {
        public AdjustPoolSize(int change) { }
        public int Change { get; }
    }
    public class Broadcast : Akka.Routing.RouterEnvelope
    {
        public Broadcast(object message) { }
    }
    public sealed class BroadcastGroup : Akka.Routing.Group
    {
        public BroadcastGroup(Akka.Configuration.Config config) { }
        public BroadcastGroup(params string[] paths) { }
        public BroadcastGroup(System.Collections.Generic.IEnumerable<string> paths) { }
        [System.ObsoleteAttribute("Use new BroadcastGroup(actorRefs.Select(c => c.Path.ToString())) instead [1.1.0]")]
        public BroadcastGroup(System.Collections.Generic.IEnumerable<Akka.Actor.IActorRef> routees) { }
        public BroadcastGroup(System.Collections.Generic.IEnumerable<string> paths, string routerDispatcher) { }
        public override Akka.Routing.Router CreateRouter(Akka.Actor.ActorSystem system) { }
        public override System.Collections.Generic.IEnumerable<string> GetPaths(Akka.Actor.ActorSystem system) { }
        public override Akka.Util.ISurrogate ToSurrogate(Akka.Actor.ActorSystem system) { }
        public Akka.Routing.Group WithDispatcher(string dispatcher) { }
        public class BroadcastGroupSurrogate : Akka.Util.ISurrogate
        {
            public BroadcastGroupSurrogate() { }
            public System.Collections.Generic.IEnumerable<string> Paths { get; set; }
            public string RouterDispatcher { get; set; }
            public Akka.Util.ISurrogated FromSurrogate(Akka.Actor.ActorSystem system) { }
        }
    }
    public sealed class BroadcastPool : Akka.Routing.Pool
    {
        public BroadcastPool(int nrOfInstances) { }
        public BroadcastPool(Akka.Configuration.Config config) { }
        public BroadcastPool(int nrOfInstances, Akka.Routing.Resizer resizer, Akka.Actor.SupervisorStrategy supervisorStrategy, string routerDispatcher, bool usePoolDispatcher = False) { }
        public override Akka.Routing.Router CreateRouter(Akka.Actor.ActorSystem system) { }
        public override int GetNrOfInstances(Akka.Actor.ActorSystem system) { }
        public override Akka.Util.ISurrogate ToSurrogate(Akka.Actor.ActorSystem system) { }
        public Akka.Routing.BroadcastPool WithDispatcher(string dispatcher) { }
        public override Akka.Routing.RouterConfig WithFallback(Akka.Routing.RouterConfig routerConfig) { }
        public Akka.Routing.BroadcastPool WithResizer(Akka.Routing.Resizer resizer) { }
        public Akka.Routing.BroadcastPool WithSupervisorStrategy(Akka.Actor.SupervisorStrategy strategy) { }
        public class BroadcastPoolSurrogate : Akka.Util.ISurrogate
        {
            public BroadcastPoolSurrogate() { }
            public int NrOfInstances { get; set; }
            public Akka.Routing.Resizer Resizer { get; set; }
            public string RouterDispatcher { get; set; }
            public Akka.Actor.SupervisorStrategy SupervisorStrategy { get; set; }
            public bool UsePoolDispatcher { get; set; }
            public Akka.Util.ISurrogated FromSurrogate(Akka.Actor.ActorSystem system) { }
        }
    }
    public sealed class BroadcastRoutingLogic : Akka.Routing.RoutingLogic
    {
        public BroadcastRoutingLogic() { }
        public override Akka.Routing.Routee Select(object message, Akka.Routing.Routee[] routees) { }
    }
    public class static ConsistentHash
    {
        public static Akka.Routing.ConsistentHash<T> Create<T>(System.Collections.Generic.IEnumerable<T> nodes, int virtualNodesFactor) { }
        public class ConsistentHashingPoolSurrogate : Akka.Util.ISurrogate
        {
            public ConsistentHashingPoolSurrogate() { }
            public int NrOfInstances { get; set; }
            public Akka.Routing.Resizer Resizer { get; set; }
            public string RouterDispatcher { get; set; }
            public Akka.Actor.SupervisorStrategy SupervisorStrategy { get; set; }
            public bool UsePoolDispatcher { get; set; }
            public Akka.Util.ISurrogated FromSurrogate(Akka.Actor.ActorSystem system) { }
        }
    }
    public class ConsistentHash<T>
    {
        public ConsistentHash(System.Collections.Generic.SortedDictionary<int, T> nodes, int virtualNodesFactor) { }
        public bool IsEmpty { get; }
        public Akka.Routing.ConsistentHash<T> Add(T node) { }
        public T NodeFor(byte[] key) { }
        public T NodeFor(string key) { }
        public Akka.Routing.ConsistentHash<T> Remove(T node) { }
        public class ConsistentHashingGroupSurrogate<T> : Akka.Util.ISurrogate
        {
            public ConsistentHashingGroupSurrogate() { }
            public string[] Paths { get; set; }
            public Akka.Util.ISurrogated FromSurrogate(Akka.Actor.ActorSystem system) { }
        }
    }
    public sealed class ConsistentHashableEnvelope : Akka.Routing.RouterEnvelope, Akka.Routing.IConsistentHashable
    {
        public ConsistentHashableEnvelope(object message, object hashKey) { }
        public object ConsistentHashKey { get; }
        public object HashKey { get; }
    }
    public sealed class ConsistentHashingGroup : Akka.Routing.Group
    {
        public ConsistentHashingGroup(Akka.Configuration.Config config) { }
        public ConsistentHashingGroup(params string[] paths) { }
        public ConsistentHashingGroup(System.Collections.Generic.IEnumerable<string> paths) { }
        [System.ObsoleteAttribute("Use new ConsistentHashingGroup(actorRefs.Select(c => c.Path.ToString())) instead " +
            "[1.1.0]")]
        public ConsistentHashingGroup(System.Collections.Generic.IEnumerable<Akka.Actor.IActorRef> routees) { }
        public ConsistentHashingGroup(System.Collections.Generic.IEnumerable<string> paths, Akka.Routing.ConsistentHashMapping hashMapping) { }
        public ConsistentHashingGroup(System.Collections.Generic.IEnumerable<string> paths, int virtualNodesFactor, Akka.Routing.ConsistentHashMapping hashMapping, string routerDispatcher) { }
        public int VirtualNodesFactor { get; }
        public override Akka.Routing.Router CreateRouter(Akka.Actor.ActorSystem system) { }
        public override System.Collections.Generic.IEnumerable<string> GetPaths(Akka.Actor.ActorSystem system) { }
        public override Akka.Util.ISurrogate ToSurrogate(Akka.Actor.ActorSystem system) { }
        public Akka.Routing.ConsistentHashingGroup WithDispatcher(string dispatcher) { }
        public override Akka.Routing.RouterConfig WithFallback(Akka.Routing.RouterConfig routerConfig) { }
        public Akka.Routing.ConsistentHashingGroup WithHashMapping(Akka.Routing.ConsistentHashMapping mapping) { }
        public Akka.Routing.ConsistentHashingGroup WithVirtualNodesFactor(int vnodes) { }
        public class ConsistentHashingGroupSurrogate : Akka.Util.ISurrogate
        {
            public ConsistentHashingGroupSurrogate() { }
            public System.Collections.Generic.IEnumerable<string> Paths { get; set; }
            public string RouterDispatcher { get; set; }
            public Akka.Util.ISurrogated FromSurrogate(Akka.Actor.ActorSystem system) { }
        }
    }
    public sealed class ConsistentHashingPool : Akka.Routing.Pool
    {
        public ConsistentHashingPool(int nrOfInstances) { }
        public ConsistentHashingPool(Akka.Configuration.Config config) { }
        public ConsistentHashingPool(int nrOfInstances, Akka.Routing.ConsistentHashMapping hashMapping) { }
        public ConsistentHashingPool(int nrOfInstances, Akka.Routing.Resizer resizer, Akka.Actor.SupervisorStrategy supervisorStrategy, string routerDispatcher, bool usePoolDispatcher = False, int virtualNodesFactor = 0, Akka.Routing.ConsistentHashMapping hashMapping = null) { }
        public int VirtualNodesFactor { get; }
        public override Akka.Routing.Router CreateRouter(Akka.Actor.ActorSystem system) { }
        public override int GetNrOfInstances(Akka.Actor.ActorSystem system) { }
        public override Akka.Util.ISurrogate ToSurrogate(Akka.Actor.ActorSystem system) { }
        public Akka.Routing.ConsistentHashingPool WithDispatcher(string dispatcher) { }
        public override Akka.Routing.RouterConfig WithFallback(Akka.Routing.RouterConfig routerConfig) { }
        public Akka.Routing.ConsistentHashingPool WithHashMapping(Akka.Routing.ConsistentHashMapping mapping) { }
        public Akka.Routing.ConsistentHashingPool WithResizer(Akka.Routing.Resizer resizer) { }
        public Akka.Routing.ConsistentHashingPool WithSupervisorStrategy(Akka.Actor.SupervisorStrategy strategy) { }
        public Akka.Routing.ConsistentHashingPool WithVirtualNodesFactor(int vnodes) { }
        public class ConsistentHashingPoolSurrogate : Akka.Util.ISurrogate
        {
            public ConsistentHashingPoolSurrogate() { }
            public int NrOfInstances { get; set; }
            public Akka.Routing.Resizer Resizer { get; set; }
            public string RouterDispatcher { get; set; }
            public Akka.Actor.SupervisorStrategy SupervisorStrategy { get; set; }
            public bool UsePoolDispatcher { get; set; }
            public Akka.Util.ISurrogated FromSurrogate(Akka.Actor.ActorSystem system) { }
        }
    }
    public sealed class ConsistentHashingRoutingLogic : Akka.Routing.RoutingLogic
    {
        public ConsistentHashingRoutingLogic(Akka.Actor.ActorSystem system) { }
        public ConsistentHashingRoutingLogic(Akka.Actor.ActorSystem system, int virtualNodesFactor, Akka.Routing.ConsistentHashMapping hashMapping) { }
        public override Akka.Routing.Routee Select(object message, Akka.Routing.Routee[] routees) { }
        public Akka.Routing.ConsistentHashingRoutingLogic WithHashMapping(Akka.Routing.ConsistentHashMapping mapping) { }
    }
    public delegate object ConsistentHashMapping(object msg);
    public abstract class CustomRouterConfig : Akka.Routing.RouterConfig
    {
        protected CustomRouterConfig() { }
        protected CustomRouterConfig(string routerDispatcher) { }
    }
    public sealed class Deafen : Akka.Routing.ListenerMessage
    {
        public Deafen(Akka.Actor.IActorRef listener) { }
        public Akka.Actor.IActorRef Listener { get; }
    }
    public class DefaultResizer : Akka.Routing.Resizer, System.IEquatable<Akka.Routing.DefaultResizer>
    {
        public DefaultResizer(int lower, int upper, int pressureThreshold = 1, double rampupRate = 0.2, double backoffThreshold = 0.3, double backoffRate = 0.1, int messagesPerResize = 10) { }
        public double BackoffRate { get; }
        public double BackoffThreshold { get; }
        public int LowerBound { get; set; }
        public int MessagesPerResize { get; }
        public int PressureThreshold { get; }
        public double RampupRate { get; }
        public int UpperBound { get; set; }
        public int Backoff(int pressure, int capacity) { }
        public int Capacity(System.Collections.Generic.IEnumerable<Akka.Routing.Routee> currentRoutees) { }
        public bool Equals(Akka.Routing.DefaultResizer other) { }
        public override bool Equals(object obj) { }
        public int Filter(int pressure, int capacity) { }
        public static Akka.Routing.DefaultResizer FromConfig(Akka.Configuration.Config resizerConfig) { }
        public override int GetHashCode() { }
        public override bool IsTimeForResize(long messageCounter) { }
        public int Pressure(System.Collections.Generic.IEnumerable<Akka.Routing.Routee> currentRoutees) { }
        public int Rampup(int pressure, int capacity) { }
        public override int Resize(System.Collections.Generic.IEnumerable<Akka.Routing.Routee> currentRoutees) { }
    }
    public class FromConfig : Akka.Routing.Pool
    {
        public FromConfig() { }
        public FromConfig(Akka.Routing.Resizer resizer, Akka.Actor.SupervisorStrategy supervisorStrategy, string routerDispatcher) { }
        public static Akka.Routing.FromConfig Instance { get; }
        public override Akka.Routing.Router CreateRouter(Akka.Actor.ActorSystem system) { }
        public override int GetNrOfInstances(Akka.Actor.ActorSystem sys) { }
        public Akka.Actor.Props Props() { }
        public override Akka.Util.ISurrogate ToSurrogate(Akka.Actor.ActorSystem system) { }
        public override void VerifyConfig(Akka.Actor.ActorPath path) { }
        public Akka.Routing.FromConfig WithDispatcher(string dispatcherId) { }
        public Akka.Routing.FromConfig WithResizer(Akka.Routing.Resizer resizer) { }
        public Akka.Routing.FromConfig WithSupervisorStrategy(Akka.Actor.SupervisorStrategy strategy) { }
        public class FromConfigSurrogate : Akka.Util.ISurrogate
        {
            public FromConfigSurrogate() { }
            public Akka.Util.ISurrogated FromSurrogate(Akka.Actor.ActorSystem system) { }
        }
    }
    public sealed class GetRoutees : Akka.Routing.RouterManagementMessage
    {
        public GetRoutees() { }
    }
    public abstract class Group : Akka.Routing.RouterConfig, System.IEquatable<Akka.Routing.Group>
    {
        protected readonly string[] InternalPaths;
        protected Group(System.Collections.Generic.IEnumerable<string> paths, string routerDispatcher) { }
        [System.ObsoleteAttribute("Deprecated since Akka.NET v1.1. Use Paths(ActorSystem) instead.")]
        public System.Collections.Generic.IEnumerable<string> Paths { get; }
        public bool Equals(Akka.Routing.Group other) { }
        public override bool Equals(object obj) { }
        public override int GetHashCode() { }
        public abstract System.Collections.Generic.IEnumerable<string> GetPaths(Akka.Actor.ActorSystem system);
        public Akka.Actor.Props Props() { }
    }
    public interface IConsistentHashable
    {
        object ConsistentHashKey { get; }
    }
    public interface IListeners
    {
        Akka.Routing.ListenerSupport Listeners { get; }
    }
    public sealed class Listen : Akka.Routing.ListenerMessage
    {
        public Listen(Akka.Actor.IActorRef listener) { }
        public Akka.Actor.IActorRef Listener { get; }
    }
    public abstract class ListenerMessage
    {
        protected ListenerMessage() { }
    }
    public class ListenerSupport
    {
        protected readonly System.Collections.Generic.HashSet<Akka.Actor.IActorRef> Listeners;
        public ListenerSupport() { }
        public Akka.Actor.Receive ListenerReceive { get; }
        public void Add(Akka.Actor.IActorRef actor) { }
        public void Gossip(object message) { }
        public void Gossip(object message, Akka.Actor.IActorRef sender) { }
        public void Remove(Akka.Actor.IActorRef actor) { }
    }
    public class NoRouter : Akka.Routing.RouterConfig
    {
        protected NoRouter() { }
        public static Akka.Routing.NoRouter Instance { get; }
        public override string RouterDispatcher { get; }
        public override Akka.Routing.Router CreateRouter(Akka.Actor.ActorSystem system) { }
        public Akka.Actor.Props Props(Akka.Actor.Props routeeProps) { }
        public override Akka.Util.ISurrogate ToSurrogate(Akka.Actor.ActorSystem system) { }
        public override Akka.Routing.RouterConfig WithFallback(Akka.Routing.RouterConfig routerConfig) { }
        public class NoRouterSurrogate : Akka.Util.ISurrogate
        {
            public NoRouterSurrogate() { }
            public Akka.Util.ISurrogated FromSurrogate(Akka.Actor.ActorSystem system) { }
        }
    }
    public abstract class Pool : Akka.Routing.RouterConfig, System.IEquatable<Akka.Routing.Pool>
    {
        protected Pool(int nrOfInstances, Akka.Routing.Resizer resizer, Akka.Actor.SupervisorStrategy supervisorStrategy, string routerDispatcher, bool usePoolDispatcher) { }
        public static Akka.Actor.SupervisorStrategy DefaultSupervisorStrategy { get; }
        public int NrOfInstances { get; }
        public virtual Akka.Routing.Resizer Resizer { get; }
        public override bool StopRouterWhenAllRouteesRemoved { get; }
        public virtual Akka.Actor.SupervisorStrategy SupervisorStrategy { get; }
        public virtual bool UsePoolDispatcher { get; }
        public bool Equals(Akka.Routing.Pool other) { }
        public override bool Equals(object obj) { }
        public override int GetHashCode() { }
        public abstract int GetNrOfInstances(Akka.Actor.ActorSystem system);
        public Akka.Actor.Props Props(Akka.Actor.Props routeeProps) { }
    }
    public sealed class RandomGroup : Akka.Routing.Group
    {
        public RandomGroup(Akka.Configuration.Config config) { }
        public RandomGroup(params string[] paths) { }
        public RandomGroup(System.Collections.Generic.IEnumerable<string> paths) { }
        public RandomGroup(System.Collections.Generic.IEnumerable<string> paths, string routerDispatcher) { }
        public override Akka.Routing.Router CreateRouter(Akka.Actor.ActorSystem system) { }
        public override System.Collections.Generic.IEnumerable<string> GetPaths(Akka.Actor.ActorSystem system) { }
        public override Akka.Util.ISurrogate ToSurrogate(Akka.Actor.ActorSystem system) { }
        public Akka.Routing.RandomGroup WithDispatcher(string dispatcher) { }
        public class RandomGroupSurrogate : Akka.Util.ISurrogate
        {
            public RandomGroupSurrogate() { }
            public System.Collections.Generic.IEnumerable<string> Paths { get; set; }
            public string RouterDispatcher { get; set; }
            public Akka.Util.ISurrogated FromSurrogate(Akka.Actor.ActorSystem system) { }
        }
    }
    public sealed class RandomLogic : Akka.Routing.RoutingLogic
    {
        public RandomLogic() { }
        public override Akka.Routing.Routee Select(object message, Akka.Routing.Routee[] routees) { }
    }
    public sealed class RandomPool : Akka.Routing.Pool
    {
        public RandomPool(Akka.Configuration.Config config) { }
        public RandomPool(int nrOfInstances) { }
        public RandomPool(int nrOfInstances, Akka.Routing.Resizer resizer, Akka.Actor.SupervisorStrategy supervisorStrategy, string routerDispatcher, bool usePoolDispatcher = False) { }
        public override Akka.Routing.Router CreateRouter(Akka.Actor.ActorSystem system) { }
        public override int GetNrOfInstances(Akka.Actor.ActorSystem system) { }
        public override Akka.Util.ISurrogate ToSurrogate(Akka.Actor.ActorSystem system) { }
        public Akka.Routing.RandomPool WithDispatcher(string dispatcher) { }
        public override Akka.Routing.RouterConfig WithFallback(Akka.Routing.RouterConfig routerConfig) { }
        public Akka.Routing.RandomPool WithResizer(Akka.Routing.Resizer resizer) { }
        public Akka.Routing.RandomPool WithSupervisorStrategy(Akka.Actor.SupervisorStrategy strategy) { }
        public class RandomPoolSurrogate : Akka.Util.ISurrogate
        {
            public RandomPoolSurrogate() { }
            public int NrOfInstances { get; set; }
            public Akka.Routing.Resizer Resizer { get; set; }
            public string RouterDispatcher { get; set; }
            public Akka.Actor.SupervisorStrategy SupervisorStrategy { get; set; }
            public bool UsePoolDispatcher { get; set; }
            public Akka.Util.ISurrogated FromSurrogate(Akka.Actor.ActorSystem system) { }
        }
    }
    public sealed class RemoveRoutee : Akka.Routing.RouterManagementMessage
    {
        public RemoveRoutee(Akka.Routing.Routee routee) { }
        public Akka.Routing.Routee Routee { get; }
    }
    public class Resize : Akka.Routing.RouterManagementMessage
    {
        public Resize() { }
    }
    public abstract class Resizer
    {
        protected Resizer() { }
        public static Akka.Routing.Resizer FromConfig(Akka.Configuration.Config parentConfig) { }
        public abstract bool IsTimeForResize(long messageCounter);
        public abstract int Resize(System.Collections.Generic.IEnumerable<Akka.Routing.Routee> currentRoutees);
    }
    public sealed class RoundRobinGroup : Akka.Routing.Group
    {
        public RoundRobinGroup(Akka.Configuration.Config config) { }
        public RoundRobinGroup(params string[] paths) { }
        public RoundRobinGroup(System.Collections.Generic.IEnumerable<string> paths) { }
        [System.ObsoleteAttribute("Use RoundRobinGroup constructor with IEnumerable<string> parameter [1.1.0]")]
        public RoundRobinGroup(System.Collections.Generic.IEnumerable<Akka.Actor.IActorRef> routees) { }
        public RoundRobinGroup(System.Collections.Generic.IEnumerable<string> paths, string routerDispatcher) { }
        public override Akka.Routing.Router CreateRouter(Akka.Actor.ActorSystem system) { }
        public override System.Collections.Generic.IEnumerable<string> GetPaths(Akka.Actor.ActorSystem system) { }
        public override Akka.Util.ISurrogate ToSurrogate(Akka.Actor.ActorSystem system) { }
        public Akka.Routing.Group WithDispatcher(string dispatcherId) { }
        public class RoundRobinGroupSurrogate : Akka.Util.ISurrogate
        {
            public RoundRobinGroupSurrogate() { }
            public System.Collections.Generic.IEnumerable<string> Paths { get; set; }
            public string RouterDispatcher { get; set; }
            public Akka.Util.ISurrogated FromSurrogate(Akka.Actor.ActorSystem system) { }
        }
    }
    public sealed class RoundRobinPool : Akka.Routing.Pool
    {
        public RoundRobinPool(Akka.Configuration.Config config) { }
        public RoundRobinPool(int nrOfInstances) { }
        public RoundRobinPool(int nrOfInstances, Akka.Routing.Resizer resizer) { }
        public RoundRobinPool(int nrOfInstances, Akka.Routing.Resizer resizer, Akka.Actor.SupervisorStrategy supervisorStrategy, string routerDispatcher, bool usePoolDispatcher = False) { }
        public override Akka.Routing.Router CreateRouter(Akka.Actor.ActorSystem system) { }
        public override int GetNrOfInstances(Akka.Actor.ActorSystem sys) { }
        public override Akka.Util.ISurrogate ToSurrogate(Akka.Actor.ActorSystem system) { }
        public Akka.Routing.RoundRobinPool WithDispatcher(string dispatcher) { }
        public override Akka.Routing.RouterConfig WithFallback(Akka.Routing.RouterConfig routerConfig) { }
        public Akka.Routing.RoundRobinPool WithResizer(Akka.Routing.Resizer resizer) { }
        public Akka.Routing.RoundRobinPool WithSupervisorStrategy(Akka.Actor.SupervisorStrategy strategy) { }
        public class RoundRobinPoolSurrogate : Akka.Util.ISurrogate
        {
            public RoundRobinPoolSurrogate() { }
            public int NrOfInstances { get; set; }
            public Akka.Routing.Resizer Resizer { get; set; }
            public string RouterDispatcher { get; set; }
            public Akka.Actor.SupervisorStrategy SupervisorStrategy { get; set; }
            public bool UsePoolDispatcher { get; set; }
            public Akka.Util.ISurrogated FromSurrogate(Akka.Actor.ActorSystem system) { }
        }
    }
    public sealed class RoundRobinRoutingLogic : Akka.Routing.RoutingLogic
    {
        public RoundRobinRoutingLogic() { }
        public RoundRobinRoutingLogic(int next) { }
        public override Akka.Routing.Routee Select(object message, Akka.Routing.Routee[] routees) { }
    }
    public class Routee
    {
        public static readonly Akka.Routing.Routee NoRoutee;
        public Routee() { }
        public virtual System.Threading.Tasks.Task<object> Ask(object message, System.Nullable<System.TimeSpan> timeout) { }
        public static Akka.Routing.Routee FromActorRef(Akka.Actor.IActorRef actorRef) { }
        public virtual void Send(object message, Akka.Actor.IActorRef sender) { }
    }
    public sealed class Routees
    {
        public Routees(System.Collections.Generic.IEnumerable<Akka.Routing.Routee> routees) { }
        public System.Collections.Generic.IEnumerable<Akka.Routing.Routee> Members { get; }
    }
    public class Router
    {
        public Router(Akka.Routing.RoutingLogic logic, Akka.Actor.IActorRef routee, params Akka.Actor.IActorRef[] routees) { }
        public Router(Akka.Routing.RoutingLogic logic, params Akka.Routing.Routee[] routees) { }
        public System.Collections.Generic.IEnumerable<Akka.Routing.Routee> Routees { get; }
        public Akka.Routing.RoutingLogic RoutingLogic { get; }
        public Akka.Routing.Router AddRoutee(Akka.Routing.Routee routee) { }
        public Akka.Routing.Router AddRoutee(Akka.Actor.IActorRef routee) { }
        public Akka.Routing.Router AddRoutee(Akka.Actor.ActorSelection routee) { }
        public Akka.Routing.Router RemoveRoutee(Akka.Routing.Routee routee) { }
        public Akka.Routing.Router RemoveRoutee(Akka.Actor.IActorRef routee) { }
        public Akka.Routing.Router RemoveRoutee(Akka.Actor.ActorSelection routee) { }
        public void Route(object message, Akka.Actor.IActorRef sender) { }
        protected virtual void Send(Akka.Routing.Routee routee, object message, Akka.Actor.IActorRef sender) { }
        public Akka.Routing.Router WithRoutees(params Akka.Routing.Routee[] routees) { }
    }
    public abstract class RouterConfig : Akka.Util.ISurrogated, System.IEquatable<Akka.Routing.RouterConfig>
    {
        protected RouterConfig() { }
        protected RouterConfig(string routerDispatcher) { }
        [System.ObsoleteAttribute("Use NoRouter.Instance instead [1.1.0]")]
        public static Akka.Routing.RouterConfig NoRouter { get; }
        public virtual string RouterDispatcher { get; }
        public virtual bool StopRouterWhenAllRouteesRemoved { get; }
        public abstract Akka.Routing.Router CreateRouter(Akka.Actor.ActorSystem system);
        public bool Equals(Akka.Routing.RouterConfig other) { }
        public override bool Equals(object obj) { }
        public virtual bool IsManagementMessage(object message) { }
        public virtual Akka.Actor.Props RoutingLogicController(Akka.Routing.RoutingLogic routingLogic) { }
        public abstract Akka.Util.ISurrogate ToSurrogate(Akka.Actor.ActorSystem system);
        public virtual void VerifyConfig(Akka.Actor.ActorPath path) { }
        public virtual Akka.Routing.RouterConfig WithFallback(Akka.Routing.RouterConfig routerConfig) { }
    }
    public class RouterEnvelope
    {
        public RouterEnvelope(object message) { }
        public object Message { get; }
    }
    public abstract class RouterManagementMessage
    {
        protected RouterManagementMessage() { }
    }
    public class static RouterMessage
    {
        public static readonly Akka.Routing.GetRoutees GetRoutees;
    }
    public abstract class RoutingLogic : Akka.Actor.INoSerializationVerificationNeeded
    {
        protected RoutingLogic() { }
        public abstract Akka.Routing.Routee Select(object message, Akka.Routing.Routee[] routees);
    }
    public sealed class ScatterGatherFirstCompletedGroup : Akka.Routing.Group
    {
        public ScatterGatherFirstCompletedGroup(Akka.Configuration.Config config) { }
        public ScatterGatherFirstCompletedGroup(System.TimeSpan within, params string[] paths) { }
        public ScatterGatherFirstCompletedGroup(System.Collections.Generic.IEnumerable<string> paths, System.TimeSpan within) { }
        [System.ObsoleteAttribute("Use new ScatterGatherFirstCompletedGroup(actorRefs.Select(c => c.Path.ToString())" +
            ", within) instead [1.1.0]")]
        public ScatterGatherFirstCompletedGroup(System.Collections.Generic.IEnumerable<Akka.Actor.IActorRef> routees, System.TimeSpan within) { }
        public ScatterGatherFirstCompletedGroup(System.Collections.Generic.IEnumerable<string> paths, System.TimeSpan within, string routerDispatcher) { }
        public System.TimeSpan Within { get; }
        public override Akka.Routing.Router CreateRouter(Akka.Actor.ActorSystem system) { }
        public override System.Collections.Generic.IEnumerable<string> GetPaths(Akka.Actor.ActorSystem system) { }
        public override Akka.Util.ISurrogate ToSurrogate(Akka.Actor.ActorSystem system) { }
        public Akka.Routing.ScatterGatherFirstCompletedGroup WithDispatcher(string dispatcher) { }
        public class ScatterGatherFirstCompletedGroupSurrogate : Akka.Util.ISurrogate
        {
            public ScatterGatherFirstCompletedGroupSurrogate() { }
            public System.Collections.Generic.IEnumerable<string> Paths { get; set; }
            public string RouterDispatcher { get; set; }
            public System.TimeSpan Within { get; set; }
            public Akka.Util.ISurrogated FromSurrogate(Akka.Actor.ActorSystem system) { }
        }
    }
    public sealed class ScatterGatherFirstCompletedPool : Akka.Routing.Pool
    {
        public ScatterGatherFirstCompletedPool(Akka.Configuration.Config config) { }
        public ScatterGatherFirstCompletedPool(int nrOfInstances) { }
        public ScatterGatherFirstCompletedPool(int nrOfInstances, System.TimeSpan within) { }
        public ScatterGatherFirstCompletedPool(int nrOfInstances, Akka.Routing.Resizer resizer, System.TimeSpan within, Akka.Actor.SupervisorStrategy supervisorStrategy, string routerDispatcher, bool usePoolDispatcher = False) { }
        public System.TimeSpan Within { get; }
        public override Akka.Routing.Router CreateRouter(Akka.Actor.ActorSystem system) { }
        public override int GetNrOfInstances(Akka.Actor.ActorSystem system) { }
        public override Akka.Util.ISurrogate ToSurrogate(Akka.Actor.ActorSystem system) { }
        public Akka.Routing.ScatterGatherFirstCompletedPool WithDispatcher(string dispatcher) { }
        public override Akka.Routing.RouterConfig WithFallback(Akka.Routing.RouterConfig routerConfig) { }
        public Akka.Routing.ScatterGatherFirstCompletedPool WithResizer(Akka.Routing.Resizer resizer) { }
        public Akka.Routing.ScatterGatherFirstCompletedPool WithSupervisorStrategy(Akka.Actor.SupervisorStrategy strategy) { }
        public class ScatterGatherFirstCompletedPoolSurrogate : Akka.Util.ISurrogate
        {
            public ScatterGatherFirstCompletedPoolSurrogate() { }
            public int NrOfInstances { get; set; }
            public Akka.Routing.Resizer Resizer { get; set; }
            public string RouterDispatcher { get; set; }
            public Akka.Actor.SupervisorStrategy SupervisorStrategy { get; set; }
            public bool UsePoolDispatcher { get; set; }
            public System.TimeSpan Within { get; set; }
            public Akka.Util.ISurrogated FromSurrogate(Akka.Actor.ActorSystem system) { }
        }
    }
    public sealed class ScatterGatherFirstCompletedRoutingLogic : Akka.Routing.RoutingLogic
    {
        public ScatterGatherFirstCompletedRoutingLogic(System.TimeSpan within) { }
        public override Akka.Routing.Routee Select(object message, Akka.Routing.Routee[] routees) { }
    }
    public class SeveralRoutees : Akka.Routing.Routee
    {
        public SeveralRoutees(Akka.Routing.Routee[] routees) { }
        public override void Send(object message, Akka.Actor.IActorRef sender) { }
    }
    public sealed class SmallestMailboxPool : Akka.Routing.Pool
    {
        public SmallestMailboxPool(Akka.Configuration.Config config) { }
        public SmallestMailboxPool(int nrOfInstances) { }
        public SmallestMailboxPool(int nrOfInstances, Akka.Routing.Resizer resizer, Akka.Actor.SupervisorStrategy supervisorStrategy, string routerDispatcher, bool usePoolDispatcher = False) { }
        public override Akka.Routing.Router CreateRouter(Akka.Actor.ActorSystem system) { }
        public override int GetNrOfInstances(Akka.Actor.ActorSystem system) { }
        public override Akka.Util.ISurrogate ToSurrogate(Akka.Actor.ActorSystem system) { }
        public Akka.Routing.SmallestMailboxPool WithDispatcher(string dispatcher) { }
        public override Akka.Routing.RouterConfig WithFallback(Akka.Routing.RouterConfig routerConfig) { }
        public Akka.Routing.SmallestMailboxPool WithResizer(Akka.Routing.Resizer resizer) { }
        public Akka.Routing.SmallestMailboxPool WithSupervisorStrategy(Akka.Actor.SupervisorStrategy strategy) { }
        public class SmallestMailboxPoolSurrogate : Akka.Util.ISurrogate
        {
            public SmallestMailboxPoolSurrogate() { }
            public int NrOfInstances { get; set; }
            public Akka.Routing.Resizer Resizer { get; set; }
            public string RouterDispatcher { get; set; }
            public Akka.Actor.SupervisorStrategy SupervisorStrategy { get; set; }
            public bool UsePoolDispatcher { get; set; }
            public Akka.Util.ISurrogated FromSurrogate(Akka.Actor.ActorSystem system) { }
        }
    }
    public sealed class SmallestMailboxRoutingLogic : Akka.Routing.RoutingLogic
    {
        public SmallestMailboxRoutingLogic() { }
        public SmallestMailboxRoutingLogic(int next) { }
        public override Akka.Routing.Routee Select(object message, Akka.Routing.Routee[] routees) { }
    }
    public sealed class TailChopping : Akka.Routing.RoutingLogic
    {
        public TailChopping(Akka.Actor.IScheduler scheduler, System.TimeSpan within, System.TimeSpan interval) { }
        public override Akka.Routing.Routee Select(object message, Akka.Routing.Routee[] routees) { }
    }
    public sealed class TailChoppingGroup : Akka.Routing.Group
    {
        public TailChoppingGroup(Akka.Configuration.Config config) { }
        public TailChoppingGroup(System.Collections.Generic.IEnumerable<string> routeePaths, System.TimeSpan within, System.TimeSpan interval) { }
        public TailChoppingGroup(System.Collections.Generic.IEnumerable<string> routeePaths, System.TimeSpan within, System.TimeSpan interval, string routerDispatcher) { }
        public System.TimeSpan Interval { get; }
        public System.TimeSpan Within { get; }
        public override Akka.Routing.Router CreateRouter(Akka.Actor.ActorSystem system) { }
        public override System.Collections.Generic.IEnumerable<string> GetPaths(Akka.Actor.ActorSystem system) { }
        public override Akka.Util.ISurrogate ToSurrogate(Akka.Actor.ActorSystem system) { }
        public Akka.Routing.TailChoppingGroup WithDispatcher(string dispatcher) { }
        public class TailChoppingGroupSurrogate : Akka.Util.ISurrogate
        {
            public TailChoppingGroupSurrogate() { }
            public System.TimeSpan Interval { get; set; }
            public System.Collections.Generic.IEnumerable<string> Paths { get; set; }
            public string RouterDispatcher { get; set; }
            public System.TimeSpan Within { get; set; }
            public Akka.Util.ISurrogated FromSurrogate(Akka.Actor.ActorSystem system) { }
        }
    }
    public sealed class TailChoppingPool : Akka.Routing.Pool
    {
        public TailChoppingPool(Akka.Configuration.Config config) { }
        public TailChoppingPool(int nrOfInstances, System.TimeSpan within, System.TimeSpan interval) { }
        public TailChoppingPool(int nrOfInstances, Akka.Routing.Resizer resizer, Akka.Actor.SupervisorStrategy supervisorStrategy, string routerDispatcher, System.TimeSpan within, System.TimeSpan interval, bool usePoolDispatcher = False) { }
        public System.TimeSpan Interval { get; }
        public System.TimeSpan Within { get; }
        public override Akka.Routing.Router CreateRouter(Akka.Actor.ActorSystem system) { }
        public override int GetNrOfInstances(Akka.Actor.ActorSystem system) { }
        public override Akka.Util.ISurrogate ToSurrogate(Akka.Actor.ActorSystem system) { }
        public Akka.Routing.TailChoppingPool WithDispatcher(string dispatcher) { }
        public override Akka.Routing.RouterConfig WithFallback(Akka.Routing.RouterConfig routerConfig) { }
        public Akka.Routing.TailChoppingPool WithResizer(Akka.Routing.Resizer resizer) { }
        public Akka.Routing.TailChoppingPool WithSupervisorStrategy(Akka.Actor.SupervisorStrategy strategy) { }
        public class TailChoppingPoolSurrogate : Akka.Util.ISurrogate
        {
            public TailChoppingPoolSurrogate() { }
            public System.TimeSpan Interval { get; set; }
            public int NrOfInstances { get; set; }
            public Akka.Routing.Resizer Resizer { get; set; }
            public string RouterDispatcher { get; set; }
            public Akka.Actor.SupervisorStrategy SupervisorStrategy { get; set; }
            public bool UsePoolDispatcher { get; set; }
            public System.TimeSpan Within { get; set; }
            public Akka.Util.ISurrogated FromSurrogate(Akka.Actor.ActorSystem system) { }
        }
    }
    public sealed class WithListeners : Akka.Routing.ListenerMessage
    {
        public WithListeners(System.Action<Akka.Actor.IActorRef> listenerFunction) { }
        public System.Action<Akka.Actor.IActorRef> ListenerFunction { get; }
    }
}
namespace Akka.Serialization
{
    public class ByteArraySerializer : Akka.Serialization.Serializer
    {
        public ByteArraySerializer(Akka.Actor.ExtendedActorSystem system) { }
        public override bool IncludeManifest { get; }
        public override object FromBinary(byte[] bytes, System.Type type) { }
        public override byte[] ToBinary(object obj) { }
    }
    [Akka.Annotations.InternalApiAttribute()]
    public sealed class Information : System.IEquatable<Akka.Serialization.Information>
    {
        public Information(Akka.Actor.Address address, Akka.Actor.ActorSystem system) { }
        public Akka.Actor.Address Address { get; }
        public Akka.Actor.ActorSystem System { get; }
        public bool Equals(Akka.Serialization.Information other) { }
        public override bool Equals(object obj) { }
        public override int GetHashCode() { }
    }
    public class NewtonSoftJsonSerializer : Akka.Serialization.Serializer
    {
        public NewtonSoftJsonSerializer(Akka.Actor.ExtendedActorSystem system) { }
        public NewtonSoftJsonSerializer(Akka.Actor.ExtendedActorSystem system, Akka.Configuration.Config config) { }
        public NewtonSoftJsonSerializer(Akka.Actor.ExtendedActorSystem system, Akka.Serialization.NewtonSoftJsonSerializerSettings settings) { }
        public override bool IncludeManifest { get; }
        public object Serializer { get; }
        public Newtonsoft.Json.JsonSerializerSettings Settings { get; }
        public override object FromBinary(byte[] bytes, System.Type type) { }
        public override byte[] ToBinary(object obj) { }
    }
    public sealed class NewtonSoftJsonSerializerSettings
    {
        public static readonly Akka.Serialization.NewtonSoftJsonSerializerSettings Default;
        public NewtonSoftJsonSerializerSettings(bool encodeTypeNames, bool preserveObjectReferences, System.Collections.Generic.IEnumerable<System.Type> converters) { }
        public System.Collections.Generic.IEnumerable<System.Type> Converters { get; }
        public bool EncodeTypeNames { get; }
        public bool PreserveObjectReferences { get; }
        public static Akka.Serialization.NewtonSoftJsonSerializerSettings Create(Akka.Configuration.Config config) { }
    }
    public class NullSerializer : Akka.Serialization.Serializer
    {
        public NullSerializer(Akka.Actor.ExtendedActorSystem system) { }
        public override int Identifier { get; }
        public override bool IncludeManifest { get; }
        public override object FromBinary(byte[] bytes, System.Type type) { }
        public override byte[] ToBinary(object obj) { }
    }
    public class Serialization
    {
        public Serialization(Akka.Actor.ExtendedActorSystem system) { }
        public Akka.Actor.ExtendedActorSystem System { get; }
        public void AddSerializationMap(System.Type type, Akka.Serialization.Serializer serializer) { }
        [System.ObsoleteAttribute("No longer supported. Use the AddSerializer(name, serializer) overload instead.", true)]
        public void AddSerializer(Akka.Serialization.Serializer serializer) { }
        public void AddSerializer(string name, Akka.Serialization.Serializer serializer) { }
        public object Deserialize(byte[] bytes, int serializerId, System.Type type) { }
        public object Deserialize(byte[] bytes, int serializerId, string manifest) { }
        public Akka.Serialization.Serializer FindSerializerFor(object obj, string defaultSerializerName = null) { }
        public Akka.Serialization.Serializer FindSerializerForType(System.Type objectType, string defaultSerializerName = null) { }
        public static Akka.Serialization.Information GetCurrentTransportInformation() { }
        public byte[] Serialize(object o) { }
        public static string SerializedActorPath(Akka.Actor.IActorRef actorRef) { }
        [System.ObsoleteAttribute("Obsolete. Use the SerializeWithTransport<T>(ExtendedActorSystem) method instead.")]
        public static T WithTransport<T>(Akka.Actor.ActorSystem system, Akka.Actor.Address address, System.Func<T> action) { }
        public static T WithTransport<T>(Akka.Actor.ExtendedActorSystem system, System.Func<T> action) { }
    }
    public abstract class Serializer
    {
        protected readonly Akka.Actor.ExtendedActorSystem system;
        protected Serializer(Akka.Actor.ExtendedActorSystem system) { }
        public virtual int Identifier { get; }
        public abstract bool IncludeManifest { get; }
        public abstract object FromBinary(byte[] bytes, System.Type type);
        public T FromBinary<T>(byte[] bytes) { }
        public abstract byte[] ToBinary(object obj);
        public byte[] ToBinaryWithAddress(Akka.Actor.Address address, object obj) { }
    }
    [Akka.Annotations.InternalApiAttribute()]
    public class static SerializerIdentifierHelper
    {
        public static int GetSerializerIdentifierFromConfig(System.Type type, Akka.Actor.ExtendedActorSystem system) { }
    }
    public abstract class SerializerWithStringManifest : Akka.Serialization.Serializer
    {
        protected SerializerWithStringManifest(Akka.Actor.ExtendedActorSystem system) { }
        public virtual bool IncludeManifest { get; }
        public virtual object FromBinary(byte[] bytes, System.Type type) { }
        public abstract object FromBinary(byte[] bytes, string manifest);
        public abstract string Manifest(object o);
    }
}
namespace Akka.Util
{
    public class AtomicBoolean
    {
        public AtomicBoolean(bool initialValue = False) { }
        public bool Value { get; set; }
        public bool CompareAndSet(bool expected, bool newValue) { }
        public bool GetAndSet(bool newValue) { }
    }
    public class AtomicReference<T>
        where T :  class
    {
        protected T atomicValue;
        public AtomicReference(T originalValue) { }
        public AtomicReference() { }
        public T Value { get; set; }
        public bool CompareAndSet(T expected, T newValue) { }
        public T GetAndSet(T newValue) { }
    }
    public class static Base64Encoding
    {
        public const string Base64Chars = "abcdefghijklmnopqrstuvwxyzABCDEFGHIJKLMNOPQRSTUVWXYZ0123456789+~";
        public static string Base64Encode(this long value) { }
        public static System.Text.StringBuilder Base64Encode(this long value, System.Text.StringBuilder sb) { }
        public static string Base64Encode(this string s) { }
    }
    public class static BitArrayHelpers
    {
        public static byte[] ToBytes(this System.Collections.BitArray arr) { }
    }
    public class static ByteHelpers
    {
        public static byte[] PutInt(this byte[] target, int x, int offset = 0, Akka.IO.ByteOrder order = 0) { }
    }
    public class ConcurrentSet<T> : System.Collections.Generic.ICollection<T>, System.Collections.Generic.IEnumerable<T>, System.Collections.IEnumerable
    {
        public ConcurrentSet() { }
        public ConcurrentSet(System.Collections.Generic.IEnumerable<T> collection) { }
        public ConcurrentSet(System.Collections.Generic.IEqualityComparer<T> comparer) { }
        public ConcurrentSet(System.Collections.Generic.IEnumerable<T> collection, System.Collections.Generic.IEqualityComparer<T> comparer) { }
        public ConcurrentSet(int concurrencyLevel, int capacity) { }
        public ConcurrentSet(int concurrencyLevel, System.Collections.Generic.IEnumerable<T> collection, System.Collections.Generic.IEqualityComparer<T> comparer) { }
        public ConcurrentSet(int concurrencyLevel, int capacity, System.Collections.Generic.IEqualityComparer<T> comparer) { }
        public int Count { get; }
        public bool IsEmpty { get; }
        public void Clear() { }
        public bool Contains(T item) { }
        public bool TryAdd(T item) { }
        public bool TryRemove(T item) { }
    }
    public class static Either
    {
        public static Akka.Util.Left<T> Left<T>(T value) { }
        public static Akka.Util.Right<T> Right<T>(T value) { }
    }
    public abstract class Either<TA, TB>
    {
        protected Either(TA left, TB right) { }
        public abstract bool IsLeft { get; }
        public abstract bool IsRight { get; }
        protected TA Left { get; }
        protected TB Right { get; }
        public object Value { get; }
        public TRes Fold<TRes>(System.Func<TA, TRes> left, System.Func<TB, TRes> right) { }
        public Akka.Util.Either<TRes1, TRes2> Map<TRes1, TRes2>(System.Func<TA, TRes1> map1, System.Func<TB, TRes2> map2) { }
        public Akka.Util.Either<TRes, TB> MapLeft<TRes>(System.Func<TA, TRes> map) { }
        public Akka.Util.Either<TA, TRes> MapRight<TRes>(System.Func<TB, TRes> map) { }
        public Akka.Util.Left<TA, TB> ToLeft() { }
        public Akka.Util.Right<TA, TB> ToRight() { }
    }
    public sealed class FastLazy<T>
    {
        public FastLazy(System.Func<T> producer) { }
        public bool IsValueCreated { get; }
        public T Value { get; }
    }
    public sealed class FastLazy<S, T>
    {
        public FastLazy(System.Func<S, T> producer, S state) { }
        public bool IsValueCreated { get; }
        public T Value { get; }
    }
    public class Index<TKey, TValue>
        where TValue : System.IComparable<>
    {
        public Index() { }
        public bool IsEmpty { get; }
        public System.Collections.Generic.IEnumerable<TValue> this[TKey index] { get; }
        public System.Collections.Generic.ICollection<TKey> Keys { get; }
        public System.Collections.Generic.HashSet<TValue> Values { get; }
        public void Clear() { }
        public TValue FindValue(TKey key, System.Func<TValue, bool> predicate) { }
        public void ForEach(System.Action<TKey, TValue> fun) { }
        public bool Put(TKey key, TValue value) { }
        public bool Remove(TKey key, TValue value) { }
        public System.Collections.Generic.IEnumerable<TValue> Remove(TKey key) { }
        public void RemoveValue(TValue value) { }
    }
    public interface IResolver
    {
        T Resolve<T>(object[] args);
    }
    public interface ISurrogate
    {
        Akka.Util.ISurrogated FromSurrogate(Akka.Actor.ActorSystem system);
    }
    public interface ISurrogated
    {
        Akka.Util.ISurrogate ToSurrogate(Akka.Actor.ActorSystem system);
    }
    public class Left<T>
    {
        public Left(T value) { }
        public bool IsLeft { get; }
        public bool IsRight { get; }
        public T Value { get; }
    }
    public class Left<TA, TB> : Akka.Util.Either<TA, TB>
    {
        public Left(TA a) { }
        public override bool IsLeft { get; }
        public override bool IsRight { get; }
        public TA Value { get; }
    }
    public sealed class ListPriorityQueue
    {
        [System.ObsoleteAttribute("Use ListPriorityQueue(initialCapacity, priorityCalculator) instead [1.1.3]")]
        public ListPriorityQueue(int initialCapacity) { }
        public ListPriorityQueue(int initialCapacity, System.Func<object, int> priorityCalculator) { }
        public int Count() { }
        public Akka.Actor.Envelope Dequeue() { }
        public void Enqueue(Akka.Actor.Envelope item) { }
        public bool IsConsistent() { }
        public Akka.Actor.Envelope Peek() { }
        [System.ObsoleteAttribute("Use the constructor to set the priority calculator instead. [1.1.3]")]
        public void SetPriorityCalculator(System.Func<object, int> priorityCalculator) { }
        public override string ToString() { }
    }
    public class static MurmurHash
    {
        public const uint StartMagicA = 2505324423u;
        public const uint StartMagicB = 718793509u;
        public static int ArrayHash<T>(T[] a) { }
        public static int ByteHash(byte[] b) { }
        public static uint ExtendHash(uint hash, uint value, uint magicA, uint magicB) { }
        public static uint FinalizeHash(uint hash) { }
        public static uint NextMagicA(uint magicA) { }
        public static uint NextMagicB(uint magicB) { }
        public static uint StartHash(uint seed) { }
        public static int StringHash(string s) { }
        public static int SymmetricHash<T>(System.Collections.Generic.IEnumerable<T> xs, uint seed) { }
    }
    public abstract class Resolve : Akka.Actor.IIndirectActorProducer
    {
        protected Resolve() { }
        public abstract System.Type ActorType { get; }
        protected static Akka.Util.IResolver Resolver { get; }
        public abstract Akka.Actor.ActorBase Produce();
        public void Release(Akka.Actor.ActorBase actor) { }
        public static void SetResolver(Akka.Util.IResolver resolver) { }
    }
    public class Resolve<TActor> : Akka.Util.Resolve
        where TActor : Akka.Actor.ActorBase
    {
        public Resolve(params object[] args) { }
        public override System.Type ActorType { get; }
        public object[] Arguments { get; }
        public override Akka.Actor.ActorBase Produce() { }
    }
    public class static Result
    {
        public static Akka.Util.Result<T> Failure<T>(System.Exception exception) { }
        public static Akka.Util.Result<T> From<T>(System.Func<T> func) { }
        public static Akka.Util.Result<T> FromTask<T>(System.Threading.Tasks.Task<T> task) { }
        public static Akka.Util.Result<T> Success<T>(T value) { }
    }
    public struct Result<T> : System.IEquatable<Akka.Util.Result<T>>
    {
        public readonly System.Exception Exception;
        public readonly bool IsSuccess;
        public readonly T Value;
        public Result(T value) { }
        public Result(System.Exception exception) { }
        public bool Equals(Akka.Util.Result<T> other) { }
        public override bool Equals(object obj) { }
        public override int GetHashCode() { }
        public override string ToString() { }
    }
    public class Right<T>
    {
        public Right(T value) { }
        public bool IsLeft { get; }
        public bool IsRight { get; }
        public T Value { get; }
    }
    public class Right<TA, TB> : Akka.Util.Either<TA, TB>
    {
        public Right(TB b) { }
        public override bool IsLeft { get; }
        public override bool IsRight { get; }
        public TB Value { get; }
    }
    public class static RuntimeDetector
    {
        public static readonly bool IsMono;
        public static readonly bool IsWindows;
    }
    public sealed class StableListPriorityQueue
    {
        public StableListPriorityQueue(int initialCapacity, System.Func<object, int> priorityCalculator) { }
        public int Count() { }
        public Akka.Actor.Envelope Dequeue() { }
        public void Enqueue(Akka.Actor.Envelope item) { }
        public bool IsConsistent() { }
        public Akka.Actor.Envelope Peek() { }
        public override string ToString() { }
    }
    public class static StandardOutWriter
    {
        public static void Write(string message, System.Nullable<System.ConsoleColor> foregroundColor = null, System.Nullable<System.ConsoleColor> backgroundColor = null) { }
        public static void WriteLine(string message, System.Nullable<System.ConsoleColor> foregroundColor = null, System.Nullable<System.ConsoleColor> backgroundColor = null) { }
    }
    public class static StringFormat
    {
        public static string SafeJoin(string separator, params object[] args) { }
    }
    public class Switch
    {
        public Switch(bool startAsOn = False) { }
        public bool IsOff { get; }
        public bool IsOn { get; }
        public bool IfOff(System.Action action) { }
        public bool IfOn(System.Action action) { }
        public void Locked(System.Action action) { }
        public bool SwitchOff(System.Action action) { }
        public bool SwitchOff() { }
        public bool SwitchOn(System.Action action) { }
        public bool SwitchOn() { }
        protected bool TranscendFrom(bool from, System.Action action) { }
        public bool WhileOff(System.Action action) { }
        public bool WhileOn(System.Action action) { }
    }
    public class static ThreadLocalRandom
    {
        public static System.Random Current { get; }
    }
    public sealed class TickTimeTokenBucket : Akka.Util.TokenBucket
    {
        public TickTimeTokenBucket(long capacity, long period) { }
        public override long CurrentTime { get; }
    }
    [Akka.Annotations.InternalApiAttribute()]
    public abstract class TokenBucket
    {
        protected TokenBucket(long capacity, long ticksBetweenTokens) { }
        public abstract long CurrentTime { get; }
        public void Init() { }
        public long Offer(long cost) { }
    }
    public class static TypeExtensions
    {
        public static bool Implements<T>(this System.Type type) { }
        public static bool Implements(this System.Type type, System.Type moreGeneralType) { }
        [Akka.Annotations.InternalApiAttribute()]
        public static string TypeQualifiedName(this System.Type type) { }
    }
    public class static Vector
    {
        public static System.Func<System.Func<T>, System.Collections.Generic.IList<T>> Fill<T>(int number) { }
    }
    public class static WildcardMatch
    {
        public static bool Like(this string text, string pattern, bool caseSensitive = False) { }
    }
    public sealed class WildcardTree<T>
        where T :  class
    {
        public static readonly Akka.Util.WildcardTree<T> Empty;
        public WildcardTree() { }
        public WildcardTree(T data, System.Collections.Generic.IDictionary<string, Akka.Util.WildcardTree<T>> children) { }
        public System.Collections.Generic.IDictionary<string, Akka.Util.WildcardTree<T>> Children { get; }
        public T Data { get; }
        public override bool Equals(object obj) { }
        public Akka.Util.WildcardTree<T> Find(System.Collections.Generic.IEnumerator<string> elements) { }
        public override int GetHashCode() { }
        public Akka.Util.WildcardTree<T> Insert(System.Collections.Generic.IEnumerator<string> elements, T data) { }
    }
}
namespace Akka.Util.Internal
{
    public class AtomicCounter : Akka.Util.Internal.IAtomicCounter<int>
    {
        public AtomicCounter(int initialValue) { }
        public AtomicCounter() { }
        public int Current { get; }
        public int AddAndGet(int amount) { }
        public bool CompareAndSet(int expected, int newValue) { }
        public int Decrement() { }
        public int DecrementAndGet() { }
        public int GetAndAdd(int amount) { }
        public int GetAndDecrement() { }
        public int GetAndIncrement() { }
        public int GetAndSet(int value) { }
        public int IncrementAndGet() { }
        public int Next() { }
        public void Reset() { }
    }
    public class AtomicCounterLong : Akka.Util.Internal.IAtomicCounter<long>
    {
        public AtomicCounterLong(long value) { }
        public AtomicCounterLong() { }
        public long Current { get; }
        public long AddAndGet(long amount) { }
        public bool CompareAndSet(long expected, long newValue) { }
        public long DecrementAndGet() { }
        public long GetAndAdd(long amount) { }
        public long GetAndIncrement() { }
        public long GetAndSet(long value) { }
        public long IncrementAndGet() { }
        public long Next() { }
        public void Reset() { }
        public override string ToString() { }
    }
    public class static DictionaryExtensions
    {
        public static void Put<TKey, TVal>(this System.Collections.Generic.IDictionary<TKey, TVal> dict, TKey key, TVal value) { }
        public static bool TryAdd<TKey, TVal>(this System.Collections.Generic.IDictionary<TKey, TVal> dict, TKey key, TVal value) { }
    }
    public class static Extensions
    {
        public static System.Collections.Generic.IDictionary<TKey, TValue> AddAndReturn<TKey, TValue>(this System.Collections.Generic.IDictionary<TKey, TValue> hash, TKey key, TValue value) { }
        public static void AddOrSet<TKey, TValue>(this System.Collections.Generic.IDictionary<TKey, TValue> hash, TKey key, TValue value) { }
        public static T AsInstanceOf<T>(this object self) { }
        public static string BetweenDoubleQuotes(this string self) { }
        public static System.Collections.Generic.IEnumerable<T> Concat<T>(this System.Collections.Generic.IEnumerable<T> enumerable, T item) { }
        public static System.Collections.Generic.IEnumerable<T> Drop<T>(this System.Collections.Generic.IEnumerable<T> self, int count) { }
        public static void ForEach<T>(this System.Collections.Generic.IEnumerable<T> source, System.Action<T> action) { }
        public static TValue GetOrElse<TKey, TValue>(this System.Collections.Generic.IDictionary<TKey, TValue> hash, TKey key, TValue elseValue) { }
        public static T Head<T>(this System.Collections.Generic.IEnumerable<T> self) { }
        public static string Join(this System.Collections.Generic.IEnumerable<string> self, string separator) { }
        public static System.TimeSpan Max(this System.TimeSpan @this, System.TimeSpan other) { }
        public static System.TimeSpan Min(this System.TimeSpan @this, System.TimeSpan other) { }
        public static System.Collections.Generic.IEnumerable<string> SplitDottedPathHonouringQuotes(this string path) { }
        public static System.Collections.Generic.IEnumerable<T> TakeRight<T>(this System.Collections.Generic.IEnumerable<T> self, int n) { }
    }
    public interface IAtomicCounter<T>
    {
        T Current { get; }
        T AddAndGet(T amount);
        T GetAndAdd(T amount);
        T GetAndIncrement();
        T IncrementAndGet();
        T Next();
        void Reset();
    }
    public interface IAtomicState
    {
        bool HasListeners { get; }
        void AddListener(System.Action listener);
        void Enter();
        System.Threading.Tasks.Task<T> Invoke<T>(System.Func<System.Threading.Tasks.Task<T>> body);
    }
    public class static InterlockedSpin
    {
        public static TReturn ConditionallySwap<T, TReturn>(ref T reference, System.Func<T, System.Tuple<bool, T, TReturn>> updateIfTrue)
            where T :  class { }
        public static T Swap<T>(ref T reference, System.Func<T, T> updater)
            where T :  class { }
    }
    public class static StringBuilderExtensions
    {
        public static System.Text.StringBuilder AppendJoin<T>(this System.Text.StringBuilder sb, string separator, System.Collections.Generic.IEnumerable<T> values) { }
        public static System.Text.StringBuilder AppendJoin<T>(this System.Text.StringBuilder sb, string separator, System.Collections.Generic.IEnumerable<T> values, System.Action<System.Text.StringBuilder, T, int> valueAppender) { }
    }
    [Akka.Annotations.InternalApiAttribute()]
    public class static TaskExtensions
    {
        public static System.Threading.Tasks.Task WithCancellation(this System.Threading.Tasks.Task task, System.Threading.CancellationToken cancellationToken) { }
    }
}
namespace Akka.Util.Internal.Collections
{
    public class EmptyReadOnlyCollections<T>
    {
        public EmptyReadOnlyCollections() { }
        public static System.Collections.Generic.IReadOnlyCollection<T> Collection { get; }
        public static System.Collections.Generic.IReadOnlyList<T> List { get; }
    }
    public class static EnumeratorExtensions
    {
        public static Akka.Util.Internal.Collections.Iterator<T> Iterator<T>(this System.Collections.Generic.IEnumerable<T> enumerable) { }
    }
    public interface IBinaryTreeNode<out TKey, out TValue> : Akka.Util.Internal.Collections.IKeyValuePair<TKey, TValue>
    {
        Akka.Util.Internal.Collections.IBinaryTreeNode<TKey, TValue> Left { get; }
        Akka.Util.Internal.Collections.IBinaryTreeNode<TKey, TValue> Right { get; }
    }
    public interface IKeyValuePair<out TKey, out TValue>
    {
        TKey Key { get; }
        TValue Value { get; }
    }
    public class Iterator<T>
    {
        public Iterator(System.Collections.Generic.IEnumerable<T> enumerator) { }
        public bool IsEmpty() { }
        public T Next() { }
        public System.Collections.Generic.IEnumerable<T> ToVector() { }
    }
}
namespace Akka.Util.Reflection
{
    public class static ExpressionExtensions
    {
        public static System.Collections.Generic.IEnumerable<object> GetArguments(this System.Linq.Expressions.NewExpression newExpression) { }
    }
    public class static TypeCache
    {
        public static System.Type GetType(string typeName) { }
    }
}<|MERGE_RESOLUTION|>--- conflicted
+++ resolved
@@ -506,34 +506,18 @@
         public const string PhaseServiceRequestsDone = "service-requests-done";
         public const string PhaseServiceStop = "service-stop";
         public const string PhaseServiceUnbind = "service-unbind";
-<<<<<<< HEAD
-        public System.Nullable<Akka.Actor.CoordinatedShutdown.Reason> ShutdownReason { get; }
-=======
         public Akka.Actor.CoordinatedShutdown.Reason ShutdownReason { get; }
->>>>>>> 95a71731
         public Akka.Actor.ExtendedActorSystem System { get; }
         public System.TimeSpan TotalTimeout { get; }
         [System.ObsoleteAttribute("Use `AddTask(string,string,Func<CancellationToken, Task>)` instead")]
         public void AddTask(string phase, string taskName, System.Func<System.Threading.Tasks.Task<Akka.Done>> task) { }
         public void AddTask(string phase, string taskName, System.Func<System.Threading.CancellationToken, System.Threading.Tasks.Task> task) { }
         public static Akka.Actor.CoordinatedShutdown Get(Akka.Actor.ActorSystem sys) { }
-<<<<<<< HEAD
         public System.Threading.Tasks.Task Run(Akka.Actor.CoordinatedShutdown.Reason reason) { }
         [System.ObsoleteAttribute("Use `Run(Reason)` instead")]
         public System.Threading.Tasks.Task<Akka.Done> Run(string fromPhase = null) { }
         public System.Threading.Tasks.Task<Akka.Done> Run(Akka.Actor.CoordinatedShutdown.Reason reason, string fromPhase) { }
         public System.TimeSpan Timeout(string phase) { }
-        public enum Reason
-        {
-            Unknown = 1,
-            ClrExit = 2,
-            ClusterDowning = 3,
-            ClusterLeaving = 4,
-=======
-        [System.ObsoleteAttribute("Use the method with \'reason\' parameter instead")]
-        public System.Threading.Tasks.Task<Akka.Done> Run(string fromPhase = null) { }
-        public System.Threading.Tasks.Task<Akka.Done> Run(Akka.Actor.CoordinatedShutdown.Reason reason, string fromPhase = null) { }
-        public System.TimeSpan Timeout(string phase) { }
         public class ClrExitReason : Akka.Actor.CoordinatedShutdown.Reason
         {
             public static Akka.Actor.CoordinatedShutdown.Reason Instance;
@@ -553,7 +537,6 @@
         public class UnknownReason : Akka.Actor.CoordinatedShutdown.Reason
         {
             public static Akka.Actor.CoordinatedShutdown.Reason Instance;
->>>>>>> 95a71731
         }
     }
     public sealed class CoordinatedShutdownExtension : Akka.Actor.ExtensionIdProvider<Akka.Actor.CoordinatedShutdown>
@@ -4985,6 +4968,7 @@
         public static System.Collections.Generic.IEnumerable<T> Drop<T>(this System.Collections.Generic.IEnumerable<T> self, int count) { }
         public static void ForEach<T>(this System.Collections.Generic.IEnumerable<T> source, System.Action<T> action) { }
         public static TValue GetOrElse<TKey, TValue>(this System.Collections.Generic.IDictionary<TKey, TValue> hash, TKey key, TValue elseValue) { }
+        public static T GetOrElse<T>(this T obj, T elseValue) { }
         public static T Head<T>(this System.Collections.Generic.IEnumerable<T> self) { }
         public static string Join(this System.Collections.Generic.IEnumerable<string> self, string separator) { }
         public static System.TimeSpan Max(this System.TimeSpan @this, System.TimeSpan other) { }
