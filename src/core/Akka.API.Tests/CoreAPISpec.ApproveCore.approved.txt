﻿[assembly: System.Runtime.CompilerServices.InternalsVisibleToAttribute("Akka.Benchmarks")]
[assembly: System.Runtime.CompilerServices.InternalsVisibleToAttribute("Akka.Cluster")]
[assembly: System.Runtime.CompilerServices.InternalsVisibleToAttribute("Akka.Cluster.TestKit")]
[assembly: System.Runtime.CompilerServices.InternalsVisibleToAttribute("Akka.Cluster.Tests")]
[assembly: System.Runtime.CompilerServices.InternalsVisibleToAttribute("Akka.Cluster.Tests.MultiNode")]
[assembly: System.Runtime.CompilerServices.InternalsVisibleToAttribute("Akka.Cluster.Tools")]
[assembly: System.Runtime.CompilerServices.InternalsVisibleToAttribute("Akka.MultiNodeTestRunner.Shared.Tests")]
[assembly: System.Runtime.CompilerServices.InternalsVisibleToAttribute("Akka.Persistence")]
[assembly: System.Runtime.CompilerServices.InternalsVisibleToAttribute("Akka.Remote")]
[assembly: System.Runtime.CompilerServices.InternalsVisibleToAttribute("Akka.Remote.Tests")]
[assembly: System.Runtime.CompilerServices.InternalsVisibleToAttribute("Akka.Remote.Tests.MultiNode")]
[assembly: System.Runtime.CompilerServices.InternalsVisibleToAttribute("Akka.Streams")]
[assembly: System.Runtime.CompilerServices.InternalsVisibleToAttribute("Akka.TestKit")]
[assembly: System.Runtime.CompilerServices.InternalsVisibleToAttribute("Akka.TestKit.Tests")]
[assembly: System.Runtime.CompilerServices.InternalsVisibleToAttribute("Akka.Tests")]
[assembly: System.Runtime.CompilerServices.InternalsVisibleToAttribute("Akka.Tests.Performance")]
[assembly: System.Runtime.InteropServices.ComVisibleAttribute(false)]
[assembly: System.Runtime.InteropServices.GuidAttribute("1a5cab08-b032-49ca-8db3-9428c5a9db14")]
[assembly: System.Runtime.Versioning.TargetFrameworkAttribute(".NETFramework,Version=v4.5.2", FrameworkDisplayName=".NET Framework 4.5.2")]
namespace Akka.Actor
{
    public abstract class ActorBase : Akka.Actor.IInternalActor
    {
        protected ActorBase() { }
        protected static Akka.Actor.IActorContext Context { get; }
        protected static Akka.Actor.Receive EmptyReceive { get; }
        protected Akka.Actor.IActorRef Self { get; }
        protected Akka.Actor.IActorRef Sender { get; }
        public virtual void AroundPostRestart(System.Exception cause, object message) { }
        public virtual void AroundPostStop() { }
        public virtual void AroundPreRestart(System.Exception cause, object message) { }
        public virtual void AroundPreStart() { }
        protected internal bool AroundReceive(Akka.Actor.Receive receive, object message) { }
        protected void Become(Akka.Actor.Receive receive) { }
        protected void BecomeStacked(Akka.Actor.Receive receive) { }
        protected virtual void PostRestart(System.Exception reason) { }
        protected virtual void PostStop() { }
        protected virtual void PreRestart(System.Exception reason, object message) { }
        protected virtual void PreStart() { }
        protected abstract bool Receive(object message);
        protected void SetReceiveTimeout(System.Nullable<System.TimeSpan> timeout) { }
        protected virtual Akka.Actor.SupervisorStrategy SupervisorStrategy() { }
        protected void UnbecomeStacked() { }
        protected virtual void Unhandled(object message) { }
    }
    [System.Diagnostics.DebuggerDisplayAttribute("{Self,nq}")]
    public class ActorCell : Akka.Actor.IActorContext, Akka.Actor.IActorRefFactory, Akka.Actor.ICanWatch, Akka.Actor.ICell, Akka.Actor.IUntypedActorContext
    {
        public const int UndefinedUid = 0;
        public ActorCell(Akka.Actor.Internal.ActorSystemImpl system, Akka.Actor.IInternalActorRef self, Akka.Actor.Props props, Akka.Dispatch.MessageDispatcher dispatcher, Akka.Actor.IInternalActorRef parent) { }
        protected Akka.Actor.ActorBase Actor { get; }
        public Akka.Actor.Internal.IChildrenContainer ChildrenContainer { get; }
        public int CurrentEnvelopeId { get; }
        public object CurrentMessage { get; }
        public Akka.Dispatch.MessageDispatcher Dispatcher { get; }
        public bool HasMessages { get; }
        public bool IsLocal { get; }
        protected bool IsNormal { get; }
        public bool IsTerminated { get; }
        protected bool IsTerminating { get; }
        public Akka.Dispatch.Mailbox Mailbox { get; }
        public int NumberOfMessages { get; }
        public Akka.Actor.IInternalActorRef Parent { get; }
        public Akka.Actor.Props Props { get; }
        public System.Nullable<System.TimeSpan> ReceiveTimeout { get; }
        public Akka.Actor.IActorRef Self { get; }
        public Akka.Actor.IActorRef Sender { get; }
        public Akka.Actor.ActorSystem System { get; }
        public Akka.Actor.Internal.ActorSystemImpl SystemImpl { get; }
        public Akka.Dispatch.ActorTaskScheduler TaskScheduler { get; }
        public virtual Akka.Actor.IActorRef ActorOf(Akka.Actor.Props props, string name = null) { }
        public Akka.Actor.ActorSelection ActorSelection(string path) { }
        public Akka.Actor.ActorSelection ActorSelection(Akka.Actor.ActorPath path) { }
        protected void AddressTerminated(Akka.Actor.Address address) { }
        protected void AddWatcher(Akka.Actor.IActorRef watchee, Akka.Actor.IActorRef watcher) { }
        public virtual Akka.Actor.IActorRef AttachChild(Akka.Actor.Props props, bool isSystemService, string name = null) { }
        protected virtual void AutoReceiveMessage(Akka.Actor.Envelope envelope) { }
        public void Become(Akka.Actor.Receive receive) { }
        public void BecomeStacked(Akka.Actor.Receive receive) { }
        public void CheckReceiveTimeout() { }
        protected void ClearActor(Akka.Actor.ActorBase actor) { }
        protected void ClearActorCell() { }
        protected virtual Akka.Actor.ActorBase CreateNewActorInstance() { }
        [System.ObsoleteAttribute("Use TryGetChildStatsByName [0.7.1]", true)]
        public Akka.Actor.IInternalActorRef GetChildByName(string name) { }
        public System.Collections.Generic.IEnumerable<Akka.Actor.IInternalActorRef> GetChildren() { }
        public static Akka.Actor.IActorRef GetCurrentSelfOrNoSender() { }
        public static Akka.Actor.IActorRef GetCurrentSenderOrNoSender() { }
        [System.ObsoleteAttribute("Use TryGetSingleChild [0.7.1]")]
        public Akka.Actor.IInternalActorRef GetSingleChild(string name) { }
        public void Init(bool sendSupervise, Akka.Dispatch.MailboxType mailboxType) { }
        public Akka.Actor.Internal.ChildRestartStats InitChild(Akka.Actor.IInternalActorRef actor) { }
        public void Invoke(Akka.Actor.Envelope envelope) { }
        protected void PrepareForNewActor() { }
        protected virtual void PreStart() { }
        protected void ReceivedTerminated(Akka.Actor.Terminated t) { }
        protected virtual void ReceiveMessage(object message) { }
        public void ReceiveMessageForTest(Akka.Actor.Envelope envelope) { }
        protected Akka.Actor.Internal.SuspendReason RemoveChildAndGetStateChange(Akka.Actor.IActorRef child) { }
        protected void RemWatcher(Akka.Actor.IActorRef watchee, Akka.Actor.IActorRef watcher) { }
        public void ReserveChild(string name) { }
        public void Restart(System.Exception cause) { }
        public void Resume(System.Exception causedByFailure) { }
        public virtual void SendMessage(Akka.Actor.Envelope message) { }
        public virtual void SendMessage(Akka.Actor.IActorRef sender, object message) { }
        public void SendSystemMessage(Akka.Dispatch.SysMsg.ISystemMessage systemMessage) { }
        protected void SetActorFields(Akka.Actor.ActorBase actor) { }
        protected bool SetChildrenTerminationReason(Akka.Actor.Internal.SuspendReason reason) { }
        public void SetReceiveTimeout(System.Nullable<System.TimeSpan> timeout = null) { }
        protected void SetTerminated() { }
        public static Akka.Actor.NameAndUid SplitNameAndUid(string name) { }
        public virtual void Start() { }
        protected void Stash(Akka.Dispatch.SysMsg.SystemMessage msg) { }
        public void Stop(Akka.Actor.IActorRef child) { }
        public void Stop() { }
        protected void StopFunctionRefs() { }
        public void Suspend() { }
        protected void TellWatchersWeDied() { }
        public void TerminatedQueuedFor(Akka.Actor.IActorRef subject) { }
        public bool TryGetChildStatsByName(string name, out Akka.Actor.Internal.IChildStats child) { }
        protected bool TryGetChildStatsByRef(Akka.Actor.IActorRef actor, out Akka.Actor.Internal.ChildRestartStats child) { }
        public bool TryGetSingleChild(string name, out Akka.Actor.IInternalActorRef child) { }
        public void UnbecomeStacked() { }
        protected void UnreserveChild(string name) { }
        public Akka.Actor.IActorRef Unwatch(Akka.Actor.IActorRef subject) { }
        protected void UnwatchWatchedActors(Akka.Actor.ActorBase actor) { }
        public void UseThreadContext(System.Action action) { }
        public Akka.Actor.IActorRef Watch(Akka.Actor.IActorRef subject) { }
        protected void WatchedActorTerminated(Akka.Actor.IActorRef actor, bool existenceConfirmed, bool addressTerminated) { }
        public Akka.Actor.IActorRef WatchWith(Akka.Actor.IActorRef subject, object message) { }
    }
    public sealed class ActorIdentity
    {
        public ActorIdentity(object messageId, Akka.Actor.IActorRef subject) { }
        public object MessageId { get; }
        public Akka.Actor.IActorRef Subject { get; }
        public override bool Equals(object obj) { }
        public override int GetHashCode() { }
        public override string ToString() { }
    }
    public class ActorInitializationException : Akka.Actor.AkkaException
    {
        public ActorInitializationException() { }
        public ActorInitializationException(string message) { }
        public ActorInitializationException(string message, System.Exception cause) { }
        public ActorInitializationException(Akka.Actor.IActorRef actor, string message, System.Exception cause = null) { }
        protected ActorInitializationException(System.Runtime.Serialization.SerializationInfo info, System.Runtime.Serialization.StreamingContext context) { }
        public Akka.Actor.IActorRef Actor { get; set; }
        public override void GetObjectData(System.Runtime.Serialization.SerializationInfo info, System.Runtime.Serialization.StreamingContext context) { }
        public override string ToString() { }
    }
    public class ActorInterruptedException : Akka.Actor.AkkaException
    {
        public ActorInterruptedException(string message = null, System.Exception cause = null) { }
    }
    public class ActorKilledException : Akka.Actor.AkkaException
    {
        public ActorKilledException() { }
        public ActorKilledException(string message) { }
        protected ActorKilledException(System.Runtime.Serialization.SerializationInfo info, System.Runtime.Serialization.StreamingContext context) { }
    }
    public class ActorNotFoundException : Akka.Actor.AkkaException
    {
        public ActorNotFoundException() { }
        protected ActorNotFoundException(System.Runtime.Serialization.SerializationInfo info, System.Runtime.Serialization.StreamingContext context) { }
        public ActorNotFoundException(string message, System.Exception innerException = null) { }
    }
    public abstract class ActorPath : Akka.Util.ISurrogated, System.IComparable<Akka.Actor.ActorPath>, System.IEquatable<Akka.Actor.ActorPath>
    {
        protected ActorPath(Akka.Actor.Address address, string name) { }
        protected ActorPath(Akka.Actor.ActorPath parentPath, string name, long uid) { }
        public Akka.Actor.Address Address { get; }
        public abstract System.Collections.Generic.IReadOnlyList<string> Elements { get; }
        public string Name { get; }
        public abstract Akka.Actor.ActorPath Parent { get; }
        public abstract Akka.Actor.ActorPath Root { get; }
        public long Uid { get; }
        public Akka.Actor.ActorPath Child(string childName) { }
        public abstract int CompareTo(Akka.Actor.ActorPath other);
        public bool Equals(Akka.Actor.ActorPath other) { }
        public override bool Equals(object obj) { }
        public static string FormatPathElements(System.Collections.Generic.IEnumerable<string> pathElements) { }
        public override int GetHashCode() { }
        public static bool IsValidPathElement(string s) { }
        public static Akka.Actor.ActorPath Parse(string path) { }
        public string ToSerializationFormat() { }
        public string ToSerializationFormatWithAddress(Akka.Actor.Address address) { }
        public override string ToString() { }
        public string ToStringWithAddress() { }
        public string ToStringWithAddress(Akka.Actor.Address address) { }
        public string ToStringWithoutAddress() { }
        public string ToStringWithUid() { }
        public Akka.Util.ISurrogate ToSurrogate(Akka.Actor.ActorSystem system) { }
        public static bool TryParse(string path, out Akka.Actor.ActorPath actorPath) { }
        public static bool TryParseAddress(string path, out Akka.Actor.Address address) { }
        public abstract Akka.Actor.ActorPath WithUid(long uid);
        public class Surrogate : Akka.Util.ISurrogate, System.IEquatable<Akka.Actor.ActorPath.Surrogate>, System.IEquatable<Akka.Actor.ActorPath>
        {
            public Surrogate(string path) { }
            public string Path { get; }
            public bool Equals(Akka.Actor.ActorPath.Surrogate other) { }
            public bool Equals(Akka.Actor.ActorPath other) { }
            public override bool Equals(object obj) { }
            public Akka.Util.ISurrogated FromSurrogate(Akka.Actor.ActorSystem system) { }
            public override int GetHashCode() { }
        }
    }
    [System.ObsoleteAttribute("Actor producer pipeline API will be removed in v1.5.")]
    public class ActorProducerPipeline : System.Collections.Generic.IEnumerable<Akka.Actor.IActorProducerPlugin>, System.Collections.IEnumerable
    {
        public ActorProducerPipeline(System.Lazy<Akka.Event.ILoggingAdapter> log, System.Collections.Generic.IEnumerable<Akka.Actor.IActorProducerPlugin> plugins) { }
        public int Count { get; }
        public void AfterActorIncarnated(Akka.Actor.ActorBase actor, Akka.Actor.IActorContext context) { }
        public void BeforeActorIncarnated(Akka.Actor.ActorBase actor, Akka.Actor.IActorContext context) { }
        public System.Collections.Generic.IEnumerator<Akka.Actor.IActorProducerPlugin> GetEnumerator() { }
    }
    [System.ObsoleteAttribute("Actor producer pipeline API will be removed in v1.5.")]
    public class ActorProducerPipelineResolver
    {
        public ActorProducerPipelineResolver(System.Func<Akka.Event.ILoggingAdapter> logBuilder) { }
        public int TotalPluginCount { get; }
        public bool Insert(int index, Akka.Actor.IActorProducerPlugin plugin) { }
        public bool IsRegistered(Akka.Actor.IActorProducerPlugin plugin) { }
        public bool Register(Akka.Actor.IActorProducerPlugin plugin) { }
        public bool Unregister(Akka.Actor.IActorProducerPlugin plugin) { }
    }
    [System.ObsoleteAttribute("Actor producer pipeline API will be removed in v1.5.")]
    public abstract class ActorProducerPluginBase : Akka.Actor.IActorProducerPlugin
    {
        protected ActorProducerPluginBase() { }
        public virtual void AfterIncarnated(Akka.Actor.ActorBase actor, Akka.Actor.IActorContext context) { }
        public virtual void BeforeIncarnated(Akka.Actor.ActorBase actor, Akka.Actor.IActorContext context) { }
        public virtual bool CanBeAppliedTo(System.Type actorType) { }
    }
    [System.ObsoleteAttribute("Actor producer pipeline API will be removed in v1.5.")]
    public abstract class ActorProducerPluginBase<TActor> : Akka.Actor.IActorProducerPlugin
        where TActor : Akka.Actor.ActorBase
    {
        protected ActorProducerPluginBase() { }
        public virtual void AfterIncarnated(TActor actor, Akka.Actor.IActorContext context) { }
        public virtual void BeforeIncarnated(TActor actor, Akka.Actor.IActorContext context) { }
        public virtual bool CanBeAppliedTo(System.Type actorType) { }
    }
    public abstract class ActorRefBase : Akka.Actor.IActorRef, Akka.Actor.ICanTell, Akka.Util.ISurrogated, System.IComparable, System.IComparable<Akka.Actor.IActorRef>, System.IEquatable<Akka.Actor.IActorRef>
    {
        protected ActorRefBase() { }
        public abstract Akka.Actor.ActorPath Path { get; }
        public int CompareTo(object obj) { }
        public int CompareTo(Akka.Actor.IActorRef other) { }
        public override bool Equals(object obj) { }
        public bool Equals(Akka.Actor.IActorRef other) { }
        public override int GetHashCode() { }
        public void Tell(object message, Akka.Actor.IActorRef sender) { }
        protected abstract void TellInternal(object message, Akka.Actor.IActorRef sender);
        public override string ToString() { }
        public virtual Akka.Util.ISurrogate ToSurrogate(Akka.Actor.ActorSystem system) { }
        public class Surrogate : Akka.Util.ISurrogate
        {
            public Surrogate(string path) { }
            public string Path { get; }
            public Akka.Util.ISurrogated FromSurrogate(Akka.Actor.ActorSystem system) { }
        }
    }
    public class static ActorRefExtensions
    {
        public static Akka.Actor.IActorRef GetOrElse(this Akka.Actor.IActorRef actorRef, System.Func<Akka.Actor.IActorRef> elseValue) { }
        public static bool IsNobody(this Akka.Actor.IActorRef actorRef) { }
    }
    public class static ActorRefFactoryExtensions
    {
        public static Akka.Actor.IActorRef ActorOf<TActor>(this Akka.Actor.IActorRefFactory factory, string name = null)
            where TActor : Akka.Actor.ActorBase, new () { }
        public static Akka.Actor.ActorSelection ActorSelection(this Akka.Actor.IActorRefFactory factory, Akka.Actor.IActorRef anchorRef, string actorPath) { }
    }
    public class static ActorRefFactoryShared
    {
        public static Akka.Actor.ActorSelection ActorSelection(Akka.Actor.ActorPath actorPath, Akka.Actor.ActorSystem system) { }
        public static Akka.Actor.ActorSelection ActorSelection(string path, Akka.Actor.ActorSystem system, Akka.Actor.IActorRef lookupRoot) { }
        public static Akka.Actor.ActorSelection ActorSelection(Akka.Actor.IActorRef anchorActorRef, string path) { }
    }
    public class static ActorRefImplicitSenderExtensions
    {
        public static void Forward(this Akka.Actor.IActorRef receiver, object message) { }
        public static void Tell(this Akka.Actor.IActorRef receiver, object message) { }
    }
    public class static ActorRefs
    {
        public static readonly Akka.Actor.Nobody Nobody;
        public static readonly Akka.Actor.IActorRef NoSender;
    }
    [Akka.Annotations.InternalApiAttribute()]
    public abstract class ActorRefWithCell : Akka.Actor.InternalActorRefBase
    {
        protected ActorRefWithCell() { }
        public abstract System.Collections.Generic.IEnumerable<Akka.Actor.IActorRef> Children { get; }
        public abstract Akka.Actor.ICell Underlying { get; }
        public abstract Akka.Actor.IInternalActorRef GetSingleChild(string name);
    }
    public class ActorSelection : Akka.Actor.ICanTell
    {
        public ActorSelection() { }
        public ActorSelection(Akka.Actor.IActorRef anchor, Akka.Actor.SelectionPathElement[] path) { }
        public ActorSelection(Akka.Actor.IActorRef anchor, string path) { }
        public ActorSelection(Akka.Actor.IActorRef anchor, System.Collections.Generic.IEnumerable<string> elements) { }
        public Akka.Actor.IActorRef Anchor { get; }
        public Akka.Actor.SelectionPathElement[] Path { get; }
        public string PathString { get; }
        public override bool Equals(object obj) { }
        protected bool Equals(Akka.Actor.ActorSelection other) { }
        public override int GetHashCode() { }
        public System.Threading.Tasks.Task<Akka.Actor.IActorRef> ResolveOne(System.TimeSpan timeout) { }
        public System.Threading.Tasks.Task<Akka.Actor.IActorRef> ResolveOne(System.TimeSpan timeout, System.Threading.CancellationToken ct) { }
        public void Tell(object message, Akka.Actor.IActorRef sender = null) { }
        public override string ToString() { }
    }
    public class ActorSelectionMessage : Akka.Actor.IAutoReceivedMessage, Akka.Actor.IPossiblyHarmful
    {
        public ActorSelectionMessage(object message, Akka.Actor.SelectionPathElement[] elements, bool wildCardFanOut = False) { }
        public Akka.Actor.SelectionPathElement[] Elements { get; }
        public object Message { get; }
        public bool WildCardFanOut { get; }
        public Akka.Actor.ActorSelectionMessage Copy(object message = null, Akka.Actor.SelectionPathElement[] elements = null, System.Nullable<bool> wildCardFanOut = null) { }
        public override string ToString() { }
    }
    public class ActorStashPlugin : Akka.Actor.ActorProducerPluginBase
    {
        public ActorStashPlugin() { }
        public override void AfterIncarnated(Akka.Actor.ActorBase actor, Akka.Actor.IActorContext context) { }
        public override void BeforeIncarnated(Akka.Actor.ActorBase actor, Akka.Actor.IActorContext context) { }
        public override bool CanBeAppliedTo(System.Type actorType) { }
    }
    public abstract class ActorSystem : Akka.Actor.IActorRefFactory, System.IDisposable
    {
        protected ActorSystem() { }
        public abstract Akka.Actor.IActorRef DeadLetters { get; }
        public abstract Akka.Dispatch.Dispatchers Dispatchers { get; }
        public abstract Akka.Event.EventStream EventStream { get; }
        public abstract Akka.Event.ILoggingAdapter Log { get; }
        public abstract Akka.Dispatch.Mailboxes Mailboxes { get; }
        public abstract string Name { get; }
        public abstract Akka.Actor.IScheduler Scheduler { get; }
        public abstract Akka.Serialization.Serialization Serialization { get; }
        public abstract Akka.Actor.Settings Settings { get; }
        public System.TimeSpan StartTime { get; }
        public System.TimeSpan Uptime { get; }
        public abstract System.Threading.Tasks.Task WhenTerminated { get; }
        public abstract Akka.Actor.IActorRef ActorOf(Akka.Actor.Props props, string name = null);
        public abstract Akka.Actor.ActorSelection ActorSelection(Akka.Actor.ActorPath actorPath);
        public abstract Akka.Actor.ActorSelection ActorSelection(string actorPath);
        public static Akka.Actor.ActorSystem Create(string name, Akka.Configuration.Config config) { }
        public static Akka.Actor.ActorSystem Create(string name) { }
        public void Dispose() { }
        public abstract object GetExtension(Akka.Actor.IExtensionId extensionId);
        public abstract T GetExtension<T>()
            where T :  class, Akka.Actor.IExtension;
        public abstract bool HasExtension(System.Type type);
        public abstract bool HasExtension<T>()
            where T :  class, Akka.Actor.IExtension;
        public abstract object RegisterExtension(Akka.Actor.IExtensionId extension);
        public abstract void RegisterOnTermination(System.Action code);
        public abstract void Stop(Akka.Actor.IActorRef actor);
        public abstract System.Threading.Tasks.Task Terminate();
        public abstract bool TryGetExtension(System.Type extensionType, out object extension);
        public abstract bool TryGetExtension<T>(out T extension)
            where T :  class, Akka.Actor.IExtension;
    }
    public class static ActorSystemWithExtensions
    {
        public static T WithExtension<T>(this Akka.Actor.ActorSystem system)
            where T :  class, Akka.Actor.IExtension { }
        public static T WithExtension<T>(this Akka.Actor.ActorSystem system, System.Type extensionId)
            where T :  class, Akka.Actor.IExtension { }
        public static T WithExtension<T, TI>(this Akka.Actor.ActorSystem system)
            where T :  class, Akka.Actor.IExtension
            where TI : Akka.Actor.IExtensionId { }
    }
    public sealed class Address : Akka.Util.ISurrogated, System.ICloneable, System.IComparable, System.IComparable<Akka.Actor.Address>, System.IEquatable<Akka.Actor.Address>
    {
        public static readonly Akka.Actor.Address AllSystems;
        public static readonly System.Collections.Generic.IComparer<Akka.Actor.Address> Comparer;
        public Address(string protocol, string system, string host = null, System.Nullable<int> port = null) { }
        public bool HasGlobalScope { get; }
        public bool HasLocalScope { get; }
        public string Host { get; }
        public System.Nullable<int> Port { get; }
        public string Protocol { get; }
        public string System { get; }
        public object Clone() { }
        public int CompareTo(Akka.Actor.Address other) { }
        public bool Equals(Akka.Actor.Address other) { }
        public override bool Equals(object obj) { }
        public override int GetHashCode() { }
        public string HostPort() { }
        public static Akka.Actor.Address Parse(string address) { }
        public override string ToString() { }
        public Akka.Util.ISurrogate ToSurrogate(Akka.Actor.ActorSystem system) { }
        public Akka.Actor.Address WithHost(string host = null) { }
        public Akka.Actor.Address WithPort(System.Nullable<int> port = null) { }
        public Akka.Actor.Address WithProtocol(string protocol) { }
        public Akka.Actor.Address WithSystem(string system) { }
        public class AddressSurrogate : Akka.Util.ISurrogate
        {
            public AddressSurrogate() { }
            public string Host { get; set; }
            public System.Nullable<int> Port { get; set; }
            public string Protocol { get; set; }
            public string System { get; set; }
            public Akka.Util.ISurrogated FromSurrogate(Akka.Actor.ActorSystem system) { }
        }
    }
    public abstract class AkkaException : System.Exception
    {
        protected AkkaException() { }
        protected AkkaException(string message, System.Exception cause = null) { }
        protected AkkaException(System.Runtime.Serialization.SerializationInfo info, System.Runtime.Serialization.StreamingContext context) { }
        protected System.Exception Cause { get; }
    }
    public class AllForOneStrategy : Akka.Actor.SupervisorStrategy, System.IEquatable<Akka.Actor.AllForOneStrategy>
    {
        public AllForOneStrategy(System.Nullable<int> maxNrOfRetries, System.Nullable<System.TimeSpan> withinTimeRange, System.Func<System.Exception, Akka.Actor.Directive> localOnlyDecider) { }
        public AllForOneStrategy(System.Nullable<int> maxNrOfRetries, System.Nullable<System.TimeSpan> withinTimeRange, Akka.Actor.IDecider decider) { }
        public AllForOneStrategy(int maxNrOfRetries, int withinTimeMilliseconds, System.Func<System.Exception, Akka.Actor.Directive> localOnlyDecider, bool loggingEnabled = True) { }
        public AllForOneStrategy(int maxNrOfRetries, int withinTimeMilliseconds, Akka.Actor.IDecider decider, bool loggingEnabled = True) { }
        public AllForOneStrategy(System.Func<System.Exception, Akka.Actor.Directive> localOnlyDecider) { }
        public AllForOneStrategy(Akka.Actor.IDecider decider) { }
        protected AllForOneStrategy() { }
        public override Akka.Actor.IDecider Decider { get; }
        public int MaxNumberOfRetries { get; }
        public int WithinTimeRangeMilliseconds { get; }
        public bool Equals(Akka.Actor.AllForOneStrategy other) { }
        public override bool Equals(object obj) { }
        public override int GetHashCode() { }
        protected override Akka.Actor.Directive Handle(Akka.Actor.IActorRef child, System.Exception exception) { }
        public override void HandleChildTerminated(Akka.Actor.IActorContext actorContext, Akka.Actor.IActorRef child, System.Collections.Generic.IEnumerable<Akka.Actor.IInternalActorRef> children) { }
        [System.ObsoleteAttribute("This method is deprecated [1.1.2]")]
        protected override void ProcessFailure(Akka.Actor.IActorContext context, bool restart, System.Exception cause, Akka.Actor.Internal.ChildRestartStats failedChildStats, System.Collections.Generic.IReadOnlyCollection<Akka.Actor.Internal.ChildRestartStats> allChildren) { }
        protected override void ProcessFailure(Akka.Actor.IActorContext context, bool restart, Akka.Actor.IActorRef child, System.Exception cause, Akka.Actor.Internal.ChildRestartStats stats, System.Collections.Generic.IReadOnlyCollection<Akka.Actor.Internal.ChildRestartStats> children) { }
        public override Akka.Util.ISurrogate ToSurrogate(Akka.Actor.ActorSystem system) { }
        public class AllForOneStrategySurrogate : Akka.Util.ISurrogate
        {
            public AllForOneStrategySurrogate() { }
            public Akka.Actor.IDecider Decider { get; set; }
            public bool LoggingEnabled { get; set; }
            public int MaxNumberOfRetries { get; set; }
            public int WithinTimeRangeMilliseconds { get; set; }
            public Akka.Util.ISurrogated FromSurrogate(Akka.Actor.ActorSystem system) { }
        }
    }
    public class AlreadyCanceledCancelable : Akka.Actor.ICancelable
    {
        public static Akka.Actor.ICancelable Instance { get; }
        public bool IsCancellationRequested { get; }
        public System.Threading.CancellationToken Token { get; }
        public void Cancel() { }
        public void Cancel(bool throwOnFirstException) { }
    }
    public class AskTimeoutException : Akka.Actor.AkkaException
    {
        public AskTimeoutException(string message) { }
        protected AskTimeoutException(System.Runtime.Serialization.SerializationInfo info, System.Runtime.Serialization.StreamingContext context) { }
    }
    public class Cancelable : Akka.Actor.ICancelable, System.IDisposable
    {
        public Cancelable(Akka.Actor.IActionScheduler scheduler, System.TimeSpan delay) { }
        public Cancelable(Akka.Actor.IScheduler scheduler, System.TimeSpan delay) { }
        public Cancelable(Akka.Actor.IScheduler scheduler, int millisecondsDelay) { }
        public Cancelable(Akka.Actor.IScheduler scheduler) { }
        public Cancelable(Akka.Actor.IActionScheduler scheduler) { }
        public bool IsCancellationRequested { get; }
        public System.Threading.CancellationToken Token { get; }
        public void Cancel() { }
        public void Cancel(bool throwOnFirstException) { }
        public void CancelAfter(System.TimeSpan delay) { }
        public void CancelAfter(int millisecondsDelay) { }
        public static Akka.Actor.ICancelable CreateCanceled() { }
        public static Akka.Actor.ICancelable CreateLinkedCancelable(Akka.Actor.IScheduler scheduler, params Akka.Actor.ICancelable[] cancelables) { }
        public static Akka.Actor.ICancelable CreateLinkedCancelable(Akka.Actor.IActionScheduler scheduler, params Akka.Actor.ICancelable[] cancelables) { }
        public void Dispose() { }
        protected virtual void Dispose(bool disposing) { }
    }
    public class static CancelableExtensions
    {
        public static void CancelIfNotNull(this Akka.Actor.ICancelable cancelable) { }
    }
    public class ChildActorPath : Akka.Actor.ActorPath
    {
        public ChildActorPath(Akka.Actor.ActorPath parentPath, string name, long uid) { }
        public override System.Collections.Generic.IReadOnlyList<string> Elements { get; }
        public override Akka.Actor.ActorPath Parent { get; }
        public override Akka.Actor.ActorPath Root { get; }
        public override int CompareTo(Akka.Actor.ActorPath other) { }
        public override Akka.Actor.ActorPath WithUid(long uid) { }
    }
    public sealed class CoordinatedShutdown : Akka.Actor.IExtension
    {
        public const string PhaseActorSystemTerminate = "actor-system-terminate";
        public const string PhaseBeforeActorSystemTerminate = "before-actor-system-terminate";
        public const string PhaseBeforeClusterShutdown = "before-cluster-shutdown";
        public const string PhaseBeforeServiceUnbind = "before-service-unbind";
        public const string PhaseClusterExiting = "cluster-exiting";
        public const string PhaseClusterExitingDone = "cluster-exiting-done";
        public const string PhaseClusterLeave = "cluster-leave";
        public const string PhaseClusterShardingShutdownRegion = "cluster-sharding-shutdown-region";
        public const string PhaseClusterShutdown = "cluster-shutdown";
        public const string PhaseServiceRequestsDone = "service-requests-done";
        public const string PhaseServiceStop = "service-stop";
        public const string PhaseServiceUnbind = "service-unbind";
        public Akka.Actor.CoordinatedShutdown.Reason ShutdownReason { get; }
        public Akka.Actor.ExtendedActorSystem System { get; }
        public System.TimeSpan TotalTimeout { get; }
        public void AddTask(string phase, string taskName, System.Func<System.Threading.Tasks.Task<Akka.Done>> task) { }
        public static Akka.Actor.CoordinatedShutdown Get(Akka.Actor.ActorSystem sys) { }
        [System.ObsoleteAttribute("Use the method with \'reason\' parameter instead")]
        public System.Threading.Tasks.Task<Akka.Done> Run(string fromPhase = null) { }
        public System.Threading.Tasks.Task<Akka.Done> Run(Akka.Actor.CoordinatedShutdown.Reason reason, string fromPhase = null) { }
        public System.TimeSpan Timeout(string phase) { }
        public class ClrExitReason : Akka.Actor.CoordinatedShutdown.Reason
        {
            public static Akka.Actor.CoordinatedShutdown.Reason Instance;
        }
        public class ClusterDowningReason : Akka.Actor.CoordinatedShutdown.Reason
        {
            public static Akka.Actor.CoordinatedShutdown.Reason Instance;
        }
        public class ClusterLeavingReason : Akka.Actor.CoordinatedShutdown.Reason
        {
            public static Akka.Actor.CoordinatedShutdown.Reason Instance;
        }
        public class Reason
        {
            protected Reason() { }
        }
        public class UnknownReason : Akka.Actor.CoordinatedShutdown.Reason
        {
            public static Akka.Actor.CoordinatedShutdown.Reason Instance;
        }
    }
    public sealed class CoordinatedShutdownExtension : Akka.Actor.ExtensionIdProvider<Akka.Actor.CoordinatedShutdown>
    {
        public CoordinatedShutdownExtension() { }
        public override Akka.Actor.CoordinatedShutdown CreateExtension(Akka.Actor.ExtendedActorSystem system) { }
    }
    public class DateTimeOffsetNowTimeProvider : Akka.Actor.IDateTimeOffsetNowTimeProvider, Akka.Actor.ITimeProvider
    {
        public System.TimeSpan HighResMonotonicClock { get; }
        public static Akka.Actor.DateTimeOffsetNowTimeProvider Instance { get; }
        public System.TimeSpan MonotonicClock { get; }
        public System.DateTimeOffset Now { get; }
    }
    public class DeadLetterActorRef : Akka.Actor.EmptyLocalActorRef
    {
        public DeadLetterActorRef(Akka.Actor.IActorRefProvider provider, Akka.Actor.ActorPath path, Akka.Event.EventStream eventStream) { }
        protected override bool SpecialHandle(object message, Akka.Actor.IActorRef sender) { }
        protected override void TellInternal(object message, Akka.Actor.IActorRef sender) { }
    }
    [Akka.Annotations.InternalApiAttribute()]
    public sealed class DeadLetterMailbox : Akka.Dispatch.Mailbox
    {
        public DeadLetterMailbox(Akka.Actor.IActorRef deadLetters) { }
    }
    public class DeathPactException : Akka.Actor.AkkaException
    {
        public DeathPactException(Akka.Actor.IActorRef deadActor) { }
        protected DeathPactException(System.Runtime.Serialization.SerializationInfo info, System.Runtime.Serialization.StreamingContext context) { }
        public Akka.Actor.IActorRef DeadActor { get; }
    }
    public class static Decider
    {
        public static Akka.Actor.DeployableDecider From(Akka.Actor.Directive defaultDirective, params System.Collections.Generic.KeyValuePair<, >[] pairs) { }
        public static Akka.Actor.DeployableDecider From(Akka.Actor.Directive defaultDirective, System.Collections.Generic.IEnumerable<System.Collections.Generic.KeyValuePair<System.Type, Akka.Actor.Directive>> pairs) { }
        public static Akka.Actor.LocalOnlyDecider From(System.Func<System.Exception, Akka.Actor.Directive> localOnlyDecider) { }
    }
    [System.ObsoleteAttribute("Replaced with HashedWheelTimerScheduler [1.1.2]")]
    public class DedicatedThreadScheduler : Akka.Actor.SchedulerBase, Akka.Actor.IDateTimeOffsetNowTimeProvider, Akka.Actor.ITimeProvider, System.IDisposable
    {
        [System.ObsoleteAttribute("Dangerous and bad. Use DedicatedThreadScheduler(Config config, ILoggingAdapter lo" +
            "g) instead. [1.1.2]")]
        public DedicatedThreadScheduler(Akka.Actor.ActorSystem sys) { }
        public DedicatedThreadScheduler(Akka.Configuration.Config config, Akka.Event.ILoggingAdapter log) { }
        public override System.TimeSpan HighResMonotonicClock { get; }
        public override System.TimeSpan MonotonicClock { get; }
        protected override System.DateTimeOffset TimeNow { get; }
        public void Dispose() { }
        protected override void InternalScheduleOnce(System.TimeSpan delay, System.Action action, Akka.Actor.ICancelable cancelable) { }
        protected override void InternalScheduleRepeatedly(System.TimeSpan initialDelay, System.TimeSpan interval, System.Action action, Akka.Actor.ICancelable cancelable) { }
        protected override void InternalScheduleTellOnce(System.TimeSpan delay, Akka.Actor.ICanTell receiver, object message, Akka.Actor.IActorRef sender, Akka.Actor.ICancelable cancelable) { }
        protected override void InternalScheduleTellRepeatedly(System.TimeSpan initialDelay, System.TimeSpan interval, Akka.Actor.ICanTell receiver, object message, Akka.Actor.IActorRef sender, Akka.Actor.ICancelable cancelable) { }
    }
    public class DefaultSupervisorStrategy : Akka.Actor.SupervisorStrategyConfigurator
    {
        public DefaultSupervisorStrategy() { }
        public override Akka.Actor.SupervisorStrategy Create() { }
    }
    public class Deploy : Akka.Util.ISurrogated, System.IEquatable<Akka.Actor.Deploy>
    {
        public static readonly Akka.Actor.Deploy Local;
        public static readonly string NoDispatcherGiven;
        public static readonly string NoMailboxGiven;
        public static readonly Akka.Actor.Deploy None;
        public static readonly Akka.Actor.Scope NoScopeGiven;
        public Deploy() { }
        public Deploy(string path, Akka.Actor.Scope scope) { }
        public Deploy(Akka.Actor.Scope scope) { }
        public Deploy(Akka.Routing.RouterConfig routerConfig, Akka.Actor.Scope scope) { }
        public Deploy(Akka.Routing.RouterConfig routerConfig) { }
        public Deploy(string path, Akka.Configuration.Config config, Akka.Routing.RouterConfig routerConfig, Akka.Actor.Scope scope, string dispatcher) { }
        public Deploy(string path, Akka.Configuration.Config config, Akka.Routing.RouterConfig routerConfig, Akka.Actor.Scope scope, string dispatcher, string mailbox) { }
        public Akka.Configuration.Config Config { get; }
        public string Dispatcher { get; }
        public string Mailbox { get; }
        public string Path { get; }
        public Akka.Routing.RouterConfig RouterConfig { get; }
        public Akka.Actor.Scope Scope { get; }
        public bool Equals(Akka.Actor.Deploy other) { }
        public Akka.Util.ISurrogate ToSurrogate(Akka.Actor.ActorSystem system) { }
        public Akka.Actor.Deploy WithDispatcher(string dispatcher) { }
        public Akka.Actor.Deploy WithFallback(Akka.Actor.Deploy other) { }
        public Akka.Actor.Deploy WithMailbox(string mailbox) { }
        public Akka.Actor.Deploy WithRouterConfig(Akka.Routing.RouterConfig routerConfig) { }
        public Akka.Actor.Deploy WithScope(Akka.Actor.Scope scope) { }
        public class DeploySurrogate : Akka.Util.ISurrogate
        {
            public DeploySurrogate() { }
            public Akka.Configuration.Config Config { get; set; }
            public string Dispatcher { get; set; }
            public string Mailbox { get; set; }
            public string Path { get; set; }
            public Akka.Routing.RouterConfig RouterConfig { get; set; }
            public Akka.Actor.Scope Scope { get; set; }
            public Akka.Util.ISurrogated FromSurrogate(Akka.Actor.ActorSystem system) { }
        }
    }
    public class DeployableDecider : Akka.Actor.IDecider, System.IEquatable<Akka.Actor.DeployableDecider>
    {
        protected DeployableDecider() { }
        public DeployableDecider(Akka.Actor.Directive defaultDirective, System.Collections.Generic.IEnumerable<System.Collections.Generic.KeyValuePair<System.Type, Akka.Actor.Directive>> pairs) { }
        public DeployableDecider(Akka.Actor.Directive defaultDirective, params System.Collections.Generic.KeyValuePair<, >[] pairs) { }
        public Akka.Actor.Directive DefaultDirective { get; }
        public System.Collections.Generic.KeyValuePair<, >[] Pairs { get; }
        public Akka.Actor.Directive Decide(System.Exception cause) { }
        public bool Equals(Akka.Actor.DeployableDecider other) { }
        public override bool Equals(object obj) { }
        public override int GetHashCode() { }
    }
    public class Deployer
    {
        protected readonly Akka.Configuration.Config Default;
        public Deployer(Akka.Actor.Settings settings) { }
        public Akka.Actor.Deploy Lookup(Akka.Actor.ActorPath path) { }
        public Akka.Actor.Deploy Lookup(System.Collections.Generic.IEnumerable<string> path) { }
        public Akka.Actor.Deploy Lookup(System.Collections.Generic.IEnumerator<string> path) { }
        public virtual Akka.Actor.Deploy ParseConfig(string key, Akka.Configuration.Config config) { }
        public void SetDeploy(Akka.Actor.Deploy deploy) { }
    }
    [System.ObsoleteAttribute("Deprecated. Will be removed [1.0.0]")]
    public class static DeprecatedSchedulerExtensions
    {
        [System.ObsoleteAttribute("Use ScheduleTellRepeatedly() or Context.SelfTellRepeatedly() which will return an" +
            " ICancelable. This method will be removed in future versions. [1.0.0]")]
        public static void Schedule(this Akka.Actor.IScheduler scheduler, System.TimeSpan initialDelay, System.TimeSpan interval, Akka.Actor.IActorRef receiver, object message) { }
        [System.ObsoleteAttribute("Use ScheduleTellRepeatedly() or Context.SelfTellRepeatedly() instead. This method" +
            " will be removed in future versions. [1.0.0]")]
        public static void Schedule(this Akka.Actor.IScheduler scheduler, System.TimeSpan initialDelay, System.TimeSpan interval, Akka.Actor.IActorRef receiver, object message, System.Threading.CancellationToken cancellationToken) { }
        [System.ObsoleteAttribute("To schedule sending messages use ScheduleTellRepeatedly. Scheduling actions insid" +
            "e actors is discouraged, but if you really need to, use Advanced.ScheduleRepeate" +
            "dly(). This method will be removed in future versions. [1.0.0]")]
        public static void Schedule(this Akka.Actor.IScheduler scheduler, System.TimeSpan initialDelay, System.TimeSpan interval, System.Action action) { }
        [System.ObsoleteAttribute("To schedule sending messages use ScheduleTellRepeatedly. Scheduling actions insid" +
            "e actors is discouraged, but if you really need to, use Advanced.ScheduleRepeate" +
            "dly(). This method will be removed in future versions. [1.0.0]")]
        public static void Schedule(this Akka.Actor.IScheduler scheduler, System.TimeSpan initialDelay, System.TimeSpan interval, System.Action action, System.Threading.CancellationToken cancellationToken) { }
        [System.ObsoleteAttribute("Use ScheduleTellOnce() or Context.SelfTellOnce() which will return an ICancelable" +
            ". This method will be removed in future versions. [1.0.0]")]
        public static void ScheduleOnce(this Akka.Actor.IScheduler scheduler, System.TimeSpan initialDelay, Akka.Actor.IActorRef receiver, object message) { }
        [System.ObsoleteAttribute("Use ScheduleTellOnce() or Context.SelfTellOnce() which will return an ICancelable" +
            ". This method will be removed in future versions. [1.0.0]")]
        public static void ScheduleOnce(this Akka.Actor.IScheduler scheduler, System.TimeSpan initialDelay, Akka.Actor.IActorRef receiver, object message, System.Threading.CancellationToken cancellationToken) { }
        [System.ObsoleteAttribute("To schedule sending messages use ScheduleTellOnce. Scheduling actions inside acto" +
            "rs is discouraged, but if you really need to, use Advanced.ScheduleOnce(). This " +
            "method will be removed in future versions. [1.0.0]")]
        public static void ScheduleOnce(this Akka.Actor.IScheduler scheduler, System.TimeSpan initialDelay, System.Action action) { }
        [System.ObsoleteAttribute("To schedule sending messages use ScheduleTellOnce. Scheduling actions inside acto" +
            "rs is discouraged, but if you really need to, use Advanced.ScheduleOnce(). This " +
            "method will be removed in future versions. [1.0.0]")]
        public static void ScheduleOnce(this Akka.Actor.IScheduler scheduler, System.TimeSpan initialDelay, System.Action action, System.Threading.CancellationToken cancellationToken) { }
    }
    public enum Directive
    {
        Resume = 0,
        Restart = 1,
        Escalate = 2,
        Stop = 3,
    }
    public class static DirectiveExtensions
    {
        public static System.Collections.Generic.KeyValuePair<System.Type, Akka.Actor.Directive> When<TException>(this Akka.Actor.Directive self)
            where TException : System.Exception { }
    }
    public class EmptyLocalActorRef : Akka.Actor.MinimalActorRef
    {
        public EmptyLocalActorRef(Akka.Actor.IActorRefProvider provider, Akka.Actor.ActorPath path, Akka.Event.EventStream eventStream) { }
        [System.ObsoleteAttribute("Use Context.Watch and Receive<Terminated> [1.1.0]")]
        public override bool IsTerminated { get; }
        public override Akka.Actor.ActorPath Path { get; }
        public override Akka.Actor.IActorRefProvider Provider { get; }
        public override void SendSystemMessage(Akka.Dispatch.SysMsg.ISystemMessage message) { }
        protected virtual bool SpecialHandle(object message, Akka.Actor.IActorRef sender) { }
        protected override void TellInternal(object message, Akka.Actor.IActorRef sender) { }
    }
    public struct Envelope
    {
        public Envelope(object message, Akka.Actor.IActorRef sender, Akka.Actor.ActorSystem system) { }
        public Envelope(object message, Akka.Actor.IActorRef sender) { }
        public object Message { get; }
        public Akka.Actor.IActorRef Sender { get; }
        public override string ToString() { }
    }
    public class EventStreamActor : Akka.Actor.ActorBase
    {
        public EventStreamActor() { }
        protected override bool Receive(object message) { }
    }
    public abstract class ExtendedActorSystem : Akka.Actor.ActorSystem
    {
        protected ExtendedActorSystem() { }
        [System.ObsoleteAttribute("Actor producer pipeline API will be removed in v1.5.")]
        public abstract Akka.Actor.ActorProducerPipelineResolver ActorPipelineResolver { get; }
        public abstract Akka.Actor.IInternalActorRef Guardian { get; }
        public abstract Akka.Actor.IInternalActorRef LookupRoot { get; }
        public abstract Akka.Actor.IActorRefProvider Provider { get; }
        public abstract Akka.Actor.IInternalActorRef SystemGuardian { get; }
        public abstract void Abort();
        public abstract Akka.Actor.IActorRef SystemActorOf(Akka.Actor.Props props, string name = null);
        public abstract Akka.Actor.IActorRef SystemActorOf<TActor>(string name = null)
            where TActor : Akka.Actor.ActorBase, new ();
    }
    public abstract class ExtensionIdProvider<T> : Akka.Actor.IExtensionId, Akka.Actor.IExtensionId<T>
        where T : Akka.Actor.IExtension
    {
        protected ExtensionIdProvider() { }
        public System.Type ExtensionType { get; }
        public T Apply(Akka.Actor.ActorSystem system) { }
        public abstract T CreateExtension(Akka.Actor.ExtendedActorSystem system);
        public override bool Equals(object obj) { }
        public T Get(Akka.Actor.ActorSystem system) { }
        public override int GetHashCode() { }
    }
    public class Failure
    {
        public Failure() { }
        public System.Exception Exception { get; set; }
        public System.DateTime Timestamp { get; set; }
    }
    public class Failures
    {
        public Failures() { }
        public System.Collections.Generic.List<Akka.Actor.Failure> Entries { get; }
    }
    public abstract class FSM<TState, TData> : Akka.Actor.FSMBase, Akka.Actor.Internal.IInternalSupportsTestFSMRef<TState, TData>, Akka.Routing.IListeners
    {
        protected bool DebugEvent;
        protected FSM() { }
        public Akka.Routing.ListenerSupport Listeners { get; }
        public TData NextStateData { get; }
        public TData StateData { get; }
        public TState StateName { get; }
        public void CancelTimer(string name) { }
        public Akka.Actor.FSMBase.State<TState, TData> GoTo(TState nextStateName) { }
        [System.ObsoleteAttribute("This method is obsoleted. Use GoTo(nextStateName).Using(newStateData) [1.2.0]")]
        public Akka.Actor.FSMBase.State<TState, TData> GoTo(TState nextStateName, TData stateData) { }
        public void Initialize() { }
        public bool IsTimerActive(string name) { }
        protected virtual void LogTermination(Akka.Actor.FSMBase.Reason reason) { }
        public void OnTermination(System.Action<Akka.Actor.FSMBase.StopEvent<TState, TData>> terminationHandler) { }
        public void OnTransition(Akka.Actor.FSM<TState, TData>.TransitionHandler transitionHandler) { }
        protected override void PostStop() { }
        protected override bool Receive(object message) { }
        public void SetStateTimeout(TState state, System.Nullable<System.TimeSpan> timeout) { }
        public void SetTimer(string name, object msg, System.TimeSpan timeout, bool repeat = False) { }
        public void StartWith(TState stateName, TData stateData, System.Nullable<System.TimeSpan> timeout = null) { }
        public Akka.Actor.FSMBase.State<TState, TData> Stay() { }
        public Akka.Actor.FSMBase.State<TState, TData> Stop() { }
        public Akka.Actor.FSMBase.State<TState, TData> Stop(Akka.Actor.FSMBase.Reason reason) { }
        public Akka.Actor.FSMBase.State<TState, TData> Stop(Akka.Actor.FSMBase.Reason reason, TData stateData) { }
        public Akka.Actor.FSM<TState, TData>.TransformHelper Transform(Akka.Actor.FSM<TState, TData>.StateFunction func) { }
        public void When(TState stateName, Akka.Actor.FSM<TState, TData>.StateFunction func, System.Nullable<System.TimeSpan> timeout = null) { }
        public void WhenUnhandled(Akka.Actor.FSM<TState, TData>.StateFunction stateFunction) { }
        public delegate Akka.Actor.FSMBase.State<TState, TData> StateFunction<TState, TData>(Akka.Actor.FSMBase.Event<TData> fsmEvent);
        public sealed class TransformHelper<TState, TData>
        {
            public TransformHelper(Akka.Actor.FSM<TState, TData>.StateFunction func) { }
            public Akka.Actor.FSM<TState, TData>.StateFunction Func { get; }
            public Akka.Actor.FSM<TState, TData>.StateFunction Using(System.Func<Akka.Actor.FSMBase.State<TState, TData>, Akka.Actor.FSMBase.State<TState, TData>> andThen) { }
        }
        public delegate void TransitionHandler<TState, TData>(TState initialState, TState nextState);
    }
    public abstract class FSMBase : Akka.Actor.ActorBase
    {
        protected FSMBase() { }
        public sealed class CurrentState<TS>
        {
            public CurrentState(Akka.Actor.IActorRef fsmRef, TS state) { }
            public Akka.Actor.IActorRef FsmRef { get; }
            public TS State { get; }
            public override bool Equals(object obj) { }
            public override int GetHashCode() { }
            public override string ToString() { }
        }
        public sealed class Event<TD> : Akka.Actor.INoSerializationVerificationNeeded
        {
            public Event(object fsmEvent, TD stateData) { }
            public object FsmEvent { get; }
            public TD StateData { get; }
            public override string ToString() { }
        }
        public sealed class Failure : Akka.Actor.FSMBase.Reason
        {
            public Failure(object cause) { }
            public object Cause { get; }
            public override string ToString() { }
        }
        public sealed class LogEntry<TS, TD>
        {
            public LogEntry(TS stateName, TD stateData, object fsmEvent) { }
            public object FsmEvent { get; }
            public TD StateData { get; }
            public TS StateName { get; }
            public override string ToString() { }
        }
        public sealed class Normal : Akka.Actor.FSMBase.Reason
        {
            [System.ObsoleteAttribute("This constructor is obsoleted. Use Normal.Instance [1.2.0]")]
            public Normal() { }
            public static Akka.Actor.FSMBase.Normal Instance { get; }
        }
        public abstract class Reason
        {
            protected Reason() { }
        }
        public sealed class Shutdown : Akka.Actor.FSMBase.Reason
        {
            [System.ObsoleteAttribute("This constructor is obsoleted. Use Shutdown.Instance [1.2.0]")]
            public Shutdown() { }
            public static Akka.Actor.FSMBase.Shutdown Instance { get; }
        }
        public class State<TS, TD> : System.IEquatable<Akka.Actor.FSMBase.State<TS, TD>>
        {
            public State(TS stateName, TD stateData, System.Nullable<System.TimeSpan> timeout = null, Akka.Actor.FSMBase.Reason stopReason = null, System.Collections.Generic.IReadOnlyList<object> replies = null, bool notifies = True) { }
            public System.Collections.Generic.IReadOnlyList<object> Replies { get; set; }
            public TD StateData { get; }
            public TS StateName { get; }
            public Akka.Actor.FSMBase.Reason StopReason { get; }
            public System.Nullable<System.TimeSpan> Timeout { get; }
            public bool Equals(Akka.Actor.FSMBase.State<TS, TD> other) { }
            public override bool Equals(object obj) { }
            public Akka.Actor.FSMBase.State<TS, TD> ForMax(System.TimeSpan timeout) { }
            public override int GetHashCode() { }
            public Akka.Actor.FSMBase.State<TS, TD> Replying(object replyValue) { }
            public override string ToString() { }
            public Akka.Actor.FSMBase.State<TS, TD> Using(TD nextStateData) { }
        }
        public sealed class StateTimeout
        {
            [System.ObsoleteAttribute("This constructor is obsoleted. Use StateTimeout.Instance [1.2.0]")]
            public StateTimeout() { }
            public static Akka.Actor.FSMBase.StateTimeout Instance { get; }
        }
        public sealed class StopEvent<TS, TD> : Akka.Actor.INoSerializationVerificationNeeded
        {
            public StopEvent(Akka.Actor.FSMBase.Reason reason, TS terminatedState, TD stateData) { }
            public Akka.Actor.FSMBase.Reason Reason { get; }
            public TD StateData { get; }
            public TS TerminatedState { get; }
            public override string ToString() { }
        }
        public sealed class SubscribeTransitionCallBack
        {
            public SubscribeTransitionCallBack(Akka.Actor.IActorRef actorRef) { }
            public Akka.Actor.IActorRef ActorRef { get; }
        }
        public sealed class Transition<TS>
        {
            public Transition(Akka.Actor.IActorRef fsmRef, TS from, TS to) { }
            public TS From { get; }
            public Akka.Actor.IActorRef FsmRef { get; }
            public TS To { get; }
            public override bool Equals(object obj) { }
            public override int GetHashCode() { }
            public override string ToString() { }
        }
        public sealed class UnsubscribeTransitionCallBack
        {
            public UnsubscribeTransitionCallBack(Akka.Actor.IActorRef actorRef) { }
            public Akka.Actor.IActorRef ActorRef { get; }
        }
    }
    public class FutureActorRef : Akka.Actor.MinimalActorRef
    {
        public FutureActorRef(System.Threading.Tasks.TaskCompletionSource<object> result, System.Action unregister, Akka.Actor.ActorPath path) { }
        public FutureActorRef(System.Threading.Tasks.TaskCompletionSource<object> result, System.Action unregister, Akka.Actor.ActorPath path, bool tcsWasCreatedWithRunContinuationsAsynchronouslyAvailable) { }
        public override Akka.Actor.ActorPath Path { get; }
        public override Akka.Actor.IActorRefProvider Provider { get; }
        public override void SendSystemMessage(Akka.Dispatch.SysMsg.ISystemMessage message) { }
        protected override void TellInternal(object message, Akka.Actor.IActorRef sender) { }
    }
    public class static Futures
    {
        public static System.Threading.Tasks.Task<object> Ask(this Akka.Actor.ICanTell self, object message, System.Nullable<System.TimeSpan> timeout = null) { }
        public static System.Threading.Tasks.Task<object> Ask(this Akka.Actor.ICanTell self, object message, System.Threading.CancellationToken cancellationToken) { }
        public static System.Threading.Tasks.Task<object> Ask(this Akka.Actor.ICanTell self, object message, System.Nullable<System.TimeSpan> timeout, System.Threading.CancellationToken cancellationToken) { }
        public static System.Threading.Tasks.Task<T> Ask<T>(this Akka.Actor.ICanTell self, object message, System.Nullable<System.TimeSpan> timeout = null) { }
        public static System.Threading.Tasks.Task<T> Ask<T>(this Akka.Actor.ICanTell self, object message, System.Threading.CancellationToken cancellationToken) { }
        public static System.Threading.Tasks.Task<T> Ask<T>(this Akka.Actor.ICanTell self, object message, System.Nullable<System.TimeSpan> timeout, System.Threading.CancellationToken cancellationToken) { }
        public static async System.Threading.Tasks.Task<T> Ask<T>(this Akka.Actor.ICanTell self, System.Func<Akka.Actor.IActorRef, object> messageFactory, System.Nullable<System.TimeSpan> timeout, System.Threading.CancellationToken cancellationToken) { }
    }
    public class static GracefulStopSupport
    {
        public static System.Threading.Tasks.Task<bool> GracefulStop(this Akka.Actor.IActorRef target, System.TimeSpan timeout) { }
        public static System.Threading.Tasks.Task<bool> GracefulStop(this Akka.Actor.IActorRef target, System.TimeSpan timeout, object stopMessage) { }
    }
    public class GuardianActor : Akka.Actor.ActorBase, Akka.Dispatch.IRequiresMessageQueue<Akka.Dispatch.IUnboundedMessageQueueSemantics>
    {
        public GuardianActor() { }
        protected override void PreStart() { }
        protected override bool Receive(object message) { }
    }
    public class HashedWheelTimerScheduler : Akka.Actor.SchedulerBase, Akka.Actor.IDateTimeOffsetNowTimeProvider, Akka.Actor.ITimeProvider, System.IDisposable
    {
        public HashedWheelTimerScheduler(Akka.Configuration.Config scheduler, Akka.Event.ILoggingAdapter log) { }
        public override System.TimeSpan HighResMonotonicClock { get; }
        public override System.TimeSpan MonotonicClock { get; }
        protected override System.DateTimeOffset TimeNow { get; }
        public void Dispose() { }
        protected override void InternalScheduleOnce(System.TimeSpan delay, System.Action action, Akka.Actor.ICancelable cancelable) { }
        protected override void InternalScheduleRepeatedly(System.TimeSpan initialDelay, System.TimeSpan interval, System.Action action, Akka.Actor.ICancelable cancelable) { }
        protected override void InternalScheduleTellOnce(System.TimeSpan delay, Akka.Actor.ICanTell receiver, object message, Akka.Actor.IActorRef sender, Akka.Actor.ICancelable cancelable) { }
        protected override void InternalScheduleTellRepeatedly(System.TimeSpan initialDelay, System.TimeSpan interval, Akka.Actor.ICanTell receiver, object message, Akka.Actor.IActorRef sender, Akka.Actor.ICancelable cancelable) { }
    }
    public interface IActionScheduler
    {
        void ScheduleOnce(System.TimeSpan delay, System.Action action, Akka.Actor.ICancelable cancelable);
        void ScheduleOnce(System.TimeSpan delay, System.Action action);
        void ScheduleRepeatedly(System.TimeSpan initialDelay, System.TimeSpan interval, System.Action action, Akka.Actor.ICancelable cancelable);
        void ScheduleRepeatedly(System.TimeSpan initialDelay, System.TimeSpan interval, System.Action action);
    }
    public interface IActorContext : Akka.Actor.IActorRefFactory, Akka.Actor.ICanWatch
    {
        Akka.Dispatch.MessageDispatcher Dispatcher { get; }
        Akka.Actor.IActorRef Parent { get; }
        Akka.Actor.Props Props { get; }
        System.Nullable<System.TimeSpan> ReceiveTimeout { get; }
        Akka.Actor.IActorRef Self { get; }
        Akka.Actor.IActorRef Sender { get; }
        Akka.Actor.ActorSystem System { get; }
        void Become(Akka.Actor.Receive receive);
        void BecomeStacked(Akka.Actor.Receive receive);
        Akka.Actor.IActorRef Child(string name);
        System.Collections.Generic.IEnumerable<Akka.Actor.IActorRef> GetChildren();
        void SetReceiveTimeout(System.Nullable<System.TimeSpan> timeout);
        void Stop(Akka.Actor.IActorRef child);
        void UnbecomeStacked();
    }
    [System.ObsoleteAttribute("Actor producer pipeline API will be removed in v1.5.")]
    public interface IActorProducerPlugin
    {
        void AfterIncarnated(Akka.Actor.ActorBase actor, Akka.Actor.IActorContext context);
        void BeforeIncarnated(Akka.Actor.ActorBase actor, Akka.Actor.IActorContext context);
        bool CanBeAppliedTo(System.Type actorType);
    }
    public interface IActorRef : Akka.Actor.ICanTell, Akka.Util.ISurrogated, System.IComparable, System.IComparable<Akka.Actor.IActorRef>, System.IEquatable<Akka.Actor.IActorRef>
    {
        Akka.Actor.ActorPath Path { get; }
    }
    public interface IActorRefFactory
    {
        Akka.Actor.IActorRef ActorOf(Akka.Actor.Props props, string name = null);
        Akka.Actor.ActorSelection ActorSelection(Akka.Actor.ActorPath actorPath);
        Akka.Actor.ActorSelection ActorSelection(string actorPath);
    }
    public interface IActorRefProvider
    {
        Akka.Actor.IActorRef DeadLetters { get; }
        Akka.Actor.Address DefaultAddress { get; }
        Akka.Actor.Deployer Deployer { get; }
        Akka.Actor.LocalActorRef Guardian { get; }
        Akka.Actor.IInternalActorRef RootGuardian { get; }
        Akka.Actor.ActorPath RootPath { get; }
        Akka.Actor.Settings Settings { get; }
        Akka.Actor.LocalActorRef SystemGuardian { get; }
        Akka.Actor.IInternalActorRef TempContainer { get; }
        System.Threading.Tasks.Task TerminationTask { get; }
        Akka.Actor.IInternalActorRef ActorOf(Akka.Actor.Internal.ActorSystemImpl system, Akka.Actor.Props props, Akka.Actor.IInternalActorRef supervisor, Akka.Actor.ActorPath path, bool systemService, Akka.Actor.Deploy deploy, bool lookupDeploy, bool async);
        Akka.Actor.Address GetExternalAddressFor(Akka.Actor.Address address);
        void Init(Akka.Actor.Internal.ActorSystemImpl system);
        void RegisterTempActor(Akka.Actor.IInternalActorRef actorRef, Akka.Actor.ActorPath path);
        Akka.Actor.IActorRef ResolveActorRef(string path);
        Akka.Actor.IActorRef ResolveActorRef(Akka.Actor.ActorPath actorPath);
        Akka.Actor.IActorRef RootGuardianAt(Akka.Actor.Address address);
        Akka.Actor.ActorPath TempPath();
        void UnregisterTempActor(Akka.Actor.ActorPath path);
    }
    [Akka.Annotations.InternalApiAttribute()]
    public interface IActorRefScope
    {
        bool IsLocal { get; }
    }
    public interface IActorStash
    {
        Akka.Actor.IStash Stash { get; set; }
    }
    public interface IAdvancedScheduler : Akka.Actor.IActionScheduler { }
    public interface IAutoReceivedMessage { }
    public interface ICancelable
    {
        bool IsCancellationRequested { get; }
        System.Threading.CancellationToken Token { get; }
        void Cancel();
        void Cancel(bool throwOnFirstException);
        void CancelAfter(System.TimeSpan delay);
        void CancelAfter(int millisecondsDelay);
    }
    public interface ICanTell
    {
        void Tell(object message, Akka.Actor.IActorRef sender);
    }
    public interface ICanWatch
    {
        Akka.Actor.IActorRef Unwatch(Akka.Actor.IActorRef subject);
        Akka.Actor.IActorRef Watch(Akka.Actor.IActorRef subject);
        Akka.Actor.IActorRef WatchWith(Akka.Actor.IActorRef subject, object message);
    }
    [Akka.Annotations.InternalApiAttribute()]
    public interface ICell
    {
        Akka.Actor.Internal.IChildrenContainer ChildrenContainer { get; }
        bool HasMessages { get; }
        bool IsLocal { get; }
        bool IsTerminated { get; }
        int NumberOfMessages { get; }
        Akka.Actor.IInternalActorRef Parent { get; }
        Akka.Actor.Props Props { get; }
        Akka.Actor.IActorRef Self { get; }
        Akka.Actor.ActorSystem System { get; }
        Akka.Actor.Internal.ActorSystemImpl SystemImpl { get; }
        Akka.Actor.IInternalActorRef GetChildByName(string name);
        [System.ObsoleteAttribute("Used ChildrenRefs instead [1.1.0]")]
        System.Collections.Generic.IEnumerable<Akka.Actor.IInternalActorRef> GetChildren();
        Akka.Actor.IInternalActorRef GetSingleChild(string name);
        void Restart(System.Exception cause);
        void Resume(System.Exception causedByFailure);
        void SendMessage(Akka.Actor.IActorRef sender, object message);
        void SendSystemMessage(Akka.Dispatch.SysMsg.ISystemMessage message);
        void Start();
        void Stop();
        void Suspend();
        bool TryGetChildStatsByName(string name, out Akka.Actor.Internal.IChildStats child);
    }
    public interface IDateTimeOffsetNowTimeProvider : Akka.Actor.ITimeProvider { }
    public interface IDecider
    {
        Akka.Actor.Directive Decide(System.Exception cause);
    }
    public sealed class Identify : Akka.Actor.IAutoReceivedMessage, Akka.Actor.INotInfluenceReceiveTimeout
    {
        public Identify(object messageId) { }
        public object MessageId { get; }
        public override bool Equals(object obj) { }
        public override int GetHashCode() { }
        public override string ToString() { }
    }
    public interface IExtension { }
    public interface IExtensionId
    {
        System.Type ExtensionType { get; }
        object Apply(Akka.Actor.ActorSystem system);
        object CreateExtension(Akka.Actor.ExtendedActorSystem system);
        object Get(Akka.Actor.ActorSystem system);
    }
    public interface IExtensionId<out T> : Akka.Actor.IExtensionId
        where out T : Akka.Actor.IExtension
    {
        T Apply(Akka.Actor.ActorSystem system);
        T CreateExtension(Akka.Actor.ExtendedActorSystem system);
        T Get(Akka.Actor.ActorSystem system);
    }
    public interface IHandle<in TMessage>
    {
        void Handle(TMessage message);
    }
    public interface IInboxable : Akka.Actor.ICanWatch
    {
        Akka.Actor.IActorRef Receiver { get; }
        object Receive();
        object Receive(System.TimeSpan timeout);
        System.Threading.Tasks.Task<object> ReceiveAsync();
        System.Threading.Tasks.Task<object> ReceiveAsync(System.TimeSpan timeout);
        object ReceiveWhere(System.Predicate<object> predicate);
        object ReceiveWhere(System.Predicate<object> predicate, System.TimeSpan timeout);
        void Send(Akka.Actor.IActorRef target, object message);
    }
    public interface IIndirectActorProducer
    {
        System.Type ActorType { get; }
        Akka.Actor.ActorBase Produce();
        void Release(Akka.Actor.ActorBase actor);
    }
    public interface IInternalActor
    {
        Akka.Actor.IActorContext ActorContext { get; }
    }
    [Akka.Annotations.InternalApiAttribute()]
    public interface IInternalActorRef : Akka.Actor.IActorRef, Akka.Actor.IActorRefScope, Akka.Actor.ICanTell, Akka.Util.ISurrogated, System.IComparable, System.IComparable<Akka.Actor.IActorRef>, System.IEquatable<Akka.Actor.IActorRef>
    {
        [System.ObsoleteAttribute("Use Context.Watch and Receive<Terminated> [1.1.0]")]
        bool IsTerminated { get; }
        Akka.Actor.IInternalActorRef Parent { get; }
        Akka.Actor.IActorRefProvider Provider { get; }
        Akka.Actor.IActorRef GetChild(System.Collections.Generic.IEnumerable<string> name);
        void Restart(System.Exception cause);
        void Resume(System.Exception causedByFailure = null);
        [System.ObsoleteAttribute("Use SendSystemMessage(message) [1.1.0]")]
        void SendSystemMessage(Akka.Dispatch.SysMsg.ISystemMessage message, Akka.Actor.IActorRef sender);
        void SendSystemMessage(Akka.Dispatch.SysMsg.ISystemMessage message);
        void Start();
        void Stop();
        void Suspend();
    }
    public class IllegalActorNameException : Akka.Actor.AkkaException
    {
        public IllegalActorNameException(string message) { }
        protected IllegalActorNameException(System.Runtime.Serialization.SerializationInfo info, System.Runtime.Serialization.StreamingContext context) { }
    }
    public class IllegalActorStateException : Akka.Actor.AkkaException
    {
        public IllegalActorStateException(string message) { }
        protected IllegalActorStateException(System.Runtime.Serialization.SerializationInfo info, System.Runtime.Serialization.StreamingContext context) { }
    }
    public interface ILoggingFSM { }
    public interface ILogReceive { }
    public class Inbox : Akka.Actor.ICanWatch, Akka.Actor.IInboxable, System.IDisposable
    {
        public Akka.Actor.IActorRef Receiver { get; }
        public static Akka.Actor.Inbox Create(Akka.Actor.ActorSystem system) { }
        public void Dispose() { }
        protected virtual void Dispose(bool disposing) { }
        public object Receive() { }
        public object Receive(System.TimeSpan timeout) { }
        public System.Threading.Tasks.Task<object> ReceiveAsync() { }
        public System.Threading.Tasks.Task<object> ReceiveAsync(System.TimeSpan timeout) { }
        public object ReceiveWhere(System.Predicate<object> predicate) { }
        public object ReceiveWhere(System.Predicate<object> predicate, System.TimeSpan timeout) { }
        public void Send(Akka.Actor.IActorRef actorRef, object message) { }
        public Akka.Actor.IActorRef Unwatch(Akka.Actor.IActorRef subject) { }
        public Akka.Actor.IActorRef Watch(Akka.Actor.IActorRef subject) { }
        public Akka.Actor.IActorRef WatchWith(Akka.Actor.IActorRef subject, object message) { }
    }
    public interface INoSerializationVerificationNeeded { }
    public interface INotInfluenceReceiveTimeout { }
    [Akka.Annotations.InternalApiAttribute()]
    public abstract class InternalActorRefBase : Akka.Actor.ActorRefBase, Akka.Actor.IActorRef, Akka.Actor.IActorRefScope, Akka.Actor.ICanTell, Akka.Actor.IInternalActorRef, Akka.Util.ISurrogated, System.IComparable, System.IComparable<Akka.Actor.IActorRef>, System.IEquatable<Akka.Actor.IActorRef>
    {
        protected InternalActorRefBase() { }
        public abstract bool IsLocal { get; }
        public abstract bool IsTerminated { get; }
        public abstract Akka.Actor.IInternalActorRef Parent { get; }
        public abstract Akka.Actor.IActorRefProvider Provider { get; }
        public abstract Akka.Actor.IActorRef GetChild(System.Collections.Generic.IEnumerable<string> name);
        public abstract void Restart(System.Exception cause);
        public abstract void Resume(System.Exception causedByFailure = null);
        [System.ObsoleteAttribute("Use SendSystemMessage(message) instead [1.1.0]")]
        public void SendSystemMessage(Akka.Dispatch.SysMsg.ISystemMessage message, Akka.Actor.IActorRef sender) { }
        public abstract void SendSystemMessage(Akka.Dispatch.SysMsg.ISystemMessage message);
        public abstract void Start();
        public abstract void Stop();
        public abstract void Suspend();
    }
    public class InvalidActorNameException : Akka.Actor.AkkaException
    {
        public InvalidActorNameException(string message) { }
        public InvalidActorNameException(string message, System.Exception innerException) { }
        protected InvalidActorNameException(System.Runtime.Serialization.SerializationInfo info, System.Runtime.Serialization.StreamingContext context) { }
    }
    public class InvalidMessageException : Akka.Actor.AkkaException
    {
        public InvalidMessageException() { }
        public InvalidMessageException(string message) { }
        protected InvalidMessageException(System.Runtime.Serialization.SerializationInfo info, System.Runtime.Serialization.StreamingContext context) { }
    }
    public interface IPossiblyHarmful { }
    public interface IRepointableRef : Akka.Actor.IActorRefScope
    {
        bool IsStarted { get; }
    }
    public interface IScheduler : Akka.Actor.ITellScheduler, Akka.Actor.ITimeProvider
    {
        Akka.Actor.IAdvancedScheduler Advanced { get; }
    }
    public interface IStash
    {
        System.Collections.Generic.IEnumerable<Akka.Actor.Envelope> ClearStash();
        void Prepend(System.Collections.Generic.IEnumerable<Akka.Actor.Envelope> envelopes);
        void Stash();
        void Unstash();
        void UnstashAll();
        void UnstashAll(System.Func<Akka.Actor.Envelope, bool> predicate);
    }
    public interface ITellScheduler
    {
        void ScheduleTellOnce(System.TimeSpan delay, Akka.Actor.ICanTell receiver, object message, Akka.Actor.IActorRef sender);
        void ScheduleTellOnce(System.TimeSpan delay, Akka.Actor.ICanTell receiver, object message, Akka.Actor.IActorRef sender, Akka.Actor.ICancelable cancelable);
        void ScheduleTellRepeatedly(System.TimeSpan initialDelay, System.TimeSpan interval, Akka.Actor.ICanTell receiver, object message, Akka.Actor.IActorRef sender);
        void ScheduleTellRepeatedly(System.TimeSpan initialDelay, System.TimeSpan interval, Akka.Actor.ICanTell receiver, object message, Akka.Actor.IActorRef sender, Akka.Actor.ICancelable cancelable);
    }
    public interface ITimeProvider
    {
        System.TimeSpan HighResMonotonicClock { get; }
        System.TimeSpan MonotonicClock { get; }
        System.DateTimeOffset Now { get; }
    }
    public interface IUntypedActorContext : Akka.Actor.IActorContext, Akka.Actor.IActorRefFactory, Akka.Actor.ICanWatch
    {
        void Become(Akka.Actor.UntypedReceive receive);
        void BecomeStacked(Akka.Actor.UntypedReceive receive);
    }
    [System.ObsoleteAttribute("Bounded stashing is not yet implemented. Unbounded stashing will be used instead " +
        "[0.7.0]")]
    public interface IWithBoundedStash : Akka.Actor.IActorStash, Akka.Dispatch.IRequiresMessageQueue<Akka.Dispatch.IBoundedDequeBasedMessageQueueSemantics> { }
    public interface IWithUnboundedStash : Akka.Actor.IActorStash, Akka.Dispatch.IRequiresMessageQueue<Akka.Dispatch.IUnboundedDequeBasedMessageQueueSemantics> { }
    public sealed class Kill : Akka.Actor.IAutoReceivedMessage
    {
        public static Akka.Actor.Kill Instance { get; }
        public override string ToString() { }
    }
    public class LocalActorRef : Akka.Actor.ActorRefWithCell, Akka.Actor.IActorRefScope, Akka.Actor.ILocalRef
    {
        public LocalActorRef(Akka.Actor.Internal.ActorSystemImpl system, Akka.Actor.Props props, Akka.Dispatch.MessageDispatcher dispatcher, Akka.Dispatch.MailboxType mailboxType, Akka.Actor.IInternalActorRef supervisor, Akka.Actor.ActorPath path) { }
        public Akka.Actor.ActorCell Cell { get; }
        public override System.Collections.Generic.IEnumerable<Akka.Actor.IActorRef> Children { get; }
        protected Akka.Dispatch.MessageDispatcher Dispatcher { get; }
        public override bool IsLocal { get; }
        public override bool IsTerminated { get; }
        protected Akka.Dispatch.MailboxType MailboxType { get; }
        public override Akka.Actor.IInternalActorRef Parent { get; }
        public override Akka.Actor.ActorPath Path { get; }
        protected Akka.Actor.Props Props { get; }
        public override Akka.Actor.IActorRefProvider Provider { get; }
        protected Akka.Actor.IInternalActorRef Supervisor { get; }
        protected Akka.Actor.ActorSystem System { get; }
        public override Akka.Actor.ICell Underlying { get; }
        public override Akka.Actor.IActorRef GetChild(System.Collections.Generic.IEnumerable<string> name) { }
        public override Akka.Actor.IInternalActorRef GetSingleChild(string name) { }
        protected virtual Akka.Actor.ActorCell NewActorCell(Akka.Actor.Internal.ActorSystemImpl system, Akka.Actor.IInternalActorRef self, Akka.Actor.Props props, Akka.Dispatch.MessageDispatcher dispatcher, Akka.Actor.IInternalActorRef supervisor) { }
        public override void Restart(System.Exception cause) { }
        public override void Resume(System.Exception causedByFailure = null) { }
        public override void SendSystemMessage(Akka.Dispatch.SysMsg.ISystemMessage message) { }
        public override void Start() { }
        public override void Stop() { }
        public override void Suspend() { }
        protected override void TellInternal(object message, Akka.Actor.IActorRef sender) { }
    }
    public sealed class LocalActorRefProvider : Akka.Actor.IActorRefProvider
    {
        public LocalActorRefProvider(string systemName, Akka.Actor.Settings settings, Akka.Event.EventStream eventStream) { }
        public LocalActorRefProvider(string systemName, Akka.Actor.Settings settings, Akka.Event.EventStream eventStream, Akka.Actor.Deployer deployer, System.Func<Akka.Actor.ActorPath, Akka.Actor.IInternalActorRef> deadLettersFactory) { }
        public Akka.Actor.IActorRef DeadLetters { get; }
        public Akka.Actor.Address DefaultAddress { get; }
        public Akka.Actor.Deployer Deployer { get; }
        public Akka.Event.EventStream EventStream { get; }
        public Akka.Actor.LocalActorRef Guardian { get; }
        public Akka.Event.ILoggingAdapter Log { get; }
        public Akka.Actor.IInternalActorRef RootGuardian { get; }
        public Akka.Actor.ActorPath RootPath { get; }
        public Akka.Actor.Settings Settings { get; }
        public Akka.Actor.LocalActorRef SystemGuardian { get; }
        public Akka.Actor.IInternalActorRef TempContainer { get; }
        public System.Threading.Tasks.Task TerminationTask { get; }
        public Akka.Actor.IInternalActorRef ActorOf(Akka.Actor.Internal.ActorSystemImpl system, Akka.Actor.Props props, Akka.Actor.IInternalActorRef supervisor, Akka.Actor.ActorPath path, bool systemService, Akka.Actor.Deploy deploy, bool lookupDeploy, bool async) { }
        public Akka.Actor.Address GetExternalAddressFor(Akka.Actor.Address address) { }
        public void Init(Akka.Actor.Internal.ActorSystemImpl system) { }
        public void RegisterExtraName(string name, Akka.Actor.IInternalActorRef actor) { }
        public void RegisterTempActor(Akka.Actor.IInternalActorRef actorRef, Akka.Actor.ActorPath path) { }
        public Akka.Actor.IActorRef ResolveActorRef(string path) { }
        public Akka.Actor.IActorRef ResolveActorRef(Akka.Actor.ActorPath path) { }
        public Akka.Actor.IActorRef RootGuardianAt(Akka.Actor.Address address) { }
        public Akka.Actor.ActorPath TempPath() { }
        public void UnregisterTempActor(Akka.Actor.ActorPath path) { }
    }
    public class LocalOnlyDecider : Akka.Actor.IDecider
    {
        public LocalOnlyDecider(System.Func<System.Exception, Akka.Actor.Directive> decider) { }
        public Akka.Actor.Directive Decide(System.Exception cause) { }
    }
    public class LocalScope : Akka.Actor.Scope, Akka.Util.ISurrogated
    {
        public static Akka.Actor.LocalScope Instance { get; }
        public override Akka.Actor.Scope Copy() { }
        public Akka.Util.ISurrogate ToSurrogate(Akka.Actor.ActorSystem system) { }
        public override Akka.Actor.Scope WithFallback(Akka.Actor.Scope other) { }
        public class LocalScopeSurrogate : Akka.Util.ISurrogate
        {
            public LocalScopeSurrogate() { }
            public Akka.Util.ISurrogated FromSurrogate(Akka.Actor.ActorSystem system) { }
        }
    }
    public class LoggerInitializationException : Akka.Actor.AkkaException
    {
        public LoggerInitializationException() { }
        public LoggerInitializationException(string message) { }
        public LoggerInitializationException(string message, System.Exception cause = null) { }
        protected LoggerInitializationException(System.Runtime.Serialization.SerializationInfo info, System.Runtime.Serialization.StreamingContext context) { }
    }
    [Akka.Annotations.InternalApiAttribute()]
    public abstract class MinimalActorRef : Akka.Actor.InternalActorRefBase, Akka.Actor.IActorRefScope, Akka.Actor.ILocalRef
    {
        protected MinimalActorRef() { }
        public override bool IsLocal { get; }
        [System.ObsoleteAttribute("Use Context.Watch and Receive<Terminated> [1.1.0]")]
        public override bool IsTerminated { get; }
        public override Akka.Actor.IInternalActorRef Parent { get; }
        public override Akka.Actor.IActorRef GetChild(System.Collections.Generic.IEnumerable<string> name) { }
        public override void Restart(System.Exception cause) { }
        public override void Resume(System.Exception causedByFailure = null) { }
        public override void SendSystemMessage(Akka.Dispatch.SysMsg.ISystemMessage message) { }
        public override void Start() { }
        public override void Stop() { }
        public override void Suspend() { }
        protected override void TellInternal(object message, Akka.Actor.IActorRef sender) { }
    }
    public class NameAndUid
    {
        public NameAndUid(string name, int uid) { }
        public string Name { get; }
        public int Uid { get; }
        public override string ToString() { }
    }
    public sealed class Nobody : Akka.Actor.MinimalActorRef
    {
        public static Akka.Actor.Nobody Instance;
        public override Akka.Actor.ActorPath Path { get; }
        public override Akka.Actor.IActorRefProvider Provider { get; }
        public override Akka.Util.ISurrogate ToSurrogate(Akka.Actor.ActorSystem system) { }
        public class NobodySurrogate : Akka.Util.ISurrogate
        {
            public NobodySurrogate() { }
            public Akka.Util.ISurrogated FromSurrogate(Akka.Actor.ActorSystem system) { }
        }
    }
    public class OneForOneStrategy : Akka.Actor.SupervisorStrategy, System.IEquatable<Akka.Actor.OneForOneStrategy>
    {
        public OneForOneStrategy(System.Nullable<int> maxNrOfRetries, System.Nullable<System.TimeSpan> withinTimeRange, System.Func<System.Exception, Akka.Actor.Directive> localOnlyDecider) { }
        public OneForOneStrategy(System.Nullable<int> maxNrOfRetries, System.Nullable<System.TimeSpan> withinTimeRange, Akka.Actor.IDecider decider) { }
        public OneForOneStrategy(int maxNrOfRetries, int withinTimeMilliseconds, System.Func<System.Exception, Akka.Actor.Directive> localOnlyDecider, bool loggingEnabled = True) { }
        public OneForOneStrategy(int maxNrOfRetries, int withinTimeMilliseconds, Akka.Actor.IDecider decider, bool loggingEnabled = True) { }
        public OneForOneStrategy(System.Func<System.Exception, Akka.Actor.Directive> localOnlyDecider) { }
        public OneForOneStrategy(System.Func<System.Exception, Akka.Actor.Directive> localOnlyDecider, bool loggingEnabled = True) { }
        public OneForOneStrategy(Akka.Actor.IDecider decider) { }
        protected OneForOneStrategy() { }
        public override Akka.Actor.IDecider Decider { get; }
        public int MaxNumberOfRetries { get; }
        public int WithinTimeRangeMilliseconds { get; }
        public bool Equals(Akka.Actor.OneForOneStrategy other) { }
        public override bool Equals(object obj) { }
        public override int GetHashCode() { }
        protected override Akka.Actor.Directive Handle(Akka.Actor.IActorRef child, System.Exception exception) { }
        public override void HandleChildTerminated(Akka.Actor.IActorContext actorContext, Akka.Actor.IActorRef child, System.Collections.Generic.IEnumerable<Akka.Actor.IInternalActorRef> children) { }
        [System.ObsoleteAttribute("This method is deprecated [1.1.2]")]
        protected override void ProcessFailure(Akka.Actor.IActorContext context, bool restart, System.Exception cause, Akka.Actor.Internal.ChildRestartStats failedChildStats, System.Collections.Generic.IReadOnlyCollection<Akka.Actor.Internal.ChildRestartStats> allChildren) { }
        protected override void ProcessFailure(Akka.Actor.IActorContext context, bool restart, Akka.Actor.IActorRef child, System.Exception cause, Akka.Actor.Internal.ChildRestartStats stats, System.Collections.Generic.IReadOnlyCollection<Akka.Actor.Internal.ChildRestartStats> children) { }
        public override Akka.Util.ISurrogate ToSurrogate(Akka.Actor.ActorSystem system) { }
        public Akka.Actor.OneForOneStrategy WithMaxNrOfRetries(int maxNrOfRetries) { }
        public class OneForOneStrategySurrogate : Akka.Util.ISurrogate
        {
            public OneForOneStrategySurrogate() { }
            public Akka.Actor.IDecider Decider { get; set; }
            public bool LoggingEnabled { get; set; }
            public int MaxNumberOfRetries { get; set; }
            public int WithinTimeRangeMilliseconds { get; set; }
            public Akka.Util.ISurrogated FromSurrogate(Akka.Actor.ActorSystem system) { }
        }
    }
    public class static PipeToSupport
    {
        public static System.Threading.Tasks.Task PipeTo<T>(this System.Threading.Tasks.Task<T> taskToPipe, Akka.Actor.ICanTell recipient, Akka.Actor.IActorRef sender = null, System.Func<T, object> success = null, System.Func<System.Exception, object> failure = null) { }
        public static System.Threading.Tasks.Task PipeTo(this System.Threading.Tasks.Task taskToPipe, Akka.Actor.ICanTell recipient, Akka.Actor.IActorRef sender = null, System.Func<object> success = null, System.Func<System.Exception, object> failure = null) { }
    }
    public sealed class PoisonPill : Akka.Actor.IAutoReceivedMessage, Akka.Actor.IPossiblyHarmful, Akka.Event.IDeadLetterSuppression
    {
        public static Akka.Actor.PoisonPill Instance { get; }
        public override string ToString() { }
    }
    public class PostRestartException : Akka.Actor.ActorInitializationException
    {
        public PostRestartException(Akka.Actor.IActorRef actor, System.Exception cause, System.Exception originalCause) { }
        protected PostRestartException(System.Runtime.Serialization.SerializationInfo info, System.Runtime.Serialization.StreamingContext context) { }
        public System.Exception OriginalCause { get; }
    }
    public class PreRestartException : Akka.Actor.AkkaException
    {
        public PreRestartException(Akka.Actor.IActorRef actor, System.Exception restartException, System.Exception cause, object optionalMessage) { }
        protected PreRestartException(System.Runtime.Serialization.SerializationInfo info, System.Runtime.Serialization.StreamingContext context) { }
    }
    public class Props : Akka.Util.ISurrogated, System.IEquatable<Akka.Actor.Props>
    {
        public static readonly Akka.Actor.Props None;
        protected Props() { }
        protected Props(Akka.Actor.Props copy) { }
        public Props(System.Type type, object[] args) { }
        public Props(System.Type type) { }
        public Props(System.Type type, Akka.Actor.SupervisorStrategy supervisorStrategy, System.Collections.Generic.IEnumerable<object> args) { }
        public Props(System.Type type, Akka.Actor.SupervisorStrategy supervisorStrategy, params object[] args) { }
        public Props(Akka.Actor.Deploy deploy, System.Type type, System.Collections.Generic.IEnumerable<object> args) { }
        public Props(Akka.Actor.Deploy deploy, System.Type type, params object[] args) { }
        public object[] Arguments { get; }
        public Akka.Actor.Deploy Deploy { get; set; }
        [Newtonsoft.Json.JsonIgnoreAttribute()]
        public string Dispatcher { get; }
        public static Akka.Actor.Props Empty { get; }
        [Newtonsoft.Json.JsonIgnoreAttribute()]
        public string Mailbox { get; }
        [Newtonsoft.Json.JsonIgnoreAttribute()]
        public Akka.Routing.RouterConfig RouterConfig { get; }
        public Akka.Actor.SupervisorStrategy SupervisorStrategy { get; set; }
        [Newtonsoft.Json.JsonIgnoreAttribute()]
        public System.Type Type { get; }
        public string TypeName { get; }
        protected virtual Akka.Actor.Props Copy() { }
        public static Akka.Actor.Props Create<TActor>(System.Linq.Expressions.Expression<System.Func<TActor>> factory, Akka.Actor.SupervisorStrategy supervisorStrategy = null)
            where TActor : Akka.Actor.ActorBase { }
        public static Akka.Actor.Props Create<TActor>(params object[] args)
            where TActor : Akka.Actor.ActorBase { }
        public static Akka.Actor.Props Create<TActor>(Akka.Actor.SupervisorStrategy supervisorStrategy)
            where TActor : Akka.Actor.ActorBase, new () { }
        public static Akka.Actor.Props Create(System.Type type, params object[] args) { }
        public static Akka.Actor.Props CreateBy<TProducer>(params object[] args)
            where TProducer :  class, Akka.Actor.IIndirectActorProducer { }
        public bool Equals(Akka.Actor.Props other) { }
        public override bool Equals(object obj) { }
        public override int GetHashCode() { }
        public virtual Akka.Actor.ActorBase NewActor() { }
        public Akka.Util.ISurrogate ToSurrogate(Akka.Actor.ActorSystem system) { }
        public Akka.Actor.Props WithDeploy(Akka.Actor.Deploy deploy) { }
        public Akka.Actor.Props WithDispatcher(string dispatcher) { }
        public Akka.Actor.Props WithMailbox(string mailbox) { }
        public Akka.Actor.Props WithRouter(Akka.Routing.RouterConfig routerConfig) { }
        public Akka.Actor.Props WithSupervisorStrategy(Akka.Actor.SupervisorStrategy supervisorStrategy) { }
        public class PropsSurrogate : Akka.Util.ISurrogate
        {
            public PropsSurrogate() { }
            public object[] Arguments { get; set; }
            public Akka.Actor.Deploy Deploy { get; set; }
            public System.Type Type { get; set; }
            public Akka.Util.ISurrogated FromSurrogate(Akka.Actor.ActorSystem system) { }
        }
    }
    public delegate bool Receive(object message);
    public abstract class ReceiveActor : Akka.Actor.UntypedActor, Akka.Actor.Internal.IInitializableActor
    {
        protected ReceiveActor() { }
        protected void Become(System.Action configure) { }
        protected void BecomeStacked(System.Action configure) { }
        protected virtual void OnReceive(object message) { }
        protected void Receive<T>(System.Action<T> handler, System.Predicate<T> shouldHandle = null) { }
        protected void Receive<T>(System.Predicate<T> shouldHandle, System.Action<T> handler) { }
        protected void Receive(System.Type messageType, System.Action<object> handler, System.Predicate<object> shouldHandle = null) { }
        protected void Receive(System.Type messageType, System.Predicate<object> shouldHandle, System.Action<object> handler) { }
        protected void Receive<T>(System.Func<T, bool> handler) { }
        protected void Receive(System.Type messageType, System.Func<object, bool> handler) { }
        protected void ReceiveAny(System.Action<object> handler) { }
        protected void ReceiveAnyAsync(System.Func<object, System.Threading.Tasks.Task> handler) { }
        protected void ReceiveAsync<T>(System.Func<T, System.Threading.Tasks.Task> handler, System.Predicate<T> shouldHandle = null) { }
        protected void ReceiveAsync<T>(System.Predicate<T> shouldHandle, System.Func<T, System.Threading.Tasks.Task> handler) { }
        protected void ReceiveAsync(System.Type messageType, System.Func<object, System.Threading.Tasks.Task> handler, System.Predicate<object> shouldHandle = null) { }
        protected void ReceiveAsync(System.Type messageType, System.Predicate<object> shouldHandle, System.Func<object, System.Threading.Tasks.Task> handler) { }
    }
    public class ReceiveTimeout : Akka.Actor.IPossiblyHarmful
    {
        public static Akka.Actor.ReceiveTimeout Instance { get; }
    }
    public class static RelativeActorPath
    {
        public static System.Collections.Generic.IEnumerable<string> Unapply(string addr) { }
    }
    public class RemoteScope : Akka.Actor.Scope, System.IEquatable<Akka.Actor.RemoteScope>
    {
        protected RemoteScope() { }
        public RemoteScope(Akka.Actor.Address address) { }
        public Akka.Actor.Address Address { get; set; }
        public override Akka.Actor.Scope Copy() { }
        public bool Equals(Akka.Actor.RemoteScope other) { }
        public override bool Equals(object obj) { }
        public override int GetHashCode() { }
        public override Akka.Actor.Scope WithFallback(Akka.Actor.Scope other) { }
    }
    public class RepointableActorRef : Akka.Actor.ActorRefWithCell, Akka.Actor.IActorRefScope, Akka.Actor.IRepointableRef
    {
        protected readonly Akka.Actor.ActorPath _path;
        protected readonly Akka.Dispatch.MessageDispatcher Dispatcher;
        protected readonly Akka.Actor.Props Props;
        protected readonly Akka.Actor.IInternalActorRef Supervisor;
        protected readonly Akka.Actor.Internal.ActorSystemImpl System;
        public RepointableActorRef(Akka.Actor.Internal.ActorSystemImpl system, Akka.Actor.Props props, Akka.Dispatch.MessageDispatcher dispatcher, Akka.Dispatch.MailboxType mailboxType, Akka.Actor.IInternalActorRef supervisor, Akka.Actor.ActorPath path) { }
        public override System.Collections.Generic.IEnumerable<Akka.Actor.IActorRef> Children { get; }
        public override bool IsLocal { get; }
        public bool IsStarted { get; }
        public override bool IsTerminated { get; }
        public Akka.Actor.ICell Lookup { get; }
        public override Akka.Actor.IInternalActorRef Parent { get; }
        public override Akka.Actor.ActorPath Path { get; }
        public override Akka.Actor.IActorRefProvider Provider { get; }
        public override Akka.Actor.ICell Underlying { get; }
        public override Akka.Actor.IActorRef GetChild(System.Collections.Generic.IEnumerable<string> name) { }
        public override Akka.Actor.IInternalActorRef GetSingleChild(string name) { }
        public Akka.Actor.RepointableActorRef Initialize(bool async) { }
        protected virtual Akka.Actor.ActorCell NewCell() { }
        public void Point() { }
        public override void Restart(System.Exception cause) { }
        public override void Resume(System.Exception causedByFailure = null) { }
        public override void SendSystemMessage(Akka.Dispatch.SysMsg.ISystemMessage message) { }
        public override void Start() { }
        public override void Stop() { }
        public override void Suspend() { }
        public void SwapUnderlying(Akka.Actor.ICell cell) { }
        protected override void TellInternal(object message, Akka.Actor.IActorRef sender) { }
    }
    public class RootActorPath : Akka.Actor.ActorPath
    {
        public RootActorPath(Akka.Actor.Address address, string name = "") { }
        public override System.Collections.Generic.IReadOnlyList<string> Elements { get; }
        public override Akka.Actor.ActorPath Parent { get; }
        [Newtonsoft.Json.JsonIgnoreAttribute()]
        public override Akka.Actor.ActorPath Root { get; }
        public override int CompareTo(Akka.Actor.ActorPath other) { }
        public override Akka.Actor.ActorPath WithUid(long uid) { }
    }
    [Akka.Annotations.InternalApiAttribute()]
    public class RootGuardianActorRef : Akka.Actor.LocalActorRef
    {
        public RootGuardianActorRef(Akka.Actor.Internal.ActorSystemImpl system, Akka.Actor.Props props, Akka.Dispatch.MessageDispatcher dispatcher, Akka.Dispatch.MailboxType mailboxType, Akka.Actor.IInternalActorRef supervisor, Akka.Actor.ActorPath path, Akka.Actor.IInternalActorRef deadLetters, System.Collections.Generic.IReadOnlyDictionary<string, Akka.Actor.IInternalActorRef> extraNames) { }
        public override Akka.Actor.IInternalActorRef Parent { get; }
        public override Akka.Actor.IInternalActorRef GetSingleChild(string name) { }
        public void SetTempContainer(Akka.Actor.IInternalActorRef tempContainer) { }
    }
    public class RootGuardianSupervisor : Akka.Actor.MinimalActorRef
    {
        public RootGuardianSupervisor(Akka.Actor.RootActorPath root, Akka.Actor.IActorRefProvider provider, System.Threading.Tasks.TaskCompletionSource<Akka.Actor.Status> terminationPromise, Akka.Event.ILoggingAdapter log) { }
        public System.Exception CauseOfTermination { get; }
        public override Akka.Actor.ActorPath Path { get; }
        public override Akka.Actor.IActorRefProvider Provider { get; }
        public override void SendSystemMessage(Akka.Dispatch.SysMsg.ISystemMessage systemMessage) { }
        public override void Stop() { }
        protected override void TellInternal(object message, Akka.Actor.IActorRef sender) { }
    }
    public class ScheduledWork
    {
        public ScheduledWork(long tickExpires, System.Action action, System.Threading.CancellationToken token) { }
        public System.Action Action { get; set; }
        public long TickExpires { get; set; }
        public System.Threading.CancellationToken Token { get; set; }
    }
    public abstract class SchedulerBase : Akka.Actor.IActionScheduler, Akka.Actor.IAdvancedScheduler, Akka.Actor.IScheduler, Akka.Actor.ITellScheduler, Akka.Actor.ITimeProvider
    {
        protected readonly Akka.Event.ILoggingAdapter Log;
        protected readonly Akka.Configuration.Config SchedulerConfig;
        protected SchedulerBase(Akka.Configuration.Config scheduler, Akka.Event.ILoggingAdapter log) { }
        public abstract System.TimeSpan HighResMonotonicClock { get; }
        public abstract System.TimeSpan MonotonicClock { get; }
        protected abstract System.DateTimeOffset TimeNow { get; }
        protected abstract void InternalScheduleOnce(System.TimeSpan delay, System.Action action, Akka.Actor.ICancelable cancelable);
        protected abstract void InternalScheduleRepeatedly(System.TimeSpan initialDelay, System.TimeSpan interval, System.Action action, Akka.Actor.ICancelable cancelable);
        protected abstract void InternalScheduleTellOnce(System.TimeSpan delay, Akka.Actor.ICanTell receiver, object message, Akka.Actor.IActorRef sender, Akka.Actor.ICancelable cancelable);
        protected abstract void InternalScheduleTellRepeatedly(System.TimeSpan initialDelay, System.TimeSpan interval, Akka.Actor.ICanTell receiver, object message, Akka.Actor.IActorRef sender, Akka.Actor.ICancelable cancelable);
        protected static void ValidateDelay(System.TimeSpan delay, string parameterName) { }
        protected static void ValidateInterval(System.TimeSpan interval, string parameterName) { }
    }
    public sealed class SchedulerException : Akka.Actor.AkkaException
    {
        public SchedulerException(string message) { }
    }
    public class static SchedulerExtensions
    {
        public static void ScheduleOnce(this Akka.Actor.IActionScheduler scheduler, int millisecondsDelay, System.Action action, Akka.Actor.ICancelable cancelable = null) { }
        public static Akka.Actor.ICancelable ScheduleOnceCancelable(this Akka.Actor.IActionScheduler scheduler, System.TimeSpan delay, System.Action action) { }
        public static Akka.Actor.ICancelable ScheduleOnceCancelable(this Akka.Actor.IActionScheduler scheduler, int millisecondsDelay, System.Action action) { }
        public static void ScheduleRepeatedly(this Akka.Actor.IActionScheduler scheduler, int initialMillisecondsDelay, int millisecondsInterval, System.Action action, Akka.Actor.ICancelable cancelable = null) { }
        public static Akka.Actor.ICancelable ScheduleRepeatedlyCancelable(this Akka.Actor.IActionScheduler scheduler, System.TimeSpan initialDelay, System.TimeSpan interval, System.Action action) { }
        public static Akka.Actor.ICancelable ScheduleRepeatedlyCancelable(this Akka.Actor.IActionScheduler scheduler, int initialMillisecondsDelay, int millisecondsInterval, System.Action action) { }
        public static void ScheduleTellOnce(this Akka.Actor.ITellScheduler scheduler, int millisecondsDelay, Akka.Actor.ICanTell receiver, object message, Akka.Actor.IActorRef sender, Akka.Actor.ICancelable cancelable = null) { }
        public static Akka.Actor.ICancelable ScheduleTellOnceCancelable(this Akka.Actor.IScheduler scheduler, System.TimeSpan delay, Akka.Actor.ICanTell receiver, object message, Akka.Actor.IActorRef sender) { }
        public static Akka.Actor.ICancelable ScheduleTellOnceCancelable(this Akka.Actor.IScheduler scheduler, int millisecondsDelay, Akka.Actor.ICanTell receiver, object message, Akka.Actor.IActorRef sender) { }
        public static void ScheduleTellRepeatedly(this Akka.Actor.ITellScheduler scheduler, int initialMillisecondsDelay, int millisecondsInterval, Akka.Actor.ICanTell receiver, object message, Akka.Actor.IActorRef sender, Akka.Actor.ICancelable cancelable = null) { }
        public static Akka.Actor.ICancelable ScheduleTellRepeatedlyCancelable(this Akka.Actor.IScheduler scheduler, System.TimeSpan initialDelay, System.TimeSpan interval, Akka.Actor.ICanTell receiver, object message, Akka.Actor.IActorRef sender) { }
        public static Akka.Actor.ICancelable ScheduleTellRepeatedlyCancelable(this Akka.Actor.IScheduler scheduler, int initialMillisecondsDelay, int millisecondsInterval, Akka.Actor.ICanTell receiver, object message, Akka.Actor.IActorRef sender) { }
    }
    public abstract class Scope : System.IEquatable<Akka.Actor.Scope>
    {
        public static readonly Akka.Actor.LocalScope Local;
        protected Scope() { }
        public abstract Akka.Actor.Scope Copy();
        public virtual bool Equals(Akka.Actor.Scope other) { }
        public abstract Akka.Actor.Scope WithFallback(Akka.Actor.Scope other);
    }
    public class SelectChildName : Akka.Actor.SelectionPathElement
    {
        public SelectChildName(string name) { }
        public string Name { get; }
        protected bool Equals(Akka.Actor.SelectChildName other) { }
        public override bool Equals(object obj) { }
        public override int GetHashCode() { }
        public override string ToString() { }
    }
    public class SelectChildPattern : Akka.Actor.SelectionPathElement
    {
        public SelectChildPattern(string patternStr) { }
        public string PatternStr { get; }
        protected bool Equals(Akka.Actor.SelectChildPattern other) { }
        public override bool Equals(object obj) { }
        public override int GetHashCode() { }
        public override string ToString() { }
    }
    public abstract class SelectionPathElement
    {
        protected SelectionPathElement() { }
    }
    public class SelectParent : Akka.Actor.SelectionPathElement
    {
        public SelectParent() { }
        public override bool Equals(object obj) { }
        public override int GetHashCode() { }
        public override string ToString() { }
    }
    public class Settings
    {
        public Settings(Akka.Actor.ActorSystem system, Akka.Configuration.Config config) { }
        public bool AddLoggingReceive { get; }
        public System.TimeSpan AskTimeout { get; }
        public Akka.Configuration.Config Config { get; }
        public string ConfigVersion { get; }
        public System.TimeSpan CreationTimeout { get; }
        public bool DebugAutoReceive { get; }
        public bool DebugEventStream { get; }
        public bool DebugLifecycle { get; }
        public bool DebugRouterMisconfiguration { get; }
        public bool DebugUnhandledMessage { get; }
        public int DefaultVirtualNodesFactor { get; }
        public bool FsmDebugEvent { get; }
        public string Home { get; }
        public bool LogConfigOnStart { get; }
        public int LogDeadLetters { get; }
        public bool LogDeadLettersDuringShutdown { get; }
        public System.Collections.Generic.IList<string> Loggers { get; }
        public string LoggersDispatcher { get; }
        public System.TimeSpan LoggerStartTimeout { get; }
        public string LogLevel { get; }
        public string ProviderClass { get; }
        public string SchedulerClass { get; }
        public System.TimeSpan SchedulerShutdownTimeout { get; }
        public bool SerializeAllCreators { get; }
        public bool SerializeAllMessages { get; }
        public string StdoutLogLevel { get; }
        public string SupervisorStrategyClass { get; }
        public Akka.Actor.ActorSystem System { get; }
        public System.TimeSpan UnstartedPushTimeout { get; }
        public void InjectTopLevelFallback(Akka.Configuration.Config config) { }
        public override string ToString() { }
    }
    public class static StashFactory
    {
        public static Akka.Actor.IStash CreateStash<T>(this Akka.Actor.IActorContext context)
            where T : Akka.Actor.ActorBase { }
        public static Akka.Actor.IStash CreateStash(this Akka.Actor.IActorContext context, Akka.Actor.IActorStash actorInstance) { }
        public static Akka.Actor.IStash CreateStash(this Akka.Actor.IActorContext context, System.Type actorType) { }
    }
    public class StashOverflowException : Akka.Actor.AkkaException
    {
        public StashOverflowException(string message, System.Exception cause = null) { }
        protected StashOverflowException(System.Runtime.Serialization.SerializationInfo info, System.Runtime.Serialization.StreamingContext context) { }
    }
    public abstract class Status
    {
        protected Status() { }
        public class Failure : Akka.Actor.Status
        {
            public readonly System.Exception Cause;
            public Failure(System.Exception cause) { }
            public override string ToString() { }
        }
        public class Success : Akka.Actor.Status
        {
            public readonly object Status;
            public Success(object status) { }
        }
    }
    public class StoppingSupervisorStrategy : Akka.Actor.SupervisorStrategyConfigurator
    {
        public StoppingSupervisorStrategy() { }
        public override Akka.Actor.SupervisorStrategy Create() { }
    }
    public abstract class SupervisorStrategy : Akka.Util.ISurrogated
    {
        public static Akka.Actor.IDecider DefaultDecider;
        public static readonly Akka.Actor.SupervisorStrategy DefaultStrategy;
        public static readonly Akka.Actor.OneForOneStrategy StoppingStrategy;
        protected SupervisorStrategy() { }
        public abstract Akka.Actor.IDecider Decider { get; }
        protected bool LoggingEnabled { get; set; }
        protected abstract Akka.Actor.Directive Handle(Akka.Actor.IActorRef child, System.Exception exception);
        public abstract void HandleChildTerminated(Akka.Actor.IActorContext actorContext, Akka.Actor.IActorRef child, System.Collections.Generic.IEnumerable<Akka.Actor.IInternalActorRef> children);
        [System.ObsoleteAttribute("This method is deprecated [1.1.2]")]
        public bool HandleFailure(Akka.Actor.ActorCell actorCell, System.Exception cause, Akka.Actor.Internal.ChildRestartStats failedChildStats, System.Collections.Generic.IReadOnlyCollection<Akka.Actor.Internal.ChildRestartStats> allChildren) { }
        public bool HandleFailure(Akka.Actor.ActorCell actorCell, Akka.Actor.IActorRef child, System.Exception cause, Akka.Actor.Internal.ChildRestartStats stats, System.Collections.Generic.IReadOnlyCollection<Akka.Actor.Internal.ChildRestartStats> children) { }
        protected virtual void LogFailure(Akka.Actor.IActorContext context, Akka.Actor.IActorRef child, System.Exception cause, Akka.Actor.Directive directive) { }
        [System.ObsoleteAttribute("This method is deprecated [1.1.2]")]
        protected abstract void ProcessFailure(Akka.Actor.IActorContext context, bool restart, System.Exception cause, Akka.Actor.Internal.ChildRestartStats failedChildStats, System.Collections.Generic.IReadOnlyCollection<Akka.Actor.Internal.ChildRestartStats> allChildren);
        protected abstract void ProcessFailure(Akka.Actor.IActorContext context, bool restart, Akka.Actor.IActorRef child, System.Exception cause, Akka.Actor.Internal.ChildRestartStats stats, System.Collections.Generic.IReadOnlyCollection<Akka.Actor.Internal.ChildRestartStats> children);
        protected void RestartChild(Akka.Actor.IActorRef child, System.Exception cause, bool suspendFirst) { }
        protected void ResumeChild(Akka.Actor.IActorRef child, System.Exception exception) { }
        public abstract Akka.Util.ISurrogate ToSurrogate(Akka.Actor.ActorSystem system);
    }
    public abstract class SupervisorStrategyConfigurator
    {
        protected SupervisorStrategyConfigurator() { }
        public abstract Akka.Actor.SupervisorStrategy Create();
        public static Akka.Actor.SupervisorStrategyConfigurator CreateConfigurator(string typeName) { }
    }
    public class SystemGuardianActor : Akka.Actor.ActorBase, Akka.Dispatch.IRequiresMessageQueue<Akka.Dispatch.IUnboundedMessageQueueSemantics>
    {
        public SystemGuardianActor(Akka.Actor.IActorRef userGuardian) { }
        protected override void PreRestart(System.Exception reason, object message) { }
        protected override bool Receive(object message) { }
    }
    public sealed class Terminated : Akka.Actor.IAutoReceivedMessage, Akka.Actor.INoSerializationVerificationNeeded, Akka.Actor.IPossiblyHarmful, Akka.Event.IDeadLetterSuppression, System.IEquatable<Akka.Actor.Terminated>
    {
        public Terminated(Akka.Actor.IActorRef actorRef, bool existenceConfirmed, bool addressTerminated) { }
        public Akka.Actor.IActorRef ActorRef { get; }
        public bool AddressTerminated { get; }
        public bool ExistenceConfirmed { get; }
        public bool Equals(Akka.Actor.Terminated other) { }
        public override bool Equals(object obj) { }
        public override int GetHashCode() { }
        public override string ToString() { }
    }
    public class TerminatedProps : Akka.Actor.Props
    {
        public TerminatedProps() { }
        public override Akka.Actor.ActorBase NewActor() { }
    }
    [System.ObsoleteAttribute("TypedActor in its current shape will be removed in v1.5")]
    public abstract class TypedActor : Akka.Actor.ActorBase
    {
        protected TypedActor() { }
        protected virtual bool Receive(object message) { }
    }
    [Akka.Annotations.InternalApiAttribute()]
    public class UnstartedCell : Akka.Actor.ICell
    {
        public UnstartedCell(Akka.Actor.Internal.ActorSystemImpl system, Akka.Actor.RepointableActorRef self, Akka.Actor.Props props, Akka.Actor.IInternalActorRef supervisor) { }
        public Akka.Actor.Internal.IChildrenContainer ChildrenContainer { get; }
        public bool HasMessages { get; }
        public bool IsLocal { get; }
        public bool IsTerminated { get; }
        public int NumberOfMessages { get; }
        public Akka.Actor.IInternalActorRef Parent { get; }
        public Akka.Actor.Props Props { get; }
        public Akka.Actor.IActorRef Self { get; }
        public Akka.Actor.ActorSystem System { get; }
        public Akka.Actor.Internal.ActorSystemImpl SystemImpl { get; }
        public Akka.Actor.IInternalActorRef GetChildByName(string name) { }
        public System.Collections.Generic.IEnumerable<Akka.Actor.IInternalActorRef> GetChildren() { }
        public Akka.Actor.IInternalActorRef GetSingleChild(string name) { }
        public void ReplaceWith(Akka.Actor.ICell cell) { }
        public void Restart(System.Exception cause) { }
        public void Resume(System.Exception causedByFailure) { }
        public void SendMessage(Akka.Actor.IActorRef sender, object message) { }
        public void SendSystemMessage(Akka.Dispatch.SysMsg.ISystemMessage message) { }
        public void Start() { }
        public void Stop() { }
        public void Suspend() { }
        public bool TryGetChildStatsByName(string name, out Akka.Actor.Internal.IChildStats child) { }
    }
    public abstract class UntypedActor : Akka.Actor.ActorBase
    {
        protected UntypedActor() { }
        protected static Akka.Actor.IUntypedActorContext Context { get; }
        protected void Become(Akka.Actor.UntypedReceive receive) { }
        protected void BecomeStacked(Akka.Actor.UntypedReceive receive) { }
        protected abstract void OnReceive(object message);
        protected virtual bool Receive(object message) { }
        protected void RunTask(System.Action action) { }
        protected void RunTask(System.Func<System.Threading.Tasks.Task> action) { }
    }
    public delegate void UntypedReceive(object message);
}
namespace Akka.Actor.Dsl
{
    public sealed class Act : Akka.Actor.ReceiveActor, Akka.Actor.Dsl.IActorDsl
    {
        public Act(System.Action<Akka.Actor.Dsl.IActorDsl> config) { }
        public Act(System.Action<Akka.Actor.Dsl.IActorDsl, Akka.Actor.IActorContext> config) { }
        public System.Action<System.Exception, Akka.Actor.IActorContext> OnPostRestart { get; set; }
        public System.Action<Akka.Actor.IActorContext> OnPostStop { get; set; }
        public System.Action<System.Exception, object, Akka.Actor.IActorContext> OnPreRestart { get; set; }
        public System.Action<Akka.Actor.IActorContext> OnPreStart { get; set; }
        public Akka.Actor.SupervisorStrategy Strategy { get; set; }
        public Akka.Actor.IActorRef ActorOf(System.Action<Akka.Actor.Dsl.IActorDsl> config, string name = null) { }
        public void Become(System.Action<object, Akka.Actor.IActorContext> handler) { }
        public void BecomeStacked(System.Action<object, Akka.Actor.IActorContext> handler) { }
        public void DefaultPostRestart(System.Exception reason) { }
        public void DefaultPostStop() { }
        public void DefaultPreRestart(System.Exception reason, object message) { }
        public void DefaultPreStart() { }
        protected override void PostRestart(System.Exception reason) { }
        protected override void PostStop() { }
        protected override void PreRestart(System.Exception reason, object message) { }
        protected override void PreStart() { }
        public void Receive<T>(System.Action<T, Akka.Actor.IActorContext> handler) { }
        public void Receive<T>(System.Action<T, Akka.Actor.IActorContext> handler, System.Predicate<T> shouldHandle) { }
        public void Receive<T>(System.Predicate<T> shouldHandle, System.Action<T, Akka.Actor.IActorContext> handler) { }
        public void ReceiveAny(System.Action<object, Akka.Actor.IActorContext> handler) { }
        public void ReceiveAnyAsync(System.Func<object, Akka.Actor.IActorContext, System.Threading.Tasks.Task> handler) { }
        public void ReceiveAsync<T>(System.Func<T, Akka.Actor.IActorContext, System.Threading.Tasks.Task> handler, System.Predicate<T> shouldHandle = null) { }
        public void ReceiveAsync<T>(System.Predicate<T> shouldHandle, System.Func<T, Akka.Actor.IActorContext, System.Threading.Tasks.Task> handler) { }
        protected override Akka.Actor.SupervisorStrategy SupervisorStrategy() { }
    }
    public class static ActExtensions
    {
        public static Akka.Actor.IActorRef ActorOf(this Akka.Actor.IActorRefFactory factory, System.Action<Akka.Actor.Dsl.IActorDsl> config, string name = null) { }
        public static Akka.Actor.IActorRef ActorOf(this Akka.Actor.IActorRefFactory factory, System.Action<Akka.Actor.Dsl.IActorDsl, Akka.Actor.IActorContext> config, string name = null) { }
    }
    public interface IActorDsl
    {
        System.Action<System.Exception, Akka.Actor.IActorContext> OnPostRestart { get; set; }
        System.Action<Akka.Actor.IActorContext> OnPostStop { get; set; }
        System.Action<System.Exception, object, Akka.Actor.IActorContext> OnPreRestart { get; set; }
        System.Action<Akka.Actor.IActorContext> OnPreStart { get; set; }
        Akka.Actor.SupervisorStrategy Strategy { get; set; }
        Akka.Actor.IActorRef ActorOf(System.Action<Akka.Actor.Dsl.IActorDsl> config, string name = null);
        void Become(System.Action<object, Akka.Actor.IActorContext> handler);
        void BecomeStacked(System.Action<object, Akka.Actor.IActorContext> handler);
        void DefaultPostRestart(System.Exception reason);
        void DefaultPostStop();
        void DefaultPreRestart(System.Exception reason, object message);
        void DefaultPreStart();
        void Receive<T>(System.Action<T, Akka.Actor.IActorContext> handler);
        void Receive<T>(System.Predicate<T> shouldHandle, System.Action<T, Akka.Actor.IActorContext> handler);
        void Receive<T>(System.Action<T, Akka.Actor.IActorContext> handler, System.Predicate<T> shouldHandle);
        void ReceiveAny(System.Action<object, Akka.Actor.IActorContext> handler);
        void ReceiveAnyAsync(System.Func<object, Akka.Actor.IActorContext, System.Threading.Tasks.Task> handler);
        void ReceiveAsync<T>(System.Func<T, Akka.Actor.IActorContext, System.Threading.Tasks.Task> handler, System.Predicate<T> shouldHandle = null);
        void ReceiveAsync<T>(System.Predicate<T> shouldHandle, System.Func<T, Akka.Actor.IActorContext, System.Threading.Tasks.Task> handler);
        void UnbecomeStacked();
    }
}
namespace Akka.Actor.Internal
{
    public abstract class AbstractStash : Akka.Actor.IStash
    {
        protected AbstractStash(Akka.Actor.IActorContext context, int capacity = 100) { }
        public System.Collections.Generic.IEnumerable<Akka.Actor.Envelope> ClearStash() { }
        public void Prepend(System.Collections.Generic.IEnumerable<Akka.Actor.Envelope> envelopes) { }
        public void Stash() { }
        public void Unstash() { }
        public void UnstashAll() { }
        public void UnstashAll(System.Func<Akka.Actor.Envelope, bool> predicate) { }
    }
    public class ActorSystemImpl : Akka.Actor.ExtendedActorSystem, Akka.Actor.Internal.ISupportSerializationConfigReload
    {
        public ActorSystemImpl(string name) { }
        public ActorSystemImpl(string name, Akka.Configuration.Config config) { }
        public override Akka.Actor.ActorProducerPipelineResolver ActorPipelineResolver { get; }
        public override Akka.Actor.IActorRef DeadLetters { get; }
        public override Akka.Dispatch.Dispatchers Dispatchers { get; }
        public override Akka.Event.EventStream EventStream { get; }
        public override Akka.Actor.IInternalActorRef Guardian { get; }
        public override Akka.Event.ILoggingAdapter Log { get; }
        public override Akka.Actor.IInternalActorRef LookupRoot { get; }
        public override Akka.Dispatch.Mailboxes Mailboxes { get; }
        public override string Name { get; }
        public override Akka.Actor.IActorRefProvider Provider { get; }
        public override Akka.Actor.IScheduler Scheduler { get; }
        public override Akka.Serialization.Serialization Serialization { get; }
        public override Akka.Actor.Settings Settings { get; }
        public override Akka.Actor.IInternalActorRef SystemGuardian { get; }
        public override System.Threading.Tasks.Task WhenTerminated { get; }
        public override void Abort() { }
        public override Akka.Actor.IActorRef ActorOf(Akka.Actor.Props props, string name = null) { }
        public override Akka.Actor.ActorSelection ActorSelection(Akka.Actor.ActorPath actorPath) { }
        public override Akka.Actor.ActorSelection ActorSelection(string actorPath) { }
        public override object GetExtension(Akka.Actor.IExtensionId extensionId) { }
        public override T GetExtension<T>()
            where T :  class, Akka.Actor.IExtension { }
        public override bool HasExtension(System.Type type) { }
        public override bool HasExtension<T>()
            where T :  class, Akka.Actor.IExtension { }
        public override object RegisterExtension(Akka.Actor.IExtensionId extension) { }
        public override void RegisterOnTermination(System.Action code) { }
        public void Start() { }
        public override void Stop(Akka.Actor.IActorRef actor) { }
        public override Akka.Actor.IActorRef SystemActorOf(Akka.Actor.Props props, string name = null) { }
        public override Akka.Actor.IActorRef SystemActorOf<TActor>(string name = null)
            where TActor : Akka.Actor.ActorBase, new () { }
        public override System.Threading.Tasks.Task Terminate() { }
        public override bool TryGetExtension(System.Type extensionType, out object extension) { }
        public override bool TryGetExtension<T>(out T extension)
            where T :  class, Akka.Actor.IExtension { }
    }
    public class BoundedStashImpl : Akka.Actor.Internal.AbstractStash
    {
        public BoundedStashImpl(Akka.Actor.IActorContext context, int capacity = 100) { }
    }
    public class ChildNameReserved : Akka.Actor.Internal.IChildStats
    {
        public static Akka.Actor.Internal.ChildNameReserved Instance { get; }
        public override string ToString() { }
    }
    public abstract class ChildrenContainerBase : Akka.Actor.Internal.IChildrenContainer
    {
        protected ChildrenContainerBase(System.Collections.Immutable.IImmutableDictionary<string, Akka.Actor.Internal.IChildStats> children) { }
        public System.Collections.Generic.IReadOnlyCollection<Akka.Actor.IInternalActorRef> Children { get; }
        protected System.Collections.Immutable.IImmutableDictionary<string, Akka.Actor.Internal.IChildStats> InternalChildren { get; }
        public virtual bool IsNormal { get; }
        public virtual bool IsTerminating { get; }
        public System.Collections.Generic.IReadOnlyCollection<Akka.Actor.Internal.ChildRestartStats> Stats { get; }
        public abstract Akka.Actor.Internal.IChildrenContainer Add(string name, Akka.Actor.Internal.ChildRestartStats stats);
        protected void ChildStatsAppender(System.Text.StringBuilder sb, System.Collections.Generic.KeyValuePair<string, Akka.Actor.Internal.IChildStats> kvp, int index) { }
        public bool Contains(Akka.Actor.IActorRef actor) { }
        public abstract Akka.Actor.Internal.IChildrenContainer Remove(Akka.Actor.IActorRef child);
        public abstract Akka.Actor.Internal.IChildrenContainer Reserve(string name);
        public abstract Akka.Actor.Internal.IChildrenContainer ShallDie(Akka.Actor.IActorRef actor);
        public bool TryGetByName(string name, out Akka.Actor.Internal.IChildStats stats) { }
        public bool TryGetByRef(Akka.Actor.IActorRef actor, out Akka.Actor.Internal.ChildRestartStats childRestartStats) { }
        public abstract Akka.Actor.Internal.IChildrenContainer Unreserve(string name);
    }
    public class ChildRestartStats : Akka.Actor.Internal.IChildStats
    {
        public ChildRestartStats(Akka.Actor.IInternalActorRef child, uint maxNrOfRetriesCount = 0, long restartTimeWindowStartTicks = 0) { }
        public Akka.Actor.IInternalActorRef Child { get; }
        public uint MaxNrOfRetriesCount { get; }
        public long RestartTimeWindowStartTicks { get; }
        public long Uid { get; }
        public bool RequestRestartPermission(int maxNrOfRetries, int withinTimeMilliseconds) { }
    }
    public class EmptyChildrenContainer : Akka.Actor.Internal.IChildrenContainer
    {
        protected EmptyChildrenContainer() { }
        public System.Collections.Generic.IReadOnlyCollection<Akka.Actor.IInternalActorRef> Children { get; }
        public static Akka.Actor.Internal.IChildrenContainer Instance { get; }
        public virtual bool IsNormal { get; }
        public virtual bool IsTerminating { get; }
        public System.Collections.Generic.IReadOnlyCollection<Akka.Actor.Internal.ChildRestartStats> Stats { get; }
        public virtual Akka.Actor.Internal.IChildrenContainer Add(string name, Akka.Actor.Internal.ChildRestartStats stats) { }
        public bool Contains(Akka.Actor.IActorRef actor) { }
        public Akka.Actor.Internal.IChildrenContainer Remove(Akka.Actor.IActorRef child) { }
        public virtual Akka.Actor.Internal.IChildrenContainer Reserve(string name) { }
        public Akka.Actor.Internal.IChildrenContainer ShallDie(Akka.Actor.IActorRef actor) { }
        public override string ToString() { }
        public bool TryGetByName(string name, out Akka.Actor.Internal.IChildStats stats) { }
        public bool TryGetByRef(Akka.Actor.IActorRef actor, out Akka.Actor.Internal.ChildRestartStats childRestartStats) { }
        public Akka.Actor.Internal.IChildrenContainer Unreserve(string name) { }
    }
    public interface IChildrenContainer
    {
        System.Collections.Generic.IReadOnlyCollection<Akka.Actor.IInternalActorRef> Children { get; }
        bool IsNormal { get; }
        bool IsTerminating { get; }
        System.Collections.Generic.IReadOnlyCollection<Akka.Actor.Internal.ChildRestartStats> Stats { get; }
        Akka.Actor.Internal.IChildrenContainer Add(string name, Akka.Actor.Internal.ChildRestartStats stats);
        bool Contains(Akka.Actor.IActorRef actor);
        Akka.Actor.Internal.IChildrenContainer Remove(Akka.Actor.IActorRef child);
        Akka.Actor.Internal.IChildrenContainer Reserve(string name);
        Akka.Actor.Internal.IChildrenContainer ShallDie(Akka.Actor.IActorRef actor);
        bool TryGetByName(string name, out Akka.Actor.Internal.IChildStats stats);
        bool TryGetByRef(Akka.Actor.IActorRef actor, out Akka.Actor.Internal.ChildRestartStats stats);
        Akka.Actor.Internal.IChildrenContainer Unreserve(string name);
    }
    public interface IChildStats { }
    public interface IInitializableActor
    {
        void Init();
    }
    [Akka.Annotations.InternalApiAttribute()]
    public interface IInternalSupportsTestFSMRef<TState, TData>
    {
        bool IsStateTimerActive { get; }
        void ApplyState(Akka.Actor.FSMBase.State<TState, TData> upcomingState);
    }
    [Akka.Annotations.InternalApiAttribute()]
    public class InternalActivateFsmLogging
    {
        public static Akka.Actor.Internal.InternalActivateFsmLogging Instance { get; }
    }
    public class static InternalCurrentActorCellKeeper
    {
        public static Akka.Actor.ActorCell Current { get; set; }
    }
    public class NormalChildrenContainer : Akka.Actor.Internal.ChildrenContainerBase
    {
        public override Akka.Actor.Internal.IChildrenContainer Add(string name, Akka.Actor.Internal.ChildRestartStats stats) { }
        public static Akka.Actor.Internal.IChildrenContainer Create(System.Collections.Immutable.IImmutableDictionary<string, Akka.Actor.Internal.IChildStats> children) { }
        public override Akka.Actor.Internal.IChildrenContainer Remove(Akka.Actor.IActorRef child) { }
        public override Akka.Actor.Internal.IChildrenContainer Reserve(string name) { }
        public override Akka.Actor.Internal.IChildrenContainer ShallDie(Akka.Actor.IActorRef actor) { }
        public override string ToString() { }
        public override Akka.Actor.Internal.IChildrenContainer Unreserve(string name) { }
    }
    public abstract class SuspendReason
    {
        protected SuspendReason() { }
        public class Creation : Akka.Actor.Internal.SuspendReason, Akka.Actor.Internal.SuspendReason.IWaitingForChildren
        {
            public Creation() { }
        }
        public interface IWaitingForChildren { }
        public class Recreation : Akka.Actor.Internal.SuspendReason, Akka.Actor.Internal.SuspendReason.IWaitingForChildren
        {
            public Recreation(System.Exception cause) { }
            public System.Exception Cause { get; }
        }
        public class Termination : Akka.Actor.Internal.SuspendReason
        {
            public static Akka.Actor.Internal.SuspendReason.Termination Instance { get; }
        }
        public class UserRequest : Akka.Actor.Internal.SuspendReason
        {
            public static Akka.Actor.Internal.SuspendReason.UserRequest Instance { get; }
        }
    }
    public class TerminatedChildrenContainer : Akka.Actor.Internal.EmptyChildrenContainer
    {
        public new static Akka.Actor.Internal.IChildrenContainer Instance { get; }
        public override bool IsNormal { get; }
        public override bool IsTerminating { get; }
        public override Akka.Actor.Internal.IChildrenContainer Add(string name, Akka.Actor.Internal.ChildRestartStats stats) { }
        public override Akka.Actor.Internal.IChildrenContainer Reserve(string name) { }
        public override string ToString() { }
    }
    public class TerminatingChildrenContainer : Akka.Actor.Internal.ChildrenContainerBase
    {
        public TerminatingChildrenContainer(System.Collections.Immutable.IImmutableDictionary<string, Akka.Actor.Internal.IChildStats> children, Akka.Actor.IActorRef toDie, Akka.Actor.Internal.SuspendReason reason) { }
        public TerminatingChildrenContainer(System.Collections.Immutable.IImmutableDictionary<string, Akka.Actor.Internal.IChildStats> children, System.Collections.Immutable.ImmutableHashSet<Akka.Actor.IActorRef> toDie, Akka.Actor.Internal.SuspendReason reason) { }
        public override bool IsNormal { get; }
        public override bool IsTerminating { get; }
        public Akka.Actor.Internal.SuspendReason Reason { get; }
        public override Akka.Actor.Internal.IChildrenContainer Add(string name, Akka.Actor.Internal.ChildRestartStats stats) { }
        public Akka.Actor.Internal.IChildrenContainer CreateCopyWithReason(Akka.Actor.Internal.SuspendReason reason) { }
        public override Akka.Actor.Internal.IChildrenContainer Remove(Akka.Actor.IActorRef child) { }
        public override Akka.Actor.Internal.IChildrenContainer Reserve(string name) { }
        public override Akka.Actor.Internal.IChildrenContainer ShallDie(Akka.Actor.IActorRef actor) { }
        public override string ToString() { }
        public override Akka.Actor.Internal.IChildrenContainer Unreserve(string name) { }
    }
    public class UnboundedStashImpl : Akka.Actor.Internal.AbstractStash
    {
        public UnboundedStashImpl(Akka.Actor.IActorContext context) { }
    }
}
namespace Akka.Annotations
{
    [System.AttributeUsageAttribute(System.AttributeTargets.Module | System.AttributeTargets.Class | System.AttributeTargets.Struct | System.AttributeTargets.Enum | System.AttributeTargets.Constructor | System.AttributeTargets.Method | System.AttributeTargets.Property | System.AttributeTargets.Field | System.AttributeTargets.Interface | System.AttributeTargets.All, AllowMultiple=false, Inherited=true)]
    public sealed class ApiMayChangeAttribute : System.Attribute
    {
        public ApiMayChangeAttribute() { }
    }
    [System.AttributeUsageAttribute(System.AttributeTargets.Module | System.AttributeTargets.Class | System.AttributeTargets.Struct | System.AttributeTargets.Enum | System.AttributeTargets.Constructor | System.AttributeTargets.Method | System.AttributeTargets.Property | System.AttributeTargets.Field | System.AttributeTargets.Interface | System.AttributeTargets.All, AllowMultiple=false, Inherited=true)]
    public sealed class InternalApiAttribute : System.Attribute
    {
        public InternalApiAttribute() { }
    }
}
namespace Akka
{
    public class Case : Akka.IMatchResult
    {
        public Case(object message) { }
        public bool WasHandled { get; }
        public Akka.IMatchResult Default(System.Action<object> action) { }
        public Akka.Case With<TMessage>(System.Action action) { }
        public Akka.Case With<TMessage>(System.Action<TMessage> action) { }
    }
    public class Case<T> : Akka.IMatchResult
    {
        public Case(object message) { }
        public bool WasHandled { get; }
        public T ResultOrDefault(System.Func<object, T> function) { }
        public Akka.Case<T> With<TMessage>(System.Func<T> function) { }
        public Akka.Case<T> With<TMessage>(System.Func<TMessage, T> function) { }
    }
    public sealed class Done
    {
        public static readonly Akka.Done Instance;
    }
    public interface IMatchResult
    {
        bool WasHandled { get; }
    }
    public sealed class NotUsed : System.IComparable<Akka.NotUsed>, System.IEquatable<Akka.NotUsed>
    {
        public static readonly Akka.NotUsed Instance;
        public int CompareTo(Akka.NotUsed other) { }
        public override bool Equals(object obj) { }
        public bool Equals(Akka.NotUsed other) { }
        public override int GetHashCode() { }
        public override string ToString() { }
    }
    public class static PatternMatch
    {
        public static Akka.Case Match(this object target) { }
        public static Akka.Case<T> Match<T>(this object target) { }
    }
}
namespace Akka.Configuration
{
    public class Config
    {
        public static readonly Akka.Configuration.Config Empty;
        public Config() { }
        public Config(Akka.Configuration.Hocon.HoconRoot root) { }
        public Config(Akka.Configuration.Config source, Akka.Configuration.Config fallback) { }
        public Akka.Configuration.Config Fallback { get; }
        public virtual bool IsEmpty { get; }
        public Akka.Configuration.Hocon.HoconValue Root { get; }
        public System.Collections.Generic.IEnumerable<Akka.Configuration.Hocon.HoconSubstitution> Substitutions { get; set; }
        public virtual System.Collections.Generic.IEnumerable<System.Collections.Generic.KeyValuePair<string, Akka.Configuration.Hocon.HoconValue>> AsEnumerable() { }
        protected Akka.Configuration.Config Copy(Akka.Configuration.Config fallback = null) { }
        public virtual bool GetBoolean(string path, bool default = False) { }
        public virtual System.Collections.Generic.IList<bool> GetBooleanList(string path) { }
        public virtual System.Collections.Generic.IList<byte> GetByteList(string path) { }
        public virtual System.Nullable<long> GetByteSize(string path) { }
        public virtual Akka.Configuration.Config GetConfig(string path) { }
        public virtual decimal GetDecimal(string path, [System.Runtime.CompilerServices.DecimalConstantAttribute(0, 0, 0u, 0u, 0u)] decimal @default) { }
        public virtual System.Collections.Generic.IList<decimal> GetDecimalList(string path) { }
        public virtual double GetDouble(string path, double default = 0) { }
        public virtual System.Collections.Generic.IList<double> GetDoubleList(string path) { }
        public virtual float GetFloat(string path, float default = 0) { }
        public virtual System.Collections.Generic.IList<float> GetFloatList(string path) { }
        public virtual int GetInt(string path, int default = 0) { }
        public virtual System.Collections.Generic.IList<int> GetIntList(string path) { }
        public virtual long GetLong(string path, long default = 0) { }
        public virtual System.Collections.Generic.IList<long> GetLongList(string path) { }
        public virtual string GetString(string path, string default = null) { }
        public virtual System.Collections.Generic.IList<string> GetStringList(string path) { }
        public virtual System.TimeSpan GetTimeSpan(string path, System.Nullable<System.TimeSpan> default = null, bool allowInfinite = True) { }
        public Akka.Configuration.Hocon.HoconValue GetValue(string path) { }
        public virtual bool HasPath(string path) { }
        public override string ToString() { }
        public string ToString(bool includeFallback) { }
        public virtual Akka.Configuration.Config WithFallback(Akka.Configuration.Config fallback) { }
    }
    public class static ConfigExtensions
    {
        public static bool IsNullOrEmpty(this Akka.Configuration.Config config) { }
        public static Akka.Configuration.Config SafeWithFallback(this Akka.Configuration.Config config, Akka.Configuration.Config fallback) { }
    }
    public class ConfigurationException : Akka.Actor.AkkaException
    {
        public ConfigurationException(string message) { }
        public ConfigurationException(string message, System.Exception exception) { }
        protected ConfigurationException(System.Runtime.Serialization.SerializationInfo info, System.Runtime.Serialization.StreamingContext context) { }
    }
    public class ConfigurationFactory
    {
        public ConfigurationFactory() { }
        public static Akka.Configuration.Config Empty { get; }
        public static Akka.Configuration.Config Default() { }
        public static Akka.Configuration.Config FromObject(object source) { }
        public static Akka.Configuration.Config FromResource(string resourceName, object instanceInAssembly) { }
        public static Akka.Configuration.Config FromResource<TAssembly>(string resourceName) { }
        public static Akka.Configuration.Config FromResource(string resourceName, System.Reflection.Assembly assembly) { }
        public static Akka.Configuration.Config Load() { }
        public static Akka.Configuration.Config ParseString(string hocon, System.Func<string, Akka.Configuration.Hocon.HoconRoot> includeCallback) { }
        public static Akka.Configuration.Config ParseString(string hocon) { }
    }
}
namespace Akka.Configuration.Hocon
{
    public class AkkaConfigurationSection : System.Configuration.ConfigurationSection
    {
        public AkkaConfigurationSection() { }
        public Akka.Configuration.Config AkkaConfig { get; }
        [System.Configuration.ConfigurationPropertyAttribute("hocon", IsRequired=true)]
        public Akka.Configuration.Hocon.HoconConfigurationElement Hocon { get; set; }
    }
    public abstract class CDataConfigurationElement : System.Configuration.ConfigurationElement
    {
        protected const string ContentPropertyName = "content";
        protected CDataConfigurationElement() { }
        protected override void DeserializeElement(System.Xml.XmlReader reader, bool serializeCollectionKey) { }
    }
    public class HoconArray : System.Collections.Generic.List<Akka.Configuration.Hocon.HoconValue>, Akka.Configuration.Hocon.IHoconElement
    {
        public HoconArray() { }
        public System.Collections.Generic.IList<Akka.Configuration.Hocon.HoconValue> GetArray() { }
        public string GetString() { }
        public bool IsArray() { }
        public bool IsString() { }
        public override string ToString() { }
    }
    public class HoconConfigurationElement : Akka.Configuration.Hocon.CDataConfigurationElement
    {
        public HoconConfigurationElement() { }
        [System.Configuration.ConfigurationPropertyAttribute("content", IsKey=true, IsRequired=true)]
        public string Content { get; set; }
    }
    public class HoconLiteral : Akka.Configuration.Hocon.IHoconElement
    {
        public HoconLiteral() { }
        public string Value { get; set; }
        public System.Collections.Generic.IList<Akka.Configuration.Hocon.HoconValue> GetArray() { }
        public string GetString() { }
        public bool IsArray() { }
        public bool IsString() { }
        public override string ToString() { }
    }
    public class HoconObject : Akka.Configuration.Hocon.IHoconElement
    {
        public HoconObject() { }
        public System.Collections.Generic.Dictionary<string, Akka.Configuration.Hocon.HoconValue> Items { get; }
        [Newtonsoft.Json.JsonIgnoreAttribute()]
        public System.Collections.Generic.IDictionary<string, object> Unwrapped { get; }
        public System.Collections.Generic.IList<Akka.Configuration.Hocon.HoconValue> GetArray() { }
        public Akka.Configuration.Hocon.HoconValue GetKey(string key) { }
        public Akka.Configuration.Hocon.HoconValue GetOrCreateKey(string key) { }
        public string GetString() { }
        public bool IsArray() { }
        public bool IsString() { }
        public void Merge(Akka.Configuration.Hocon.HoconObject other) { }
        public override string ToString() { }
        public string ToString(int indent) { }
    }
    public class HoconRoot
    {
        protected HoconRoot() { }
        public HoconRoot(Akka.Configuration.Hocon.HoconValue value, System.Collections.Generic.IEnumerable<Akka.Configuration.Hocon.HoconSubstitution> substitutions) { }
        public HoconRoot(Akka.Configuration.Hocon.HoconValue value) { }
        public System.Collections.Generic.IEnumerable<Akka.Configuration.Hocon.HoconSubstitution> Substitutions { get; }
        public Akka.Configuration.Hocon.HoconValue Value { get; }
    }
    public class HoconSubstitution : Akka.Configuration.Hocon.IHoconElement, Akka.Configuration.Hocon.IMightBeAHoconObject
    {
        protected HoconSubstitution() { }
        public HoconSubstitution(string path) { }
        public string Path { get; set; }
        public Akka.Configuration.Hocon.HoconValue ResolvedValue { get; set; }
        public System.Collections.Generic.IList<Akka.Configuration.Hocon.HoconValue> GetArray() { }
        public Akka.Configuration.Hocon.HoconObject GetObject() { }
        public string GetString() { }
        public bool IsArray() { }
        public bool IsObject() { }
        public bool IsString() { }
    }
    public class HoconTokenizer : Akka.Configuration.Hocon.Tokenizer
    {
        public HoconTokenizer(string text) { }
        public bool IsArrayEnd() { }
        public bool IsArrayStart() { }
        public bool IsAssignment() { }
        public bool IsComma() { }
        public bool IsDot() { }
        public bool IsEndOfObject() { }
        public bool IsInclude() { }
        public bool IsObjectStart() { }
        public bool IsSpaceOrTab() { }
        public bool IsStartOfComment() { }
        public bool IsStartOfQuotedText() { }
        public bool IsStartOfTripleQuotedText() { }
        public bool IsStartSimpleValue() { }
        public bool IsSubstitutionStart() { }
        public bool IsUnquotedKey() { }
        public bool IsUnquotedKeyStart() { }
        public bool IsWhitespace() { }
        public bool IsWhitespaceOrComment() { }
        public Akka.Configuration.Hocon.Token PullArrayEnd() { }
        public Akka.Configuration.Hocon.Token PullArrayStart() { }
        public Akka.Configuration.Hocon.Token PullAssignment() { }
        public Akka.Configuration.Hocon.Token PullComma() { }
        public Akka.Configuration.Hocon.Token PullComment() { }
        public Akka.Configuration.Hocon.Token PullDot() { }
        public Akka.Configuration.Hocon.Token PullEndOfObject() { }
        public Akka.Configuration.Hocon.Token PullInclude() { }
        public Akka.Configuration.Hocon.Token PullNext() { }
        public Akka.Configuration.Hocon.Token PullQuotedKey() { }
        public Akka.Configuration.Hocon.Token PullQuotedText() { }
        public string PullRestOfLine() { }
        public Akka.Configuration.Hocon.Token PullSimpleValue() { }
        public Akka.Configuration.Hocon.Token PullSpaceOrTab() { }
        public Akka.Configuration.Hocon.Token PullStartOfObject() { }
        public Akka.Configuration.Hocon.Token PullSubstitution() { }
        public Akka.Configuration.Hocon.Token PullTripleQuotedText() { }
        public Akka.Configuration.Hocon.Token PullUnquotedKey() { }
        public Akka.Configuration.Hocon.Token PullValue() { }
        public void PullWhitespaceAndComments() { }
    }
    public class HoconValue : Akka.Configuration.Hocon.IMightBeAHoconObject
    {
        public HoconValue() { }
        public HoconValue(System.Collections.Generic.List<Akka.Configuration.Hocon.IHoconElement> values, bool adoptedFromFallback = True) { }
        public bool IsEmpty { get; }
        public System.Collections.Generic.List<Akka.Configuration.Hocon.IHoconElement> Values { get; }
        public void AppendValue(Akka.Configuration.Hocon.IHoconElement value) { }
        public Akka.Configuration.Config AtKey(string key) { }
        public void Clear() { }
        public System.Collections.Generic.IList<Akka.Configuration.Hocon.HoconValue> GetArray() { }
        public bool GetBoolean() { }
        public System.Collections.Generic.IList<bool> GetBooleanList() { }
        public byte GetByte() { }
        public System.Collections.Generic.IList<byte> GetByteList() { }
        public System.Nullable<long> GetByteSize() { }
        public Akka.Configuration.Hocon.HoconValue GetChildObject(string key) { }
        public decimal GetDecimal() { }
        public System.Collections.Generic.IList<decimal> GetDecimalList() { }
        public double GetDouble() { }
        public System.Collections.Generic.IList<double> GetDoubleList() { }
        public float GetFloat() { }
        public System.Collections.Generic.IList<float> GetFloatList() { }
        public int GetInt() { }
        public System.Collections.Generic.IList<int> GetIntList() { }
        public long GetLong() { }
        public System.Collections.Generic.IList<long> GetLongList() { }
        public Akka.Configuration.Hocon.HoconObject GetObject() { }
        public string GetString() { }
        public System.Collections.Generic.IList<string> GetStringList() { }
        public System.TimeSpan GetTimeSpan(bool allowInfinite = True) { }
        public bool IsArray() { }
        public bool IsObject() { }
        public bool IsString() { }
        public void NewValue(Akka.Configuration.Hocon.IHoconElement value) { }
        public override string ToString() { }
        public virtual string ToString(int indent) { }
    }
    public interface IHoconElement
    {
        System.Collections.Generic.IList<Akka.Configuration.Hocon.HoconValue> GetArray();
        string GetString();
        bool IsArray();
        bool IsString();
    }
    public interface IMightBeAHoconObject
    {
        Akka.Configuration.Hocon.HoconObject GetObject();
        bool IsObject();
    }
    public class Parser
    {
        public Parser() { }
        public static Akka.Configuration.Hocon.HoconRoot Parse(string text, System.Func<string, Akka.Configuration.Hocon.HoconRoot> includeCallback) { }
        public Akka.Configuration.Hocon.HoconArray ParseArray(string currentPath) { }
        public void ParseValue(Akka.Configuration.Hocon.HoconValue owner, string currentPath) { }
    }
    public class Token
    {
        protected Token() { }
        public Token(Akka.Configuration.Hocon.TokenType type) { }
        public Token(string value) { }
        public Akka.Configuration.Hocon.TokenType Type { get; set; }
        public string Value { get; set; }
        public static Akka.Configuration.Hocon.Token Key(string key) { }
        public static Akka.Configuration.Hocon.Token LiteralValue(string value) { }
        public static Akka.Configuration.Hocon.Token Substitution(string path) { }
    }
    public class Tokenizer
    {
        public Tokenizer(string text) { }
        public bool EoF { get; }
        public bool Matches(string pattern) { }
        public bool Matches(params string[] patterns) { }
        public char Peek() { }
        protected string PickErrorLine(out int index) { }
        public void Pop() { }
        public void PullWhitespace() { }
        public void Push() { }
        public string Take(int length) { }
        public char Take() { }
    }
    public enum TokenType
    {
        Comment = 0,
        Key = 1,
        LiteralValue = 2,
        Assign = 3,
        ObjectStart = 4,
        ObjectEnd = 5,
        Dot = 6,
        EoF = 7,
        ArrayStart = 8,
        ArrayEnd = 9,
        Comma = 10,
        Substitute = 11,
        Include = 12,
    }
}
namespace Akka.Dispatch
{
    public sealed class ActionRunnable : Akka.Dispatch.IRunnable
    {
        public ActionRunnable(System.Action action) { }
        public void Run() { }
    }
    public sealed class ActionWithStateRunnable : Akka.Dispatch.IRunnable
    {
        public ActionWithStateRunnable(System.Action<object> actionWithState, object state) { }
        public void Run() { }
    }
    public class ActorTaskScheduler : System.Threading.Tasks.TaskScheduler
    {
        public object CurrentMessage { get; }
        public override int MaximumConcurrencyLevel { get; }
        protected override System.Collections.Generic.IEnumerable<System.Threading.Tasks.Task> GetScheduledTasks() { }
        protected override void QueueTask(System.Threading.Tasks.Task task) { }
        public static void RunTask(System.Action action) { }
        public static void RunTask(System.Func<System.Threading.Tasks.Task> asyncAction) { }
        protected override bool TryExecuteTaskInline(System.Threading.Tasks.Task task, bool taskWasPreviouslyQueued) { }
    }
    public sealed class BoundedDequeBasedMailbox : Akka.Dispatch.MailboxType, Akka.Dispatch.IProducesMessageQueue<Akka.Dispatch.MessageQueues.BoundedDequeMessageQueue>
    {
        public BoundedDequeBasedMailbox(Akka.Actor.Settings settings, Akka.Configuration.Config config) { }
        public int Capacity { get; }
        public System.TimeSpan PushTimeout { get; }
        public override Akka.Dispatch.MessageQueues.IMessageQueue Create(Akka.Actor.IActorRef owner, Akka.Actor.ActorSystem system) { }
    }
    public sealed class BoundedMailbox : Akka.Dispatch.MailboxType, Akka.Dispatch.IProducesMessageQueue<Akka.Dispatch.MessageQueues.BoundedMessageQueue>
    {
        public BoundedMailbox(Akka.Actor.Settings settings, Akka.Configuration.Config config) { }
        public int Capacity { get; }
        public System.TimeSpan PushTimeout { get; }
        public override Akka.Dispatch.MessageQueues.IMessageQueue Create(Akka.Actor.IActorRef owner, Akka.Actor.ActorSystem system) { }
    }
    public sealed class CurrentSynchronizationContextDispatcher : Akka.Dispatch.Dispatcher
    {
        public CurrentSynchronizationContextDispatcher(Akka.Dispatch.MessageDispatcherConfigurator configurator, string id, int throughput, System.Nullable<long> throughputDeadlineTime, Akka.Dispatch.ExecutorServiceFactory executorServiceFactory, System.TimeSpan shutdownTimeout) { }
    }
    public sealed class DefaultDispatcherPrerequisites : Akka.Dispatch.IDispatcherPrerequisites
    {
        public DefaultDispatcherPrerequisites(Akka.Event.EventStream eventStream, Akka.Actor.IScheduler scheduler, Akka.Actor.Settings settings, Akka.Dispatch.Mailboxes mailboxes) { }
        public Akka.Event.EventStream EventStream { get; }
        public Akka.Dispatch.Mailboxes Mailboxes { get; }
        public Akka.Actor.IScheduler Scheduler { get; }
        public Akka.Actor.Settings Settings { get; }
    }
    public class Dispatcher : Akka.Dispatch.MessageDispatcher
    {
        public Dispatcher(Akka.Dispatch.MessageDispatcherConfigurator configurator, string id, int throughput, System.Nullable<long> throughputDeadlineTime, Akka.Dispatch.ExecutorServiceFactory executorServiceFactory, System.TimeSpan shutdownTimeout) { }
        protected override void ExecuteTask(Akka.Dispatch.IRunnable run) { }
        [Akka.Annotations.InternalApiAttribute()]
        protected override void Shutdown() { }
    }
    public sealed class DispatcherConfigurator : Akka.Dispatch.MessageDispatcherConfigurator
    {
        public DispatcherConfigurator(Akka.Configuration.Config config, Akka.Dispatch.IDispatcherPrerequisites prerequisites) { }
        public override Akka.Dispatch.MessageDispatcher Dispatcher() { }
    }
    public sealed class Dispatchers
    {
        public static readonly string DefaultDispatcherId;
        public static readonly string SynchronizedDispatcherId;
        public Dispatchers(Akka.Actor.ActorSystem system, Akka.Dispatch.IDispatcherPrerequisites prerequisites) { }
        public Akka.Configuration.Config DefaultDispatcherConfig { get; }
        public Akka.Dispatch.MessageDispatcher DefaultGlobalDispatcher { get; }
        public Akka.Dispatch.IDispatcherPrerequisites Prerequisites { get; }
        public bool HasDispatcher(string id) { }
        public Akka.Dispatch.MessageDispatcher Lookup(string dispatcherName) { }
        public bool RegisterConfigurator(string id, Akka.Dispatch.MessageDispatcherConfigurator configurator) { }
    }
    public abstract class ExecutorService
    {
        protected ExecutorService(string id) { }
        public string Id { get; }
        public abstract void Execute(Akka.Dispatch.IRunnable run);
        public abstract void Shutdown();
    }
    [Akka.Annotations.InternalApiAttribute()]
    public abstract class ExecutorServiceConfigurator : Akka.Dispatch.ExecutorServiceFactory
    {
        protected ExecutorServiceConfigurator(Akka.Configuration.Config config, Akka.Dispatch.IDispatcherPrerequisites prerequisites) { }
        public Akka.Configuration.Config Config { get; }
        public Akka.Dispatch.IDispatcherPrerequisites Prerequisites { get; }
    }
    [Akka.Annotations.InternalApiAttribute()]
    public abstract class ExecutorServiceFactory
    {
        protected ExecutorServiceFactory() { }
        public abstract Akka.Dispatch.ExecutorService Produce(string id);
    }
    public class FutureActor : Akka.Actor.ActorBase
    {
        public FutureActor() { }
        public FutureActor(System.Threading.Tasks.TaskCompletionSource<object> completionSource, Akka.Actor.IActorRef respondTo) { }
        protected override bool Receive(object message) { }
    }
    public interface IBlockingMessageQueueSemantics : Akka.Dispatch.IMultipleConsumerSemantics, Akka.Dispatch.ISemantics
    {
        System.TimeSpan BlockTimeOut { get; set; }
    }
    public interface IBoundedDequeBasedMessageQueueSemantics : Akka.Dispatch.IBoundedMessageQueueSemantics, Akka.Dispatch.IDequeBasedMessageQueueSemantics, Akka.Dispatch.ISemantics { }
    public interface IBoundedMessageQueueSemantics : Akka.Dispatch.ISemantics
    {
        System.TimeSpan PushTimeOut { get; }
    }
    public interface IDequeBasedMessageQueueSemantics : Akka.Dispatch.ISemantics
    {
        void EnqueueFirst(Akka.Actor.Envelope envelope);
    }
    public interface IDispatcherPrerequisites
    {
        Akka.Event.EventStream EventStream { get; }
        Akka.Dispatch.Mailboxes Mailboxes { get; }
        Akka.Actor.IScheduler Scheduler { get; }
        Akka.Actor.Settings Settings { get; }
    }
    public interface IMultipleConsumerSemantics : Akka.Dispatch.ISemantics { }
    public interface IProducesMessageQueue<TQueue>
        where TQueue : Akka.Dispatch.MessageQueues.IMessageQueue { }
    public interface IRequiresMessageQueue<T>
        where T : Akka.Dispatch.ISemantics { }
    public interface IRunnable
    {
        void Run();
    }
    public interface ISemantics { }
    public interface IUnboundedDequeBasedMessageQueueSemantics : Akka.Dispatch.IDequeBasedMessageQueueSemantics, Akka.Dispatch.ISemantics, Akka.Dispatch.IUnboundedMessageQueueSemantics { }
    public interface IUnboundedMessageQueueSemantics : Akka.Dispatch.ISemantics { }
    public class Mailbox : Akka.Dispatch.IRunnable
    {
        public Mailbox(Akka.Dispatch.MessageQueues.IMessageQueue messageQueue) { }
        public Akka.Dispatch.MessageDispatcher Dispatcher { get; }
        public Akka.Dispatch.MessageQueues.IMessageQueue MessageQueue { get; }
        public virtual void CleanUp() { }
        [System.Diagnostics.ConditionalAttribute("MAILBOXDEBUG")]
        public static void DebugPrint(string message, params object[] args) { }
        public void Run() { }
        public virtual void SetActor(Akka.Actor.ActorCell actorCell) { }
    }
    public class Mailboxes
    {
        public static readonly string DefaultMailboxId;
        public static readonly string NoMailboxRequirement;
        public Mailboxes(Akka.Actor.ActorSystem system) { }
        public Akka.Actor.DeadLetterMailbox DeadLetterMailbox { get; }
        public System.Type FromConfig(string path) { }
        public Akka.Dispatch.MailboxType GetMailboxType(Akka.Actor.Props props, Akka.Configuration.Config dispatcherConfig) { }
        public System.Type GetRequiredType(System.Type actorType) { }
        public bool HasRequiredType(System.Type actorType) { }
        public Akka.Dispatch.MailboxType Lookup(string id) { }
        public Akka.Dispatch.MailboxType LookupByQueueType(System.Type queueType) { }
        public bool ProducesMessageQueue(System.Type mailboxType) { }
    }
    public abstract class MailboxType
    {
        protected readonly Akka.Configuration.Config Config;
        protected readonly Akka.Actor.Settings Settings;
        protected MailboxType(Akka.Actor.Settings settings, Akka.Configuration.Config config) { }
        public abstract Akka.Dispatch.MessageQueues.IMessageQueue Create(Akka.Actor.IActorRef owner, Akka.Actor.ActorSystem system);
    }
    public abstract class MessageDispatcher
    {
        public const int DefaultThroughput = 100;
        protected MessageDispatcher(Akka.Dispatch.MessageDispatcherConfigurator configurator) { }
        public Akka.Dispatch.MessageDispatcherConfigurator Configurator { get; }
        public Akka.Event.EventStream EventStream { get; }
        public string Id { get; set; }
        protected long Inhabitants { get; }
        public Akka.Dispatch.Mailboxes Mailboxes { get; }
        [Akka.Annotations.InternalApiAttribute()]
        public System.TimeSpan ShutdownTimeout { get; set; }
        public int Throughput { get; set; }
        public System.Nullable<long> ThroughputDeadlineTime { get; set; }
        public virtual void Attach(Akka.Actor.ActorCell cell) { }
        public virtual void Detach(Akka.Actor.ActorCell cell) { }
        public virtual void Dispatch(Akka.Actor.ActorCell cell, Akka.Actor.Envelope envelope) { }
        protected abstract void ExecuteTask(Akka.Dispatch.IRunnable run);
        protected void ReportFailure(System.Exception ex) { }
        public void Schedule(System.Action run) { }
        public void Schedule(Akka.Dispatch.IRunnable run) { }
        [Akka.Annotations.InternalApiAttribute()]
        protected abstract void Shutdown();
        public virtual void SystemDispatch(Akka.Actor.ActorCell cell, Akka.Dispatch.SysMsg.SystemMessage message) { }
    }
    public abstract class MessageDispatcherConfigurator
    {
        protected MessageDispatcherConfigurator(Akka.Configuration.Config config, Akka.Dispatch.IDispatcherPrerequisites prerequisites) { }
        public Akka.Configuration.Config Config { get; }
        public Akka.Dispatch.IDispatcherPrerequisites Prerequisites { get; }
        protected Akka.Dispatch.ExecutorServiceConfigurator ConfigureExecutor() { }
        public abstract Akka.Dispatch.MessageDispatcher Dispatcher();
    }
    public sealed class PinnedDispatcher : Akka.Dispatch.Dispatcher
    {
        public PinnedDispatcher(Akka.Dispatch.MessageDispatcherConfigurator configurator, string id, int throughput, System.Nullable<long> throughputDeadlineTime, Akka.Dispatch.ExecutorServiceFactory executorServiceFactory, System.TimeSpan shutdownTimeout) { }
    }
    public class RejectedExecutionException : Akka.Actor.AkkaException
    {
        public RejectedExecutionException(string message = null, System.Exception inner = null) { }
    }
    public class ThreadPoolConfig
    {
        public ThreadPoolConfig(Akka.Configuration.Config config) { }
        public double PoolSizeFactor { get; }
        public int PoolSizeMax { get; }
        public int PoolSizeMin { get; }
        public static int ScaledPoolSize(int floor, double scalar, int ceiling) { }
    }
    public sealed class UnboundedDequeBasedMailbox : Akka.Dispatch.MailboxType, Akka.Dispatch.IProducesMessageQueue<Akka.Dispatch.MessageQueues.UnboundedDequeMessageQueue>
    {
        public UnboundedDequeBasedMailbox(Akka.Actor.Settings settings, Akka.Configuration.Config config) { }
        public override Akka.Dispatch.MessageQueues.IMessageQueue Create(Akka.Actor.IActorRef owner, Akka.Actor.ActorSystem system) { }
    }
    public sealed class UnboundedMailbox : Akka.Dispatch.MailboxType, Akka.Dispatch.IProducesMessageQueue<Akka.Dispatch.MessageQueues.UnboundedMessageQueue>
    {
        public UnboundedMailbox() { }
        public UnboundedMailbox(Akka.Actor.Settings settings, Akka.Configuration.Config config) { }
        public override Akka.Dispatch.MessageQueues.IMessageQueue Create(Akka.Actor.IActorRef owner, Akka.Actor.ActorSystem system) { }
    }
    public abstract class UnboundedPriorityMailbox : Akka.Dispatch.MailboxType, Akka.Dispatch.IProducesMessageQueue<Akka.Dispatch.MessageQueues.UnboundedPriorityMessageQueue>
    {
        public const int DefaultCapacity = 11;
        protected UnboundedPriorityMailbox(Akka.Actor.Settings settings, Akka.Configuration.Config config) { }
        public int InitialCapacity { get; }
        public virtual Akka.Dispatch.MessageQueues.IMessageQueue Create(Akka.Actor.IActorRef owner, Akka.Actor.ActorSystem system) { }
        protected abstract int PriorityGenerator(object message);
    }
    public abstract class UnboundedStablePriorityMailbox : Akka.Dispatch.MailboxType, Akka.Dispatch.IProducesMessageQueue<Akka.Dispatch.MessageQueues.UnboundedStablePriorityMessageQueue>
    {
        public const int DefaultCapacity = 11;
        protected UnboundedStablePriorityMailbox(Akka.Actor.Settings settings, Akka.Configuration.Config config) { }
        public int InitialCapacity { get; }
        public virtual Akka.Dispatch.MessageQueues.IMessageQueue Create(Akka.Actor.IActorRef owner, Akka.Actor.ActorSystem system) { }
        protected abstract int PriorityGenerator(object message);
    }
}
namespace Akka.Dispatch.MessageQueues
{
    public abstract class BlockingMessageQueue : Akka.Dispatch.IBlockingMessageQueueSemantics, Akka.Dispatch.IMultipleConsumerSemantics, Akka.Dispatch.ISemantics, Akka.Dispatch.MessageQueues.IMessageQueue
    {
        protected BlockingMessageQueue() { }
        public System.TimeSpan BlockTimeOut { get; set; }
        public int Count { get; }
        public bool HasMessages { get; }
        protected abstract int LockedCount { get; }
        public void CleanUp(Akka.Actor.IActorRef owner, Akka.Dispatch.MessageQueues.IMessageQueue deadletters) { }
        public void Enqueue(Akka.Actor.IActorRef receiver, Akka.Actor.Envelope envelope) { }
        protected abstract void LockedEnqueue(Akka.Actor.Envelope envelope);
        protected abstract bool LockedTryDequeue(out Akka.Actor.Envelope envelope);
        public bool TryDequeue(out Akka.Actor.Envelope envelope) { }
    }
    public class BoundedDequeMessageQueue : Akka.Dispatch.MessageQueues.DequeWrapperMessageQueue, Akka.Dispatch.IBoundedDequeBasedMessageQueueSemantics, Akka.Dispatch.IBoundedMessageQueueSemantics, Akka.Dispatch.IDequeBasedMessageQueueSemantics, Akka.Dispatch.ISemantics
    {
        public BoundedDequeMessageQueue(int boundedCapacity, System.TimeSpan pushTimeOut) { }
        public System.TimeSpan PushTimeOut { get; }
    }
    public class BoundedMessageQueue : Akka.Dispatch.IBoundedMessageQueueSemantics, Akka.Dispatch.ISemantics, Akka.Dispatch.MessageQueues.IMessageQueue
    {
        public BoundedMessageQueue(Akka.Configuration.Config config) { }
        public BoundedMessageQueue(int boundedCapacity, System.TimeSpan pushTimeOut) { }
        public int Count { get; }
        public bool HasMessages { get; }
        public System.TimeSpan PushTimeOut { get; set; }
        public void CleanUp(Akka.Actor.IActorRef owner, Akka.Dispatch.MessageQueues.IMessageQueue deadletters) { }
        public void Enqueue(Akka.Actor.IActorRef receiver, Akka.Actor.Envelope envelope) { }
        public bool TryDequeue(out Akka.Actor.Envelope envelope) { }
    }
    public class DequeWrapperMessageQueue : Akka.Dispatch.IDequeBasedMessageQueueSemantics, Akka.Dispatch.ISemantics, Akka.Dispatch.MessageQueues.IMessageQueue
    {
        protected readonly Akka.Dispatch.MessageQueues.IMessageQueue MessageQueue;
        public DequeWrapperMessageQueue(Akka.Dispatch.MessageQueues.IMessageQueue messageQueue) { }
        public int Count { get; }
        public bool HasMessages { get; }
        public void CleanUp(Akka.Actor.IActorRef owner, Akka.Dispatch.MessageQueues.IMessageQueue deadletters) { }
        public void Enqueue(Akka.Actor.IActorRef receiver, Akka.Actor.Envelope envelope) { }
        public void EnqueueFirst(Akka.Actor.Envelope envelope) { }
        public bool TryDequeue(out Akka.Actor.Envelope envelope) { }
    }
    public interface IMessageQueue
    {
        int Count { get; }
        bool HasMessages { get; }
        void CleanUp(Akka.Actor.IActorRef owner, Akka.Dispatch.MessageQueues.IMessageQueue deadletters);
        void Enqueue(Akka.Actor.IActorRef receiver, Akka.Actor.Envelope envelope);
        bool TryDequeue(out Akka.Actor.Envelope envelope);
    }
    public class UnboundedDequeMessageQueue : Akka.Dispatch.MessageQueues.DequeWrapperMessageQueue, Akka.Dispatch.IDequeBasedMessageQueueSemantics, Akka.Dispatch.ISemantics, Akka.Dispatch.IUnboundedDequeBasedMessageQueueSemantics, Akka.Dispatch.IUnboundedMessageQueueSemantics
    {
        public UnboundedDequeMessageQueue() { }
    }
    public class UnboundedMessageQueue : Akka.Dispatch.ISemantics, Akka.Dispatch.IUnboundedMessageQueueSemantics, Akka.Dispatch.MessageQueues.IMessageQueue
    {
        public UnboundedMessageQueue() { }
        public int Count { get; }
        public bool HasMessages { get; }
        public void CleanUp(Akka.Actor.IActorRef owner, Akka.Dispatch.MessageQueues.IMessageQueue deadletters) { }
        public void Enqueue(Akka.Actor.IActorRef receiver, Akka.Actor.Envelope envelope) { }
        public bool TryDequeue(out Akka.Actor.Envelope envelope) { }
    }
    public class UnboundedPriorityMessageQueue : Akka.Dispatch.MessageQueues.BlockingMessageQueue, Akka.Dispatch.IDequeBasedMessageQueueSemantics, Akka.Dispatch.ISemantics, Akka.Dispatch.IUnboundedDequeBasedMessageQueueSemantics, Akka.Dispatch.IUnboundedMessageQueueSemantics
    {
        [System.ObsoleteAttribute("Use UnboundedPriorityMessageQueue(Func<object, int> priorityGenerator, int initia" +
            "lCapacity) instead. [1.1.3]")]
        public UnboundedPriorityMessageQueue(int initialCapacity) { }
        public UnboundedPriorityMessageQueue(System.Func<object, int> priorityGenerator, int initialCapacity) { }
        protected override int LockedCount { get; }
        public void EnqueueFirst(Akka.Actor.Envelope envelope) { }
        protected override void LockedEnqueue(Akka.Actor.Envelope envelope) { }
        protected override bool LockedTryDequeue(out Akka.Actor.Envelope envelope) { }
    }
    public class UnboundedStablePriorityMessageQueue : Akka.Dispatch.MessageQueues.BlockingMessageQueue, Akka.Dispatch.IDequeBasedMessageQueueSemantics, Akka.Dispatch.ISemantics, Akka.Dispatch.IUnboundedDequeBasedMessageQueueSemantics, Akka.Dispatch.IUnboundedMessageQueueSemantics
    {
        public UnboundedStablePriorityMessageQueue(System.Func<object, int> priorityGenerator, int initialCapacity) { }
        protected override int LockedCount { get; }
        public void EnqueueFirst(Akka.Actor.Envelope envelope) { }
        protected override void LockedEnqueue(Akka.Actor.Envelope envelope) { }
        protected override bool LockedTryDequeue(out Akka.Actor.Envelope envelope) { }
    }
}
namespace Akka.Dispatch.SysMsg
{
    public sealed class ActorTask : Akka.Dispatch.SysMsg.SystemMessage
    {
        public ActorTask(System.Threading.Tasks.Task task) { }
        public System.Threading.Tasks.Task Task { get; }
    }
    public sealed class Create : Akka.Dispatch.SysMsg.SystemMessage
    {
        public Create(Akka.Actor.ActorInitializationException failure = null) { }
        public Akka.Actor.ActorInitializationException Failure { get; }
        public override bool Equals(object obj) { }
        public override int GetHashCode() { }
        public override string ToString() { }
    }
    public sealed class DeathWatchNotification : Akka.Dispatch.SysMsg.SystemMessage, Akka.Event.IDeadLetterSuppression
    {
        public DeathWatchNotification(Akka.Actor.IActorRef actor, bool existenceConfirmed, bool addressTerminated) { }
        public Akka.Actor.IActorRef Actor { get; }
        public bool AddressTerminated { get; }
        public bool ExistenceConfirmed { get; }
        public override string ToString() { }
    }
    public sealed class Escalate : Akka.Dispatch.SysMsg.SystemMessage
    {
        public Escalate(System.Exception reason) { }
        public System.Exception Reason { get; }
        public override string ToString() { }
    }
    [Akka.Annotations.InternalApiAttribute()]
    public sealed class Failed : Akka.Dispatch.SysMsg.SystemMessage, Akka.Dispatch.SysMsg.IStashWhenFailed
    {
        public Failed(Akka.Actor.IActorRef child, System.Exception cause, long uid) { }
        public System.Exception Cause { get; }
        public Akka.Actor.IActorRef Child { get; }
        public long Uid { get; }
        public override string ToString() { }
    }
    public interface ISystemMessage : Akka.Actor.INoSerializationVerificationNeeded { }
    public sealed class NoMessage : Akka.Dispatch.SysMsg.SystemMessage
    {
        public NoMessage() { }
        public override string ToString() { }
    }
    public sealed class Recreate : Akka.Dispatch.SysMsg.SystemMessage, Akka.Dispatch.SysMsg.IStashWhenWaitingForChildren
    {
        public Recreate(System.Exception cause) { }
        public System.Exception Cause { get; }
        public override string ToString() { }
    }
    public sealed class RegisterTerminationHook
    {
        public static Akka.Dispatch.SysMsg.RegisterTerminationHook Instance { get; }
        public override string ToString() { }
    }
    public sealed class Resume : Akka.Dispatch.SysMsg.SystemMessage, Akka.Dispatch.SysMsg.IStashWhenWaitingForChildren
    {
        public Resume(System.Exception causedByFailure) { }
        public System.Exception CausedByFailure { get; set; }
        public override string ToString() { }
    }
    public sealed class Stop : Akka.Dispatch.SysMsg.SystemMessage
    {
        public Stop() { }
        public override string ToString() { }
    }
    public sealed class StopChild
    {
        public StopChild(Akka.Actor.IActorRef child) { }
        public Akka.Actor.IActorRef Child { get; }
        public override string ToString() { }
    }
    public sealed class Supervise : Akka.Dispatch.SysMsg.SystemMessage
    {
        public Supervise(Akka.Actor.IActorRef child, bool async) { }
        public bool Async { get; }
        public Akka.Actor.IActorRef Child { get; }
        public override string ToString() { }
    }
    public sealed class Suspend : Akka.Dispatch.SysMsg.SystemMessage, Akka.Dispatch.SysMsg.IStashWhenWaitingForChildren
    {
        public Suspend() { }
        public override string ToString() { }
    }
    [Akka.Annotations.InternalApiAttribute()]
    public abstract class SystemMessage : Akka.Actor.INoSerializationVerificationNeeded, Akka.Dispatch.SysMsg.ISystemMessage
    {
        protected SystemMessage() { }
        public bool Unlinked { get; }
        public void Unlink() { }
    }
    public sealed class Terminate : Akka.Dispatch.SysMsg.SystemMessage, Akka.Actor.IPossiblyHarmful, Akka.Event.IDeadLetterSuppression
    {
        public Terminate() { }
        public override string ToString() { }
    }
    public sealed class TerminationHook
    {
        public static Akka.Dispatch.SysMsg.TerminationHook Instance { get; }
        public override string ToString() { }
    }
    public sealed class TerminationHookDone
    {
        public static Akka.Dispatch.SysMsg.TerminationHookDone Instance { get; }
        public override string ToString() { }
    }
    public sealed class Unwatch : Akka.Dispatch.SysMsg.SystemMessage
    {
        public Unwatch(Akka.Actor.IInternalActorRef watchee, Akka.Actor.IInternalActorRef watcher) { }
        public Akka.Actor.IInternalActorRef Watchee { get; }
        public Akka.Actor.IInternalActorRef Watcher { get; }
        public override bool Equals(object obj) { }
        public override int GetHashCode() { }
        public override string ToString() { }
    }
    public class Watch : Akka.Dispatch.SysMsg.SystemMessage
    {
        public Watch(Akka.Actor.IInternalActorRef watchee, Akka.Actor.IInternalActorRef watcher) { }
        public Akka.Actor.IInternalActorRef Watchee { get; }
        public Akka.Actor.IInternalActorRef Watcher { get; }
        protected bool Equals(Akka.Dispatch.SysMsg.Watch other) { }
        public override bool Equals(object obj) { }
        public override int GetHashCode() { }
        public override string ToString() { }
    }
}
namespace Akka.Event
{
    public abstract class ActorEventBus<TEvent, TClassifier> : Akka.Event.EventBus<TEvent, TClassifier, Akka.Actor.IActorRef>
    {
        protected ActorEventBus() { }
    }
    public abstract class AllDeadLetters
    {
        protected AllDeadLetters(object message, Akka.Actor.IActorRef sender, Akka.Actor.IActorRef recipient) { }
        public object Message { get; }
        public Akka.Actor.IActorRef Recipient { get; }
        public Akka.Actor.IActorRef Sender { get; }
        public override string ToString() { }
    }
    public class BusLogging : Akka.Event.LoggingAdapterBase
    {
        public BusLogging(Akka.Event.LoggingBus bus, string logSource, System.Type logClass, Akka.Event.ILogMessageFormatter logMessageFormatter) { }
        public override bool IsDebugEnabled { get; }
        public override bool IsErrorEnabled { get; }
        public override bool IsInfoEnabled { get; }
        public override bool IsWarningEnabled { get; }
        protected override void NotifyDebug(object message) { }
        protected override void NotifyDebug(System.Exception cause, object message) { }
        protected override void NotifyError(object message) { }
        protected override void NotifyError(System.Exception cause, object message) { }
        protected override void NotifyInfo(object message) { }
        protected override void NotifyInfo(System.Exception cause, object message) { }
        protected override void NotifyWarning(object message) { }
        protected override void NotifyWarning(System.Exception cause, object message) { }
    }
    public sealed class DeadLetter : Akka.Event.AllDeadLetters
    {
        public DeadLetter(object message, Akka.Actor.IActorRef sender, Akka.Actor.IActorRef recipient) { }
    }
    public class DeadLetterListener : Akka.Actor.ActorBase
    {
        public DeadLetterListener() { }
        protected override void PostRestart(System.Exception reason) { }
        protected override void PostStop() { }
        protected override void PreStart() { }
        protected override bool Receive(object message) { }
    }
    public class Debug : Akka.Event.LogEvent
    {
        public Debug(string logSource, System.Type logClass, object message) { }
        public Debug(System.Exception cause, string logSource, System.Type logClass, object message) { }
        public override Akka.Event.LogLevel LogLevel() { }
    }
    public class DefaultLogger : Akka.Actor.ActorBase, Akka.Dispatch.IRequiresMessageQueue<Akka.Event.ILoggerMessageQueueSemantics>
    {
        public DefaultLogger() { }
        protected virtual void Print(Akka.Event.LogEvent logEvent) { }
        protected override bool Receive(object message) { }
    }
    public class DefaultLogMessageFormatter : Akka.Event.ILogMessageFormatter
    {
        public DefaultLogMessageFormatter() { }
        public string Format(string format, params object[] args) { }
    }
    public class DummyClassForStringSources
    {
        public DummyClassForStringSources() { }
    }
    public class Error : Akka.Event.LogEvent
    {
        public Error(System.Exception cause, string logSource, System.Type logClass, object message) { }
        public override Akka.Event.LogLevel LogLevel() { }
    }
    public abstract class EventBus<TEvent, TClassifier, TSubscriber>
    {
        protected EventBus() { }
        protected abstract bool Classify(TEvent @event, TClassifier classifier);
        protected abstract TClassifier GetClassifier(TEvent @event);
        protected abstract bool IsSubClassification(TClassifier parent, TClassifier child);
        protected abstract void Publish(TEvent @event, TSubscriber subscriber);
        public virtual void Publish(TEvent @event) { }
        protected string SimpleName(object source) { }
        protected string SimpleName(System.Type source) { }
        public virtual bool Subscribe(TSubscriber subscriber, TClassifier classifier) { }
        public virtual bool Unsubscribe(TSubscriber subscriber) { }
        public virtual bool Unsubscribe(TSubscriber subscriber, TClassifier classifier) { }
    }
    public class EventStream : Akka.Event.LoggingBus
    {
        public EventStream(bool debug) { }
        public bool InitUnsubscriber(Akka.Actor.IActorRef unsubscriber, Akka.Actor.ActorSystem system) { }
        public void StartUnsubscriber(Akka.Actor.Internal.ActorSystemImpl system) { }
        public override bool Subscribe(Akka.Actor.IActorRef subscriber, System.Type channel) { }
        public override bool Unsubscribe(Akka.Actor.IActorRef subscriber, System.Type channel) { }
        public override bool Unsubscribe(Akka.Actor.IActorRef subscriber) { }
    }
    public class static EventStreamExtensions
    {
        public static bool Subscribe<TChannel>(this Akka.Event.EventStream eventStream, Akka.Actor.IActorRef subscriber) { }
        public static bool Unsubscribe<TChannel>(this Akka.Event.EventStream eventStream, Akka.Actor.IActorRef subscriber) { }
    }
    public interface IDeadLetterSuppression { }
    public interface ILoggerMessageQueueSemantics : Akka.Dispatch.ISemantics { }
    public interface ILoggingAdapter
    {
        bool IsDebugEnabled { get; }
        bool IsErrorEnabled { get; }
        bool IsInfoEnabled { get; }
        bool IsWarningEnabled { get; }
        void Debug(string format, params object[] args);
        void Debug(System.Exception cause, string format, params object[] args);
        void Error(string format, params object[] args);
        void Error(System.Exception cause, string format, params object[] args);
        void Info(string format, params object[] args);
        void Info(System.Exception cause, string format, params object[] args);
        bool IsEnabled(Akka.Event.LogLevel logLevel);
        void Log(Akka.Event.LogLevel logLevel, string format, params object[] args);
        void Log(Akka.Event.LogLevel logLevel, System.Exception cause, string format, params object[] args);
        void Warning(string format, params object[] args);
        void Warning(System.Exception cause, string format, params object[] args);
    }
    public interface ILogMessageFormatter
    {
        string Format(string format, params object[] args);
    }
    public class Info : Akka.Event.LogEvent
    {
        public Info(string logSource, System.Type logClass, object message) { }
        public Info(System.Exception cause, string logSource, System.Type logClass, object message) { }
        public override Akka.Event.LogLevel LogLevel() { }
    }
    public class InitializeLogger : Akka.Actor.INoSerializationVerificationNeeded
    {
        public InitializeLogger(Akka.Event.LoggingBus loggingBus) { }
        public Akka.Event.LoggingBus LoggingBus { get; }
    }
    public abstract class LogEvent : Akka.Actor.INoSerializationVerificationNeeded
    {
        protected LogEvent() { }
        public System.Exception Cause { get; set; }
        public System.Type LogClass { get; set; }
        public string LogSource { get; set; }
        public object Message { get; set; }
        public System.Threading.Thread Thread { get; }
        public System.DateTime Timestamp { get; }
        public abstract Akka.Event.LogLevel LogLevel();
        public override string ToString() { }
    }
    public class LoggerInitialized : Akka.Actor.INoSerializationVerificationNeeded
    {
        public LoggerInitialized() { }
    }
    public class LoggerMailbox : Akka.Dispatch.Mailbox, Akka.Dispatch.ISemantics, Akka.Dispatch.IUnboundedMessageQueueSemantics, Akka.Dispatch.MessageQueues.IMessageQueue, Akka.Event.ILoggerMessageQueueSemantics
    {
        public LoggerMailbox(Akka.Actor.IActorRef owner, Akka.Actor.ActorSystem system) { }
    }
    public class static Logging
    {
        public static readonly Akka.Event.StandardOutLogger StandardOutLogger;
        public static System.Type ClassFor(this Akka.Event.LogLevel logLevel) { }
        public static Akka.Event.ILoggingAdapter GetLogger(this Akka.Actor.IActorContext context, Akka.Event.ILogMessageFormatter logMessageFormatter = null) { }
        public static Akka.Event.ILoggingAdapter GetLogger(Akka.Actor.ActorSystem system, object logSourceObj, Akka.Event.ILogMessageFormatter logMessageFormatter = null) { }
        public static Akka.Event.ILoggingAdapter GetLogger(Akka.Event.LoggingBus loggingBus, object logSourceObj, Akka.Event.ILogMessageFormatter logMessageFormatter = null) { }
        public static Akka.Event.LogLevel LogLevelFor(string logLevel) { }
        public static Akka.Event.LogLevel LogLevelFor<T>()
            where T : Akka.Event.LogEvent { }
        public static string StringFor(this Akka.Event.LogLevel logLevel) { }
    }
    public abstract class LoggingAdapterBase : Akka.Event.ILoggingAdapter
    {
        protected LoggingAdapterBase(Akka.Event.ILogMessageFormatter logMessageFormatter) { }
        public abstract bool IsDebugEnabled { get; }
        public abstract bool IsErrorEnabled { get; }
        public abstract bool IsInfoEnabled { get; }
        public abstract bool IsWarningEnabled { get; }
        public virtual void Debug(string format, params object[] args) { }
<<<<<<< HEAD
        public virtual void Debug(System.Exception cause, string format, params object[] args) { }
        public virtual void Error(System.Exception cause, string format, params object[] args) { }
        public virtual void Error(string format, params object[] args) { }
        public virtual void Info(System.Exception cause, string format, params object[] args) { }
        public virtual void Info(string format, params object[] args) { }
        public bool IsEnabled(Akka.Event.LogLevel logLevel) { }
        public virtual void Log(Akka.Event.LogLevel logLevel, string format, params object[] args) { }
        public virtual void Log(Akka.Event.LogLevel logLevel, System.Exception cause, string format, params object[] args) { }
=======
        public virtual void Error(System.Exception cause, string format, params object[] args) { }
        public virtual void Error(string format, params object[] args) { }
        public virtual void Info(string format, params object[] args) { }
        public bool IsEnabled(Akka.Event.LogLevel logLevel) { }
        public virtual void Log(Akka.Event.LogLevel logLevel, string format, params object[] args) { }
>>>>>>> 2fb49c5c
        protected abstract void NotifyDebug(object message);
        protected abstract void NotifyDebug(System.Exception cause, object message);
        protected abstract void NotifyError(object message);
        protected abstract void NotifyError(System.Exception cause, object message);
        protected abstract void NotifyInfo(object message);
        protected abstract void NotifyInfo(System.Exception cause, object message);
        protected void NotifyLog(Akka.Event.LogLevel logLevel, object message) { }
        protected void NotifyLog(Akka.Event.LogLevel logLevel, System.Exception cause, object message) { }
        protected abstract void NotifyWarning(object message);
<<<<<<< HEAD
        protected abstract void NotifyWarning(System.Exception cause, object message);
        public virtual void Warn(string format, params object[] args) { }
        public virtual void Warning(string format, params object[] args) { }
        public virtual void Warning(System.Exception cause, string format, params object[] args) { }
=======
        public virtual void Warn(string format, params object[] args) { }
        public virtual void Warning(string format, params object[] args) { }
>>>>>>> 2fb49c5c
    }
    public class LoggingBus : Akka.Event.ActorEventBus<object, System.Type>
    {
        public LoggingBus() { }
        public Akka.Event.LogLevel LogLevel { get; }
        protected override bool Classify(object @event, System.Type classifier) { }
        protected override System.Type GetClassifier(object @event) { }
        protected override bool IsSubClassification(System.Type parent, System.Type child) { }
        protected override void Publish(object @event, Akka.Actor.IActorRef subscriber) { }
        public void SetLogLevel(Akka.Event.LogLevel logLevel) { }
        public void StartStdoutLogger(Akka.Actor.Settings config) { }
    }
    public enum LogLevel
    {
        DebugLevel = 0,
        InfoLevel = 1,
        WarningLevel = 2,
        ErrorLevel = 3,
    }
    public class LogMessage
    {
        public LogMessage(Akka.Event.ILogMessageFormatter formatter, string format, params object[] args) { }
        public object[] Args { get; }
        public string Format { get; }
        public override string ToString() { }
    }
    public sealed class NoLogger : Akka.Event.ILoggingAdapter
    {
        public static readonly Akka.Event.ILoggingAdapter Instance;
        public bool IsDebugEnabled { get; }
        public bool IsErrorEnabled { get; }
        public bool IsInfoEnabled { get; }
        public bool IsWarningEnabled { get; }
        public void Debug(string format, params object[] args) { }
        public void Debug(System.Exception cause, string format, params object[] args) { }
        public void Error(string format, params object[] args) { }
        public void Error(System.Exception cause, string format, params object[] args) { }
        public void Info(string format, params object[] args) { }
        public void Info(System.Exception cause, string format, params object[] args) { }
        public bool IsEnabled(Akka.Event.LogLevel logLevel) { }
        public void Log(Akka.Event.LogLevel logLevel, string format, params object[] args) { }
        public void Log(Akka.Event.LogLevel logLevel, System.Exception cause, string format, params object[] args) { }
        public void Warn(string format, params object[] args) { }
        public void Warning(string format, params object[] args) { }
        public void Warning(System.Exception cause, string format, params object[] args) { }
    }
    public class StandardOutLogger : Akka.Actor.MinimalActorRef
    {
        public StandardOutLogger() { }
        public static System.ConsoleColor DebugColor { get; set; }
        public static System.ConsoleColor ErrorColor { get; set; }
        public static System.ConsoleColor InfoColor { get; set; }
        public override Akka.Actor.ActorPath Path { get; }
        public override Akka.Actor.IActorRefProvider Provider { get; }
        public static bool UseColors { get; set; }
        public static System.ConsoleColor WarningColor { get; set; }
        public static void PrintLogEvent(Akka.Event.LogEvent logEvent) { }
        protected override void TellInternal(object message, Akka.Actor.IActorRef sender) { }
    }
    public class Subscription<TSubscriber, TClassifier>
    {
        public Subscription(TSubscriber subscriber, System.Collections.Generic.IEnumerable<TClassifier> unsubscriptions) { }
        public Subscription(TSubscriber subscriber) { }
        public TSubscriber Subscriber { get; }
        public System.Collections.Generic.ISet<TClassifier> Unsubscriptions { get; }
    }
    public sealed class SuppressedDeadLetter : Akka.Event.AllDeadLetters
    {
        public SuppressedDeadLetter(Akka.Event.IDeadLetterSuppression message, Akka.Actor.IActorRef sender, Akka.Actor.IActorRef recipient) { }
    }
    public class TraceLogger : Akka.Actor.UntypedActor
    {
        public TraceLogger() { }
        protected override void OnReceive(object message) { }
    }
    public sealed class UnhandledMessage
    {
        public UnhandledMessage(object message, Akka.Actor.IActorRef sender, Akka.Actor.IActorRef recipient) { }
        public object Message { get; }
        public Akka.Actor.IActorRef Recipient { get; }
        public Akka.Actor.IActorRef Sender { get; }
    }
    public class Warning : Akka.Event.LogEvent
    {
        public Warning(string logSource, System.Type logClass, object message) { }
        public Warning(System.Exception cause, string logSource, System.Type logClass, object message) { }
        public override Akka.Event.LogLevel LogLevel() { }
    }
}
namespace Akka.IO.Buffers
{
    public class BufferPoolAllocationException : Akka.Actor.AkkaException
    {
        public BufferPoolAllocationException(string message) { }
    }
    public interface IBufferPool
    {
        void Release(System.ArraySegment<byte> buf);
        void Release(System.Collections.Generic.IEnumerable<System.ArraySegment<byte>> buf);
        System.ArraySegment<byte> Rent();
        System.Collections.Generic.IEnumerable<System.ArraySegment<byte>> Rent(int minimumSize);
    }
}
namespace Akka.IO
{
    public enum ByteOrder
    {
        BigEndian = 0,
        LittleEndian = 1,
    }
    [System.Diagnostics.DebuggerDisplayAttribute("(Count = {_count}, Buffers = {_buffers})")]
    public sealed class ByteString : System.Collections.Generic.IEnumerable<byte>, System.Collections.IEnumerable, System.IEquatable<Akka.IO.ByteString>
    {
        public int Count { get; }
        public static Akka.IO.ByteString Empty { get; }
        public bool IsCompact { get; }
        public bool IsEmpty { get; }
        public byte this[int index] { get; }
        public Akka.IO.ByteString Compact() { }
        public Akka.IO.ByteString Concat(Akka.IO.ByteString other) { }
        public static Akka.IO.ByteString CopyFrom(byte[] array) { }
        public static Akka.IO.ByteString CopyFrom(System.ArraySegment<byte> buffer) { }
        public static Akka.IO.ByteString CopyFrom(byte[] array, int offset, int count) { }
        public static Akka.IO.ByteString CopyFrom(System.Collections.Generic.IEnumerable<System.ArraySegment<byte>> buffers) { }
        public int CopyTo(byte[] buffer, int index, int count) { }
        [System.ObsoleteAttribute("Use ByteString.CopyFrom instead if you want to copy byte array or ByteString.From" +
            "Bytes otherwise.")]
        public static Akka.IO.ByteString Create(byte[] array) { }
        [System.ObsoleteAttribute("Use ToString() method instead.")]
        public string DecodeString() { }
        [System.ObsoleteAttribute("Use ToString(Encoding) method instead.")]
        public string DecodeString(System.Text.Encoding encoding) { }
        [System.ObsoleteAttribute("Use Slice(n) method instead.")]
        public Akka.IO.ByteString Drop(int n) { }
        public override bool Equals(object obj) { }
        public bool Equals(Akka.IO.ByteString other) { }
        public static Akka.IO.ByteString FromBytes(byte[] array) { }
        public static Akka.IO.ByteString FromBytes(System.ArraySegment<byte> buffer) { }
        public static Akka.IO.ByteString FromBytes(byte[] array, int offset, int count) { }
        public static Akka.IO.ByteString FromBytes(System.Collections.Generic.IEnumerable<System.ArraySegment<byte>> buffers) { }
        public static Akka.IO.ByteString FromString(string str) { }
        public static Akka.IO.ByteString FromString(string str, System.Text.Encoding encoding) { }
        public System.Collections.Generic.IEnumerator<byte> GetEnumerator() { }
        public override int GetHashCode() { }
        public bool HasSubstring(Akka.IO.ByteString other, int index) { }
        public int IndexOf(byte b) { }
        public int IndexOf(byte b, int from) { }
        public Akka.IO.ByteString Slice(int index) { }
        public Akka.IO.ByteString Slice(int index, int count) { }
        [System.ObsoleteAttribute("Use Slice(0, n) method instead.")]
        public Akka.IO.ByteString Take(int n) { }
        public byte[] ToArray() { }
        public override string ToString() { }
        public string ToString(System.Text.Encoding encoding) { }
        public void WriteTo(System.IO.Stream stream) { }
        public async System.Threading.Tasks.Task WriteToAsync(System.IO.Stream stream) { }
    }
    public class Dns : Akka.Actor.ExtensionIdProvider<Akka.IO.DnsExt>
    {
        public static readonly Akka.IO.Dns Instance;
        public Dns() { }
        public static Akka.IO.Dns.Resolved Cached(string name, Akka.Actor.ActorSystem system) { }
        public override Akka.IO.DnsExt CreateExtension(Akka.Actor.ExtendedActorSystem system) { }
        public static Akka.IO.Dns.Resolved ResolveName(string name, Akka.Actor.ActorSystem system, Akka.Actor.IActorRef sender) { }
        public abstract class Command
        {
            protected Command() { }
        }
        public class Resolve : Akka.IO.Dns.Command, Akka.Routing.IConsistentHashable
        {
            public Resolve(string name) { }
            public object ConsistentHashKey { get; }
            public string Name { get; }
        }
        public class Resolved : Akka.IO.Dns.Command
        {
            public Resolved(string name, System.Collections.Generic.IEnumerable<System.Net.IPAddress> ipv4, System.Collections.Generic.IEnumerable<System.Net.IPAddress> ipv6) { }
            public System.Net.IPAddress Addr { get; }
            public System.Collections.Generic.IEnumerable<System.Net.IPAddress> Ipv4 { get; }
            public System.Collections.Generic.IEnumerable<System.Net.IPAddress> Ipv6 { get; }
            public string Name { get; }
            public static Akka.IO.Dns.Resolved Create(string name, System.Collections.Generic.IEnumerable<System.Net.IPAddress> addresses) { }
        }
    }
    public abstract class DnsBase
    {
        protected DnsBase() { }
        public virtual Akka.IO.Dns.Resolved Cached(string name) { }
        public virtual Akka.IO.Dns.Resolved Resolve(string name, Akka.Actor.ActorSystem system, Akka.Actor.IActorRef sender) { }
    }
    public class DnsExt : Akka.IO.IOExtension
    {
        public DnsExt(Akka.Actor.ExtendedActorSystem system) { }
        public Akka.IO.DnsBase Cache { get; }
        public override Akka.Actor.IActorRef Manager { get; }
        public Akka.IO.IDnsProvider Provider { get; }
        public Akka.IO.DnsExt.DnsSettings Settings { get; }
        public Akka.Actor.IActorRef GetResolver() { }
        public class DnsSettings
        {
            public DnsSettings(Akka.Configuration.Config config) { }
            public string Dispatcher { get; }
            public string ProviderObjectName { get; }
            public string Resolver { get; }
            public Akka.Configuration.Config ResolverConfig { get; }
        }
    }
    public interface IDnsProvider
    {
        System.Type ActorClass { get; }
        Akka.IO.DnsBase Cache { get; }
        System.Type ManagerClass { get; }
    }
    public class Inet
    {
        public Inet() { }
        public abstract class AbstractSocketOption : Akka.IO.Inet.SocketOption
        {
            protected AbstractSocketOption() { }
        }
        public abstract class AbstractSocketOptionV2 : Akka.IO.Inet.SocketOptionV2
        {
            protected AbstractSocketOptionV2() { }
        }
        public class DatagramChannelCreator : Akka.IO.Inet.SocketOption
        {
            public DatagramChannelCreator() { }
            public virtual System.Net.Sockets.Socket Create() { }
        }
        public class static SO
        {
            public class ReceiveBufferSize : Akka.IO.Inet.SocketOption
            {
                public ReceiveBufferSize(int size) { }
                public override void BeforeConnect(System.Net.Sockets.Socket s) { }
                public override void BeforeDatagramBind(System.Net.Sockets.Socket ds) { }
                public override void BeforeServerSocketBind(System.Net.Sockets.Socket ss) { }
            }
            public class ReuseAddress : Akka.IO.Inet.SocketOption
            {
                public ReuseAddress(bool on) { }
                public override void BeforeConnect(System.Net.Sockets.Socket s) { }
                public override void BeforeDatagramBind(System.Net.Sockets.Socket ds) { }
                public override void BeforeServerSocketBind(System.Net.Sockets.Socket ss) { }
            }
            public class SendBufferSize : Akka.IO.Inet.SocketOption
            {
                public SendBufferSize(int size) { }
                public override void AfterConnect(System.Net.Sockets.Socket s) { }
            }
            public class TrafficClass : Akka.IO.Inet.SocketOption
            {
                public TrafficClass(int tc) { }
                public override void AfterConnect(System.Net.Sockets.Socket s) { }
            }
        }
        public abstract class SocketOption
        {
            protected SocketOption() { }
            public virtual void AfterConnect(System.Net.Sockets.Socket s) { }
            public virtual void BeforeConnect(System.Net.Sockets.Socket s) { }
            public virtual void BeforeDatagramBind(System.Net.Sockets.Socket ds) { }
            public virtual void BeforeServerSocketBind(System.Net.Sockets.Socket ss) { }
        }
        public abstract class SocketOptionV2 : Akka.IO.Inet.SocketOption
        {
            protected SocketOptionV2() { }
            public virtual void AfterBind(System.Net.Sockets.Socket s) { }
        }
        public abstract class SoForwarders
        {
            protected SoForwarders() { }
        }
    }
    public class InetAddressDnsProvider : Akka.IO.IDnsProvider
    {
        public InetAddressDnsProvider() { }
        public System.Type ActorClass { get; }
        public Akka.IO.DnsBase Cache { get; }
        public System.Type ManagerClass { get; }
    }
    public class InetAddressDnsResolver : Akka.Actor.ActorBase
    {
        public InetAddressDnsResolver(Akka.IO.SimpleDnsCache cache, Akka.Configuration.Config config) { }
        protected override bool Receive(object message) { }
    }
    public abstract class IOExtension : Akka.Actor.IExtension
    {
        protected IOExtension() { }
        public abstract Akka.Actor.IActorRef Manager { get; }
    }
    public interface ISocketEventArgsPool
    {
        System.Net.Sockets.SocketAsyncEventArgs Acquire(Akka.Actor.IActorRef actor);
        void Release(System.Net.Sockets.SocketAsyncEventArgs e);
    }
    public class SimpleDnsCache : Akka.IO.DnsBase, Akka.IO.IPeriodicCacheCleanup
    {
        public SimpleDnsCache() { }
        public override Akka.IO.Dns.Resolved Cached(string name) { }
        public void CleanUp() { }
        protected virtual long Clock() { }
    }
    public class SimpleDnsManager : Akka.Actor.ActorBase, Akka.Dispatch.IRequiresMessageQueue<Akka.Dispatch.IUnboundedMessageQueueSemantics>
    {
        public SimpleDnsManager(Akka.IO.DnsExt ext) { }
        protected override void PostStop() { }
        protected override bool Receive(object message) { }
    }
    public class Tcp : Akka.Actor.ExtensionIdProvider<Akka.IO.TcpExt>
    {
        public static readonly Akka.Actor.SupervisorStrategy ConnectionSupervisorStrategy;
        public static readonly Akka.IO.Tcp Instance;
        public Tcp() { }
        public override Akka.IO.TcpExt CreateExtension(Akka.Actor.ExtendedActorSystem system) { }
        public static Akka.Actor.IActorRef Manager(Akka.Actor.ActorSystem system) { }
        public class Abort : Akka.IO.Tcp.CloseCommand
        {
            public static readonly Akka.IO.Tcp.Abort Instance;
            public override Akka.IO.Tcp.ConnectionClosed Event { get; }
        }
        public class Aborted : Akka.IO.Tcp.ConnectionClosed
        {
            public static readonly Akka.IO.Tcp.Aborted Instance;
            public override bool IsAborted { get; }
        }
        public class Bind : Akka.IO.Tcp.Command
        {
            public Bind(Akka.Actor.IActorRef handler, System.Net.EndPoint localAddress, int backlog = 100, System.Collections.Generic.IEnumerable<Akka.IO.Inet.SocketOption> options = null, bool pullMode = False) { }
            public int Backlog { get; }
            public Akka.Actor.IActorRef Handler { get; }
            public System.Net.EndPoint LocalAddress { get; }
            public System.Collections.Generic.IEnumerable<Akka.IO.Inet.SocketOption> Options { get; }
            public bool PullMode { get; }
            public override string ToString() { }
        }
        public class Bound : Akka.IO.Tcp.Event
        {
            public Bound(System.Net.EndPoint localAddress) { }
            public System.Net.EndPoint LocalAddress { get; }
            public override string ToString() { }
        }
        public class Close : Akka.IO.Tcp.CloseCommand
        {
            public static readonly Akka.IO.Tcp.Close Instance;
            public override Akka.IO.Tcp.ConnectionClosed Event { get; }
        }
        public abstract class CloseCommand : Akka.IO.Tcp.Command, Akka.Event.IDeadLetterSuppression
        {
            protected CloseCommand() { }
            public abstract Akka.IO.Tcp.ConnectionClosed Event { get; }
        }
        public class Closed : Akka.IO.Tcp.ConnectionClosed
        {
            public static readonly Akka.IO.Tcp.Closed Instance;
        }
        public abstract class Command : Akka.IO.Tcp.Message
        {
            protected Command() { }
            public Akka.IO.Tcp.CommandFailed FailureMessage { get; }
        }
        public sealed class CommandFailed : Akka.IO.Tcp.Event
        {
            public CommandFailed(Akka.IO.Tcp.Command cmd) { }
            public Akka.IO.Tcp.Command Cmd { get; }
            public override string ToString() { }
        }
        public class CompoundWrite : Akka.IO.Tcp.WriteCommand, System.Collections.Generic.IEnumerable<Akka.IO.Tcp.SimpleWriteCommand>, System.Collections.IEnumerable
        {
            public CompoundWrite(Akka.IO.Tcp.SimpleWriteCommand head, Akka.IO.Tcp.WriteCommand tailCommand) { }
            public Akka.IO.Tcp.SimpleWriteCommand Head { get; }
            public Akka.IO.Tcp.WriteCommand TailCommand { get; }
            public System.Collections.Generic.IEnumerator<Akka.IO.Tcp.SimpleWriteCommand> GetEnumerator() { }
            public override string ToString() { }
        }
        public class ConfirmedClose : Akka.IO.Tcp.CloseCommand
        {
            public static readonly Akka.IO.Tcp.ConfirmedClose Instance;
            public override Akka.IO.Tcp.ConnectionClosed Event { get; }
        }
        public class ConfirmedClosed : Akka.IO.Tcp.ConnectionClosed
        {
            public static readonly Akka.IO.Tcp.ConfirmedClosed Instance;
            public override bool IsConfirmed { get; }
        }
        public class Connect : Akka.IO.Tcp.Command
        {
            public Connect(System.Net.EndPoint remoteAddress, System.Net.EndPoint localAddress = null, System.Collections.Generic.IEnumerable<Akka.IO.Inet.SocketOption> options = null, System.Nullable<System.TimeSpan> timeout = null, bool pullMode = False) { }
            public System.Net.EndPoint LocalAddress { get; }
            public System.Collections.Generic.IEnumerable<Akka.IO.Inet.SocketOption> Options { get; }
            public bool PullMode { get; }
            public System.Net.EndPoint RemoteAddress { get; }
            public System.Nullable<System.TimeSpan> Timeout { get; }
            public override string ToString() { }
        }
        public sealed class Connected : Akka.IO.Tcp.Event
        {
            public Connected(System.Net.EndPoint remoteAddress, System.Net.EndPoint localAddress) { }
            public System.Net.EndPoint LocalAddress { get; }
            public System.Net.EndPoint RemoteAddress { get; }
            public override string ToString() { }
        }
        public class ConnectionClosed : Akka.IO.Tcp.Event, Akka.Event.IDeadLetterSuppression
        {
            public ConnectionClosed() { }
            public virtual string Cause { get; }
            public virtual bool IsAborted { get; }
            public virtual bool IsConfirmed { get; }
            public virtual bool IsErrorClosed { get; }
            public virtual bool IsPeerClosed { get; }
        }
        public sealed class ErrorClosed : Akka.IO.Tcp.ConnectionClosed
        {
            public ErrorClosed(string cause) { }
            public override string Cause { get; }
            public override bool IsErrorClosed { get; }
            public override string ToString() { }
        }
        public class Event : Akka.IO.Tcp.Message
        {
            public Event() { }
        }
        public class Message : Akka.Actor.INoSerializationVerificationNeeded
        {
            public Message() { }
        }
        public class NoAck : Akka.IO.Tcp.Event
        {
            public static readonly Akka.IO.Tcp.NoAck Instance;
            public NoAck(object token) { }
            public object Token { get; }
            public override string ToString() { }
        }
        public class PeerClosed : Akka.IO.Tcp.ConnectionClosed
        {
            public static readonly Akka.IO.Tcp.PeerClosed Instance;
            public override bool IsPeerClosed { get; }
        }
        public sealed class Received : Akka.IO.Tcp.Event
        {
            public Received(Akka.IO.ByteString data) { }
            public Akka.IO.ByteString Data { get; }
            public override string ToString() { }
        }
        public class Register : Akka.IO.Tcp.Command
        {
            public Register(Akka.Actor.IActorRef handler, bool keepOpenOnPeerClosed = False, bool useResumeWriting = True) { }
            public Akka.Actor.IActorRef Handler { get; }
            public bool KeepOpenOnPeerClosed { get; }
            public bool UseResumeWriting { get; }
            public override string ToString() { }
        }
        public class ResumeAccepting : Akka.IO.Tcp.Command
        {
            public ResumeAccepting(int batchSize) { }
            public int BatchSize { get; }
            public override string ToString() { }
        }
        public class ResumeReading : Akka.IO.Tcp.Command
        {
            public static Akka.IO.Tcp.ResumeReading Instance;
        }
        public class ResumeWriting : Akka.IO.Tcp.Command
        {
            public static readonly Akka.IO.Tcp.ResumeWriting Instance;
            public ResumeWriting() { }
        }
        public abstract class SimpleWriteCommand : Akka.IO.Tcp.WriteCommand
        {
            protected SimpleWriteCommand() { }
            public abstract Akka.IO.Tcp.Event Ack { get; }
            public bool WantsAck { get; }
            public Akka.IO.Tcp.CompoundWrite Append(Akka.IO.Tcp.WriteCommand that) { }
        }
        public class SuspendReading : Akka.IO.Tcp.Command
        {
            public static Akka.IO.Tcp.SuspendReading Instance;
        }
        public class Unbind : Akka.IO.Tcp.Command
        {
            public static readonly Akka.IO.Tcp.Unbind Instance;
        }
        public class Unbound : Akka.IO.Tcp.Event
        {
            public static Akka.IO.Tcp.Unbound Instance;
            public Unbound() { }
        }
        public class Write : Akka.IO.Tcp.SimpleWriteCommand
        {
            public static readonly Akka.IO.Tcp.Write Empty;
            public override Akka.IO.Tcp.Event Ack { get; }
            public Akka.IO.ByteString Data { get; }
            public static Akka.IO.Tcp.Write Create(Akka.IO.ByteString data) { }
            public static Akka.IO.Tcp.Write Create(Akka.IO.ByteString data, Akka.IO.Tcp.Event ack) { }
            public override string ToString() { }
        }
        public abstract class WriteCommand : Akka.IO.Tcp.Command
        {
            protected WriteCommand() { }
            public static Akka.IO.Tcp.WriteCommand Create(System.Collections.Generic.IEnumerable<Akka.IO.Tcp.WriteCommand> writes) { }
            public static Akka.IO.Tcp.WriteCommand Create(params WriteCommand[] writes) { }
            public Akka.IO.Tcp.CompoundWrite Prepend(Akka.IO.Tcp.SimpleWriteCommand other) { }
            public Akka.IO.Tcp.WriteCommand Prepend(System.Collections.Generic.IEnumerable<Akka.IO.Tcp.WriteCommand> writes) { }
        }
        public class WritingResumed : Akka.IO.Tcp.Event
        {
            public static Akka.IO.Tcp.WritingResumed Instance;
            public WritingResumed() { }
        }
    }
    public sealed class TcpExt : Akka.IO.IOExtension
    {
        public TcpExt(Akka.Actor.ExtendedActorSystem system) { }
        public Akka.IO.Buffers.IBufferPool BufferPool { get; }
        public override Akka.Actor.IActorRef Manager { get; }
        public Akka.IO.TcpSettings Settings { get; }
    }
    public class static TcpExtensions
    {
        public static Akka.Actor.IActorRef Tcp(this Akka.Actor.ActorSystem system) { }
    }
    public class TcpMessage
    {
        public TcpMessage() { }
        public static Akka.IO.Tcp.Command Abort() { }
        public static Akka.IO.Tcp.Command Bind(Akka.Actor.IActorRef handler, System.Net.EndPoint endpoint, int backlog, System.Collections.Generic.IEnumerable<Akka.IO.Inet.SocketOption> options, bool pullMode) { }
        public static Akka.IO.Tcp.Command Bind(Akka.Actor.IActorRef handler, System.Net.EndPoint endpoint, int backlog) { }
        public static Akka.IO.Tcp.Command Close() { }
        public static Akka.IO.Tcp.Command ConfirmedClose() { }
        public static Akka.IO.Tcp.Command Connect(System.Net.EndPoint remoteAddress, System.Net.EndPoint localAddress, System.Collections.Generic.IEnumerable<Akka.IO.Inet.SocketOption> options, System.Nullable<System.TimeSpan> timeout, bool pullMode) { }
        public static Akka.IO.Tcp.Command Connect(System.Net.EndPoint remoteAddress) { }
        public static Akka.IO.Tcp.NoAck NoAck(object token = null) { }
        public static Akka.IO.Tcp.Command Register(Akka.Actor.IActorRef handler, bool keepOpenOnPeerClosed = False, bool useResumeWriting = True) { }
        public static Akka.IO.Tcp.Command ResumeAccepting(int batchSize) { }
        public static Akka.IO.Tcp.Command ResumeReading() { }
        public static Akka.IO.Tcp.Command ResumeWriting() { }
        public static Akka.IO.Tcp.Command SuspendReading() { }
        public static Akka.IO.Tcp.Command Unbind() { }
        public static Akka.IO.Tcp.Command Write(Akka.IO.ByteString data, Akka.IO.Tcp.Event ack = null) { }
    }
    public class TcpSettings
    {
        public TcpSettings(string bufferPoolConfigPath, int initialSocketAsyncEventArgs, bool traceLogging, int batchAcceptLimit, System.Nullable<System.TimeSpan> registerTimeout, int receivedMessageSizeLimit, string managementDispatcher, string fileIoDispatcher, int transferToLimit, int finishConnectRetries, bool outgoingSocketForceIpv4) { }
        public int BatchAcceptLimit { get; }
        public string BufferPoolConfigPath { get; }
        public string FileIODispatcher { get; }
        public int FinishConnectRetries { get; }
        public int InitialSocketAsyncEventArgs { get; }
        public string ManagementDispatcher { get; }
        public bool OutgoingSocketForceIpv4 { get; }
        public int ReceivedMessageSizeLimit { get; }
        public System.Nullable<System.TimeSpan> RegisterTimeout { get; }
        public bool TraceLogging { get; }
        public int TransferToLimit { get; set; }
        public static Akka.IO.TcpSettings Create(Akka.Actor.ActorSystem system) { }
        public static Akka.IO.TcpSettings Create(Akka.Configuration.Config config) { }
    }
    public class Udp : Akka.Actor.ExtensionIdProvider<Akka.IO.UdpExt>
    {
        public static readonly Akka.IO.Udp Instance;
        public Udp() { }
        public override Akka.IO.UdpExt CreateExtension(Akka.Actor.ExtendedActorSystem system) { }
        public static Akka.Actor.IActorRef Manager(Akka.Actor.ActorSystem system) { }
        public sealed class Bind : Akka.IO.Udp.Command
        {
            public Bind(Akka.Actor.IActorRef handler, System.Net.EndPoint localAddress, System.Collections.Generic.IEnumerable<Akka.IO.Inet.SocketOption> options = null) { }
            public Akka.Actor.IActorRef Handler { get; }
            public System.Net.EndPoint LocalAddress { get; }
            public System.Collections.Generic.IEnumerable<Akka.IO.Inet.SocketOption> Options { get; }
            public override string ToString() { }
        }
        public sealed class Bound : Akka.IO.Udp.Event
        {
            public Bound(System.Net.EndPoint localAddress) { }
            public System.Net.EndPoint LocalAddress { get; }
            public override string ToString() { }
        }
        public abstract class Command : Akka.IO.Udp.Message
        {
            protected Command() { }
            public object FailureMessage { get; }
        }
        public sealed class CommandFailed : Akka.IO.Udp.Event
        {
            public CommandFailed(Akka.IO.Udp.Command cmd) { }
            public Akka.IO.Udp.Command Cmd { get; }
            public override string ToString() { }
        }
        public abstract class Event : Akka.IO.Udp.Message
        {
            protected Event() { }
        }
        public abstract class Message
        {
            protected Message() { }
        }
        public sealed class NoAck : Akka.IO.Udp.Event
        {
            public static readonly Akka.IO.Udp.NoAck Instance;
            public NoAck(object token) { }
            public object Token { get; }
            public override string ToString() { }
        }
        public sealed class Received : Akka.IO.Udp.Event
        {
            public Received(Akka.IO.ByteString data, System.Net.EndPoint sender) { }
            public Akka.IO.ByteString Data { get; }
            public System.Net.EndPoint Sender { get; }
            public override string ToString() { }
        }
        public sealed class ResumeReading : Akka.IO.Udp.Command
        {
            public static readonly Akka.IO.Udp.ResumeReading Instance;
        }
        public sealed class Send : Akka.IO.Udp.Command
        {
            [System.ObsoleteAttribute("Akka.IO.Udp.Send public constructors are obsolete. Use `Send.Create` or `Send(Byt" +
                "eString, EndPoint, Event)` instead.")]
            public Send(System.Collections.Generic.IEnumerator<System.ArraySegment<byte>> payload, System.Net.EndPoint target, Akka.IO.Udp.Event ack) { }
            public Send(Akka.IO.ByteString payload, System.Net.EndPoint target, Akka.IO.Udp.Event ack) { }
            public Akka.IO.Udp.Event Ack { get; }
            public Akka.IO.ByteString Payload { get; }
            public System.Net.EndPoint Target { get; }
            public bool WantsAck { get; }
            public static Akka.IO.Udp.Send Create(Akka.IO.ByteString data, System.Net.EndPoint target) { }
            public override string ToString() { }
        }
        public sealed class SimpleSender : Akka.IO.Udp.Command
        {
            public static readonly Akka.IO.Udp.SimpleSender Instance;
            public SimpleSender(System.Collections.Generic.IEnumerable<Akka.IO.Inet.SocketOption> options = null) { }
            public System.Collections.Generic.IEnumerable<Akka.IO.Inet.SocketOption> Options { get; }
        }
        public sealed class SimpleSenderReady : Akka.IO.Udp.Event
        {
            public static readonly Akka.IO.Udp.SimpleSenderReady Instance;
        }
        public sealed class SO : Akka.IO.Inet.SoForwarders
        {
            public SO() { }
            public sealed class Broadcast : Akka.IO.Inet.SocketOption
            {
                public Broadcast(bool on) { }
                public bool On { get; }
                public override void BeforeDatagramBind(System.Net.Sockets.Socket s) { }
            }
        }
        public sealed class SuspendReading : Akka.IO.Udp.Command
        {
            public static readonly Akka.IO.Udp.SuspendReading Instance;
        }
        public sealed class Unbind : Akka.IO.Udp.Command
        {
            public static readonly Akka.IO.Udp.Unbind Instance;
        }
        public sealed class Unbound
        {
            public static readonly Akka.IO.Udp.Unbound Instance;
        }
    }
    public class UdpConnected : Akka.Actor.ExtensionIdProvider<Akka.IO.UdpConnectedExt>
    {
        public static readonly Akka.IO.UdpConnected Instance;
        public UdpConnected() { }
        public override Akka.IO.UdpConnectedExt CreateExtension(Akka.Actor.ExtendedActorSystem system) { }
        public abstract class Command : Akka.IO.UdpConnected.Message
        {
            protected Command() { }
            public object FailureMessage { get; }
        }
        public sealed class CommandFailed : Akka.IO.UdpConnected.Event
        {
            public CommandFailed(Akka.IO.UdpConnected.Command cmd) { }
            public Akka.IO.UdpConnected.Command Cmd { get; }
        }
        public sealed class Connect : Akka.IO.UdpConnected.Command
        {
            public Connect(Akka.Actor.IActorRef handler, System.Net.EndPoint remoteAddress, System.Net.EndPoint localAddress = null, System.Collections.Generic.IEnumerable<Akka.IO.Inet.SocketOption> options = null) { }
            public Akka.Actor.IActorRef Handler { get; }
            public System.Net.EndPoint LocalAddress { get; }
            public System.Collections.Generic.IEnumerable<Akka.IO.Inet.SocketOption> Options { get; }
            public System.Net.EndPoint RemoteAddress { get; }
        }
        public class Connected : Akka.IO.UdpConnected.Event
        {
            public static readonly Akka.IO.UdpConnected.Connected Instance;
        }
        public class Disconnect : Akka.IO.UdpConnected.Command
        {
            public static readonly Akka.IO.UdpConnected.Disconnect Instance;
        }
        public class Disconnected : Akka.IO.UdpConnected.Event
        {
            public static readonly Akka.IO.UdpConnected.Disconnected Instance;
        }
        public abstract class Event : Akka.IO.UdpConnected.Message
        {
            protected Event() { }
        }
        public abstract class Message
        {
            protected Message() { }
        }
        public class NoAck : Akka.IO.UdpConnected.Event
        {
            public static readonly Akka.IO.UdpConnected.NoAck Instance;
            public NoAck(object token) { }
            public object Token { get; }
        }
        public sealed class Received : Akka.IO.UdpConnected.Event
        {
            public Received(Akka.IO.ByteString data) { }
            public Akka.IO.ByteString Data { get; }
        }
        public class ResumeReading : Akka.IO.UdpConnected.Command
        {
            public static readonly Akka.IO.UdpConnected.ResumeReading Instance;
        }
        public sealed class Send : Akka.IO.UdpConnected.Command
        {
            [System.ObsoleteAttribute("Akka.IO.Udp.Send public constructors are obsolete. Use `Send.Create` or `Send(Byt" +
                "eString, EndPoint, Event)` instead.")]
            public Send(System.Collections.Generic.IEnumerator<System.ArraySegment<byte>> payload, Akka.IO.UdpConnected.Event ack) { }
            public Send(Akka.IO.ByteString payload, object ack) { }
            public object Ack { get; }
            public Akka.IO.ByteString Payload { get; }
            public bool WantsAck { get; }
            public static Akka.IO.UdpConnected.Send Create(Akka.IO.ByteString payload) { }
        }
        public class SuspendReading : Akka.IO.UdpConnected.Command
        {
            public static readonly Akka.IO.UdpConnected.SuspendReading Instance;
        }
    }
    public class UdpConnectedExt : Akka.IO.IOExtension
    {
        public UdpConnectedExt(Akka.Actor.ExtendedActorSystem system) { }
        public UdpConnectedExt(Akka.Actor.ExtendedActorSystem system, Akka.IO.UdpSettings settings) { }
        public Akka.IO.Buffers.IBufferPool BufferPool { get; }
        public override Akka.Actor.IActorRef Manager { get; }
    }
    public class UdpExt : Akka.IO.IOExtension
    {
        public UdpExt(Akka.Actor.ExtendedActorSystem system) { }
        public UdpExt(Akka.Actor.ExtendedActorSystem system, Akka.IO.UdpSettings settings) { }
        public Akka.IO.Buffers.IBufferPool BufferPool { get; }
        public override Akka.Actor.IActorRef Manager { get; }
    }
    public class static UdpExtensions
    {
        public static Akka.Actor.IActorRef Udp(this Akka.Actor.ActorSystem system) { }
    }
    public class UdpSettings
    {
        public UdpSettings(string bufferPoolConfigPath, bool traceLogging, int initialSocketAsyncEventArgs, int directBufferSize, int maxDirectBufferPoolSize, int batchReceiveLimit, string managementDispatcher, string fileIoDispatcher) { }
        public int BatchReceiveLimit { get; }
        public string BufferPoolConfigPath { get; }
        public int DirectBufferSize { get; }
        public string FileIODispatcher { get; }
        public int InitialSocketAsyncEventArgs { get; }
        public string ManagementDispatcher { get; }
        public int MaxDirectBufferPoolSize { get; }
        public bool TraceLogging { get; }
        public static Akka.IO.UdpSettings Create(Akka.Actor.ActorSystem system) { }
        public static Akka.IO.UdpSettings Create(Akka.Configuration.Config config) { }
    }
}
namespace Akka.Pattern
{
    public class static Backoff
    {
        [System.ObsoleteAttribute("Use the overloaded one which accepts maxNrOfRetries instead.")]
        public static Akka.Pattern.BackoffOptions OnFailure(Akka.Actor.Props childProps, string childName, System.TimeSpan minBackoff, System.TimeSpan maxBackoff, double randomFactor) { }
        public static Akka.Pattern.BackoffOptions OnFailure(Akka.Actor.Props childProps, string childName, System.TimeSpan minBackoff, System.TimeSpan maxBackoff, double randomFactor, int maxNrOfRetries) { }
        [System.ObsoleteAttribute("Use the overloaded one which accepts maxNrOfRetries instead.")]
        public static Akka.Pattern.BackoffOptions OnStop(Akka.Actor.Props childProps, string childName, System.TimeSpan minBackoff, System.TimeSpan maxBackoff, double randomFactor) { }
        public static Akka.Pattern.BackoffOptions OnStop(Akka.Actor.Props childProps, string childName, System.TimeSpan minBackoff, System.TimeSpan maxBackoff, double randomFactor, int maxNrOfRetries) { }
    }
    public abstract class BackoffOptions
    {
        protected BackoffOptions() { }
        public abstract Akka.Pattern.BackoffOptions WithAutoReset(System.TimeSpan resetBackoff);
        public abstract Akka.Pattern.BackoffOptions WithDefaultStoppingStrategy();
        public abstract Akka.Pattern.BackoffOptions WithFinalStopMessage(System.Func<object, bool> isFinalStopMessage);
        public abstract Akka.Pattern.BackoffOptions WithManualReset();
        public abstract Akka.Pattern.BackoffOptions WithMaxNrOfRetries(int maxNrOfRetries);
        public abstract Akka.Pattern.BackoffOptions WithReplyWhileStopped(object replyWhileStopped);
        public abstract Akka.Pattern.BackoffOptions WithSupervisorStrategy(Akka.Actor.OneForOneStrategy supervisorStrategy);
    }
    public sealed class BackoffSupervisor : Akka.Pattern.BackoffSupervisorBase
    {
        public BackoffSupervisor(Akka.Actor.Props childProps, string childName, System.TimeSpan minBackoff, System.TimeSpan maxBackoff, double randomFactor) { }
        public BackoffSupervisor(Akka.Actor.Props childProps, string childName, System.TimeSpan minBackoff, System.TimeSpan maxBackoff, Akka.Pattern.IBackoffReset reset, double randomFactor, Akka.Actor.SupervisorStrategy strategy, object replyWhileStopped = null, System.Func<object, bool> finalStopMessage = null) { }
        public static Akka.Actor.Props Props(Akka.Actor.Props childProps, string childName, System.TimeSpan minBackoff, System.TimeSpan maxBackoff, double randomFactor) { }
        public static Akka.Actor.Props Props(Akka.Actor.Props childProps, string childName, System.TimeSpan minBackoff, System.TimeSpan maxBackoff, double randomFactor, int maxNrOfRetries) { }
        public static Akka.Actor.Props Props(Akka.Pattern.BackoffOptions options) { }
        public static Akka.Actor.Props PropsWithSupervisorStrategy(Akka.Actor.Props childProps, string childName, System.TimeSpan minBackoff, System.TimeSpan maxBackoff, double randomFactor, Akka.Actor.SupervisorStrategy strategy) { }
        protected override bool Receive(object message) { }
        protected override Akka.Actor.SupervisorStrategy SupervisorStrategy() { }
        public sealed class CurrentChild
        {
            public CurrentChild(Akka.Actor.IActorRef @ref) { }
            public Akka.Actor.IActorRef Ref { get; }
        }
        public sealed class GetCurrentChild
        {
            public static readonly Akka.Pattern.BackoffSupervisor.GetCurrentChild Instance;
        }
        public sealed class GetRestartCount
        {
            public static readonly Akka.Pattern.BackoffSupervisor.GetRestartCount Instance;
        }
        public sealed class Reset
        {
            public static readonly Akka.Pattern.BackoffSupervisor.Reset Instance;
        }
        public sealed class ResetRestartCount : Akka.Event.IDeadLetterSuppression
        {
            public ResetRestartCount(int current) { }
            public int Current { get; }
        }
        public sealed class RestartCount
        {
            public RestartCount(int count) { }
            public int Count { get; }
        }
        public sealed class StartChild : Akka.Event.IDeadLetterSuppression
        {
            public static readonly Akka.Pattern.BackoffSupervisor.StartChild Instance;
        }
    }
    public abstract class BackoffSupervisorBase : Akka.Actor.ActorBase
    {
        protected Akka.Actor.IActorRef Child { get; set; }
        protected string ChildName { get; }
        protected Akka.Actor.Props ChildProps { get; }
        protected System.Func<object, bool> FinalStopMessage { get; }
        protected bool FinalStopMessageReceived { get; set; }
        protected object ReplyWhileStopped { get; }
        protected Akka.Pattern.IBackoffReset Reset { get; }
        protected int RestartCountN { get; set; }
        protected bool HandleBackoff(object message) { }
        protected override void PreStart() { }
    }
    public class CircuitBreaker
    {
        public CircuitBreaker(int maxFailures, System.TimeSpan callTimeout, System.TimeSpan resetTimeout) { }
        public System.TimeSpan CallTimeout { get; }
        public long CurrentFailureCount { get; }
        public int MaxFailures { get; }
        public System.TimeSpan ResetTimeout { get; }
        public static Akka.Pattern.CircuitBreaker Create(int maxFailures, System.TimeSpan callTimeout, System.TimeSpan resetTimeout) { }
        public Akka.Pattern.CircuitBreaker OnClose(System.Action callback) { }
        public Akka.Pattern.CircuitBreaker OnHalfOpen(System.Action callback) { }
        public Akka.Pattern.CircuitBreaker OnOpen(System.Action callback) { }
        public System.Threading.Tasks.Task<T> WithCircuitBreaker<T>(System.Func<System.Threading.Tasks.Task<T>> body) { }
        public System.Threading.Tasks.Task WithCircuitBreaker(System.Func<System.Threading.Tasks.Task> body) { }
        public void WithSyncCircuitBreaker(System.Action body) { }
        public T WithSyncCircuitBreaker<T>(System.Func<T> body) { }
    }
    public class static FutureTimeoutSupport
    {
        public static System.Threading.Tasks.Task<T> After<T>(System.TimeSpan duration, Akka.Actor.IScheduler scheduler, System.Func<System.Threading.Tasks.Task<T>> value) { }
    }
    public interface IBackoffReset { }
    public class IllegalStateException : Akka.Actor.AkkaException
    {
        public IllegalStateException(string message) { }
        public IllegalStateException(string message, System.Exception innerEx) { }
        protected IllegalStateException(System.Runtime.Serialization.SerializationInfo info, System.Runtime.Serialization.StreamingContext context) { }
    }
    public class OpenCircuitException : Akka.Actor.AkkaException
    {
        public OpenCircuitException() { }
        public OpenCircuitException(string message) { }
        public OpenCircuitException(string message, System.Exception cause) { }
        protected OpenCircuitException(System.Runtime.Serialization.SerializationInfo info, System.Runtime.Serialization.StreamingContext context) { }
    }
}
namespace Akka.Routing
{
    public class ActorRefRoutee : Akka.Routing.Routee
    {
        public ActorRefRoutee(Akka.Actor.IActorRef actor) { }
        public Akka.Actor.IActorRef Actor { get; }
        public override System.Threading.Tasks.Task<object> Ask(object message, System.Nullable<System.TimeSpan> timeout) { }
        public override bool Equals(object obj) { }
        protected bool Equals(Akka.Routing.ActorRefRoutee other) { }
        public override int GetHashCode() { }
        public override void Send(object message, Akka.Actor.IActorRef sender) { }
    }
    public class ActorSelectionRoutee : Akka.Routing.Routee
    {
        public ActorSelectionRoutee(Akka.Actor.ActorSelection actor) { }
        public Akka.Actor.ActorSelection Selection { get; }
        public override System.Threading.Tasks.Task<object> Ask(object message, System.Nullable<System.TimeSpan> timeout) { }
        public override bool Equals(object obj) { }
        protected bool Equals(Akka.Routing.ActorSelectionRoutee other) { }
        public override int GetHashCode() { }
        public override void Send(object message, Akka.Actor.IActorRef sender) { }
    }
    public sealed class AddRoutee : Akka.Routing.RouterManagementMessage
    {
        public AddRoutee(Akka.Routing.Routee routee) { }
        public Akka.Routing.Routee Routee { get; }
    }
    public sealed class AdjustPoolSize : Akka.Routing.RouterManagementMessage
    {
        public AdjustPoolSize(int change) { }
        public int Change { get; }
    }
    public class Broadcast : Akka.Routing.RouterEnvelope
    {
        public Broadcast(object message) { }
    }
    public sealed class BroadcastGroup : Akka.Routing.Group
    {
        public BroadcastGroup(Akka.Configuration.Config config) { }
        public BroadcastGroup(params string[] paths) { }
        public BroadcastGroup(System.Collections.Generic.IEnumerable<string> paths) { }
        [System.ObsoleteAttribute("Use new BroadcastGroup(actorRefs.Select(c => c.Path.ToString())) instead [1.1.0]")]
        public BroadcastGroup(System.Collections.Generic.IEnumerable<Akka.Actor.IActorRef> routees) { }
        public BroadcastGroup(System.Collections.Generic.IEnumerable<string> paths, string routerDispatcher) { }
        public override Akka.Routing.Router CreateRouter(Akka.Actor.ActorSystem system) { }
        public override System.Collections.Generic.IEnumerable<string> GetPaths(Akka.Actor.ActorSystem system) { }
        public override Akka.Util.ISurrogate ToSurrogate(Akka.Actor.ActorSystem system) { }
        public Akka.Routing.Group WithDispatcher(string dispatcher) { }
        public class BroadcastGroupSurrogate : Akka.Util.ISurrogate
        {
            public BroadcastGroupSurrogate() { }
            public System.Collections.Generic.IEnumerable<string> Paths { get; set; }
            public string RouterDispatcher { get; set; }
            public Akka.Util.ISurrogated FromSurrogate(Akka.Actor.ActorSystem system) { }
        }
    }
    public sealed class BroadcastPool : Akka.Routing.Pool
    {
        public BroadcastPool(int nrOfInstances) { }
        public BroadcastPool(Akka.Configuration.Config config) { }
        public BroadcastPool(int nrOfInstances, Akka.Routing.Resizer resizer, Akka.Actor.SupervisorStrategy supervisorStrategy, string routerDispatcher, bool usePoolDispatcher = False) { }
        public override Akka.Routing.Router CreateRouter(Akka.Actor.ActorSystem system) { }
        public override int GetNrOfInstances(Akka.Actor.ActorSystem system) { }
        public override Akka.Util.ISurrogate ToSurrogate(Akka.Actor.ActorSystem system) { }
        public Akka.Routing.BroadcastPool WithDispatcher(string dispatcher) { }
        public override Akka.Routing.RouterConfig WithFallback(Akka.Routing.RouterConfig routerConfig) { }
        public Akka.Routing.BroadcastPool WithResizer(Akka.Routing.Resizer resizer) { }
        public Akka.Routing.BroadcastPool WithSupervisorStrategy(Akka.Actor.SupervisorStrategy strategy) { }
        public class BroadcastPoolSurrogate : Akka.Util.ISurrogate
        {
            public BroadcastPoolSurrogate() { }
            public int NrOfInstances { get; set; }
            public Akka.Routing.Resizer Resizer { get; set; }
            public string RouterDispatcher { get; set; }
            public Akka.Actor.SupervisorStrategy SupervisorStrategy { get; set; }
            public bool UsePoolDispatcher { get; set; }
            public Akka.Util.ISurrogated FromSurrogate(Akka.Actor.ActorSystem system) { }
        }
    }
    public sealed class BroadcastRoutingLogic : Akka.Routing.RoutingLogic
    {
        public BroadcastRoutingLogic() { }
        public override Akka.Routing.Routee Select(object message, Akka.Routing.Routee[] routees) { }
    }
    public class static ConsistentHash
    {
        public static Akka.Routing.ConsistentHash<T> Create<T>(System.Collections.Generic.IEnumerable<T> nodes, int virtualNodesFactor) { }
        public class ConsistentHashingPoolSurrogate : Akka.Util.ISurrogate
        {
            public ConsistentHashingPoolSurrogate() { }
            public int NrOfInstances { get; set; }
            public Akka.Routing.Resizer Resizer { get; set; }
            public string RouterDispatcher { get; set; }
            public Akka.Actor.SupervisorStrategy SupervisorStrategy { get; set; }
            public bool UsePoolDispatcher { get; set; }
            public Akka.Util.ISurrogated FromSurrogate(Akka.Actor.ActorSystem system) { }
        }
    }
    public class ConsistentHash<T>
    {
        public ConsistentHash(System.Collections.Generic.SortedDictionary<int, T> nodes, int virtualNodesFactor) { }
        public bool IsEmpty { get; }
        public Akka.Routing.ConsistentHash<T> Add(T node) { }
        public T NodeFor(byte[] key) { }
        public T NodeFor(string key) { }
        public Akka.Routing.ConsistentHash<T> Remove(T node) { }
        public class ConsistentHashingGroupSurrogate<T> : Akka.Util.ISurrogate
        {
            public ConsistentHashingGroupSurrogate() { }
            public string[] Paths { get; set; }
            public Akka.Util.ISurrogated FromSurrogate(Akka.Actor.ActorSystem system) { }
        }
    }
    public sealed class ConsistentHashableEnvelope : Akka.Routing.RouterEnvelope, Akka.Routing.IConsistentHashable
    {
        public ConsistentHashableEnvelope(object message, object hashKey) { }
        public object ConsistentHashKey { get; }
        public object HashKey { get; }
    }
    public sealed class ConsistentHashingGroup : Akka.Routing.Group
    {
        public ConsistentHashingGroup(Akka.Configuration.Config config) { }
        public ConsistentHashingGroup(params string[] paths) { }
        public ConsistentHashingGroup(System.Collections.Generic.IEnumerable<string> paths) { }
        [System.ObsoleteAttribute("Use new ConsistentHashingGroup(actorRefs.Select(c => c.Path.ToString())) instead " +
            "[1.1.0]")]
        public ConsistentHashingGroup(System.Collections.Generic.IEnumerable<Akka.Actor.IActorRef> routees) { }
        public ConsistentHashingGroup(System.Collections.Generic.IEnumerable<string> paths, Akka.Routing.ConsistentHashMapping hashMapping) { }
        public ConsistentHashingGroup(System.Collections.Generic.IEnumerable<string> paths, int virtualNodesFactor, Akka.Routing.ConsistentHashMapping hashMapping, string routerDispatcher) { }
        public int VirtualNodesFactor { get; }
        public override Akka.Routing.Router CreateRouter(Akka.Actor.ActorSystem system) { }
        public override System.Collections.Generic.IEnumerable<string> GetPaths(Akka.Actor.ActorSystem system) { }
        public override Akka.Util.ISurrogate ToSurrogate(Akka.Actor.ActorSystem system) { }
        public Akka.Routing.ConsistentHashingGroup WithDispatcher(string dispatcher) { }
        public override Akka.Routing.RouterConfig WithFallback(Akka.Routing.RouterConfig routerConfig) { }
        public Akka.Routing.ConsistentHashingGroup WithHashMapping(Akka.Routing.ConsistentHashMapping mapping) { }
        public Akka.Routing.ConsistentHashingGroup WithVirtualNodesFactor(int vnodes) { }
        public class ConsistentHashingGroupSurrogate : Akka.Util.ISurrogate
        {
            public ConsistentHashingGroupSurrogate() { }
            public System.Collections.Generic.IEnumerable<string> Paths { get; set; }
            public string RouterDispatcher { get; set; }
            public Akka.Util.ISurrogated FromSurrogate(Akka.Actor.ActorSystem system) { }
        }
    }
    public sealed class ConsistentHashingPool : Akka.Routing.Pool
    {
        public ConsistentHashingPool(int nrOfInstances) { }
        public ConsistentHashingPool(Akka.Configuration.Config config) { }
        public ConsistentHashingPool(int nrOfInstances, Akka.Routing.ConsistentHashMapping hashMapping) { }
        public ConsistentHashingPool(int nrOfInstances, Akka.Routing.Resizer resizer, Akka.Actor.SupervisorStrategy supervisorStrategy, string routerDispatcher, bool usePoolDispatcher = False, int virtualNodesFactor = 0, Akka.Routing.ConsistentHashMapping hashMapping = null) { }
        public int VirtualNodesFactor { get; }
        public override Akka.Routing.Router CreateRouter(Akka.Actor.ActorSystem system) { }
        public override int GetNrOfInstances(Akka.Actor.ActorSystem system) { }
        public override Akka.Util.ISurrogate ToSurrogate(Akka.Actor.ActorSystem system) { }
        public Akka.Routing.ConsistentHashingPool WithDispatcher(string dispatcher) { }
        public override Akka.Routing.RouterConfig WithFallback(Akka.Routing.RouterConfig routerConfig) { }
        public Akka.Routing.ConsistentHashingPool WithHashMapping(Akka.Routing.ConsistentHashMapping mapping) { }
        public Akka.Routing.ConsistentHashingPool WithResizer(Akka.Routing.Resizer resizer) { }
        public Akka.Routing.ConsistentHashingPool WithSupervisorStrategy(Akka.Actor.SupervisorStrategy strategy) { }
        public Akka.Routing.ConsistentHashingPool WithVirtualNodesFactor(int vnodes) { }
        public class ConsistentHashingPoolSurrogate : Akka.Util.ISurrogate
        {
            public ConsistentHashingPoolSurrogate() { }
            public int NrOfInstances { get; set; }
            public Akka.Routing.Resizer Resizer { get; set; }
            public string RouterDispatcher { get; set; }
            public Akka.Actor.SupervisorStrategy SupervisorStrategy { get; set; }
            public bool UsePoolDispatcher { get; set; }
            public Akka.Util.ISurrogated FromSurrogate(Akka.Actor.ActorSystem system) { }
        }
    }
    public sealed class ConsistentHashingRoutingLogic : Akka.Routing.RoutingLogic
    {
        public ConsistentHashingRoutingLogic(Akka.Actor.ActorSystem system) { }
        public ConsistentHashingRoutingLogic(Akka.Actor.ActorSystem system, int virtualNodesFactor, Akka.Routing.ConsistentHashMapping hashMapping) { }
        public override Akka.Routing.Routee Select(object message, Akka.Routing.Routee[] routees) { }
        public Akka.Routing.ConsistentHashingRoutingLogic WithHashMapping(Akka.Routing.ConsistentHashMapping mapping) { }
    }
    public delegate object ConsistentHashMapping(object msg);
    public abstract class CustomRouterConfig : Akka.Routing.RouterConfig
    {
        protected CustomRouterConfig() { }
        protected CustomRouterConfig(string routerDispatcher) { }
    }
    public sealed class Deafen : Akka.Routing.ListenerMessage
    {
        public Deafen(Akka.Actor.IActorRef listener) { }
        public Akka.Actor.IActorRef Listener { get; }
    }
    public class DefaultResizer : Akka.Routing.Resizer, System.IEquatable<Akka.Routing.DefaultResizer>
    {
        public DefaultResizer(int lower, int upper, int pressureThreshold = 1, double rampupRate = 0.2, double backoffThreshold = 0.3, double backoffRate = 0.1, int messagesPerResize = 10) { }
        public double BackoffRate { get; }
        public double BackoffThreshold { get; }
        public int LowerBound { get; set; }
        public int MessagesPerResize { get; }
        public int PressureThreshold { get; }
        public double RampupRate { get; }
        public int UpperBound { get; set; }
        public int Backoff(int pressure, int capacity) { }
        public int Capacity(System.Collections.Generic.IEnumerable<Akka.Routing.Routee> currentRoutees) { }
        public bool Equals(Akka.Routing.DefaultResizer other) { }
        public override bool Equals(object obj) { }
        public int Filter(int pressure, int capacity) { }
        public static Akka.Routing.DefaultResizer FromConfig(Akka.Configuration.Config resizerConfig) { }
        public override int GetHashCode() { }
        public override bool IsTimeForResize(long messageCounter) { }
        public int Pressure(System.Collections.Generic.IEnumerable<Akka.Routing.Routee> currentRoutees) { }
        public int Rampup(int pressure, int capacity) { }
        public override int Resize(System.Collections.Generic.IEnumerable<Akka.Routing.Routee> currentRoutees) { }
    }
    public class FromConfig : Akka.Routing.Pool
    {
        public FromConfig() { }
        public FromConfig(Akka.Routing.Resizer resizer, Akka.Actor.SupervisorStrategy supervisorStrategy, string routerDispatcher) { }
        public static Akka.Routing.FromConfig Instance { get; }
        public override Akka.Routing.Router CreateRouter(Akka.Actor.ActorSystem system) { }
        public override int GetNrOfInstances(Akka.Actor.ActorSystem sys) { }
        public Akka.Actor.Props Props() { }
        public override Akka.Util.ISurrogate ToSurrogate(Akka.Actor.ActorSystem system) { }
        public override void VerifyConfig(Akka.Actor.ActorPath path) { }
        public Akka.Routing.FromConfig WithDispatcher(string dispatcherId) { }
        public Akka.Routing.FromConfig WithResizer(Akka.Routing.Resizer resizer) { }
        public Akka.Routing.FromConfig WithSupervisorStrategy(Akka.Actor.SupervisorStrategy strategy) { }
        public class FromConfigSurrogate : Akka.Util.ISurrogate
        {
            public FromConfigSurrogate() { }
            public Akka.Util.ISurrogated FromSurrogate(Akka.Actor.ActorSystem system) { }
        }
    }
    public sealed class GetRoutees : Akka.Routing.RouterManagementMessage
    {
        public GetRoutees() { }
    }
    public abstract class Group : Akka.Routing.RouterConfig, System.IEquatable<Akka.Routing.Group>
    {
        protected readonly string[] InternalPaths;
        protected Group(System.Collections.Generic.IEnumerable<string> paths, string routerDispatcher) { }
        [System.ObsoleteAttribute("Deprecated since Akka.NET v1.1. Use Paths(ActorSystem) instead.")]
        public System.Collections.Generic.IEnumerable<string> Paths { get; }
        public bool Equals(Akka.Routing.Group other) { }
        public override bool Equals(object obj) { }
        public override int GetHashCode() { }
        public abstract System.Collections.Generic.IEnumerable<string> GetPaths(Akka.Actor.ActorSystem system);
        public Akka.Actor.Props Props() { }
    }
    public interface IConsistentHashable
    {
        object ConsistentHashKey { get; }
    }
    public interface IListeners
    {
        Akka.Routing.ListenerSupport Listeners { get; }
    }
    public sealed class Listen : Akka.Routing.ListenerMessage
    {
        public Listen(Akka.Actor.IActorRef listener) { }
        public Akka.Actor.IActorRef Listener { get; }
    }
    public abstract class ListenerMessage
    {
        protected ListenerMessage() { }
    }
    public class ListenerSupport
    {
        protected readonly System.Collections.Generic.HashSet<Akka.Actor.IActorRef> Listeners;
        public ListenerSupport() { }
        public Akka.Actor.Receive ListenerReceive { get; }
        public void Add(Akka.Actor.IActorRef actor) { }
        public void Gossip(object message) { }
        public void Gossip(object message, Akka.Actor.IActorRef sender) { }
        public void Remove(Akka.Actor.IActorRef actor) { }
    }
    public class NoRouter : Akka.Routing.RouterConfig
    {
        protected NoRouter() { }
        public static Akka.Routing.NoRouter Instance { get; }
        public override string RouterDispatcher { get; }
        public override Akka.Routing.Router CreateRouter(Akka.Actor.ActorSystem system) { }
        public Akka.Actor.Props Props(Akka.Actor.Props routeeProps) { }
        public override Akka.Util.ISurrogate ToSurrogate(Akka.Actor.ActorSystem system) { }
        public override Akka.Routing.RouterConfig WithFallback(Akka.Routing.RouterConfig routerConfig) { }
        public class NoRouterSurrogate : Akka.Util.ISurrogate
        {
            public NoRouterSurrogate() { }
            public Akka.Util.ISurrogated FromSurrogate(Akka.Actor.ActorSystem system) { }
        }
    }
    public abstract class Pool : Akka.Routing.RouterConfig, System.IEquatable<Akka.Routing.Pool>
    {
        protected Pool(int nrOfInstances, Akka.Routing.Resizer resizer, Akka.Actor.SupervisorStrategy supervisorStrategy, string routerDispatcher, bool usePoolDispatcher) { }
        public static Akka.Actor.SupervisorStrategy DefaultSupervisorStrategy { get; }
        public int NrOfInstances { get; }
        public virtual Akka.Routing.Resizer Resizer { get; }
        public override bool StopRouterWhenAllRouteesRemoved { get; }
        public virtual Akka.Actor.SupervisorStrategy SupervisorStrategy { get; }
        public virtual bool UsePoolDispatcher { get; }
        public bool Equals(Akka.Routing.Pool other) { }
        public override bool Equals(object obj) { }
        public override int GetHashCode() { }
        public abstract int GetNrOfInstances(Akka.Actor.ActorSystem system);
        public Akka.Actor.Props Props(Akka.Actor.Props routeeProps) { }
    }
    public sealed class RandomGroup : Akka.Routing.Group
    {
        public RandomGroup(Akka.Configuration.Config config) { }
        public RandomGroup(params string[] paths) { }
        public RandomGroup(System.Collections.Generic.IEnumerable<string> paths) { }
        public RandomGroup(System.Collections.Generic.IEnumerable<string> paths, string routerDispatcher) { }
        public override Akka.Routing.Router CreateRouter(Akka.Actor.ActorSystem system) { }
        public override System.Collections.Generic.IEnumerable<string> GetPaths(Akka.Actor.ActorSystem system) { }
        public override Akka.Util.ISurrogate ToSurrogate(Akka.Actor.ActorSystem system) { }
        public Akka.Routing.RandomGroup WithDispatcher(string dispatcher) { }
        public class RandomGroupSurrogate : Akka.Util.ISurrogate
        {
            public RandomGroupSurrogate() { }
            public System.Collections.Generic.IEnumerable<string> Paths { get; set; }
            public string RouterDispatcher { get; set; }
            public Akka.Util.ISurrogated FromSurrogate(Akka.Actor.ActorSystem system) { }
        }
    }
    public sealed class RandomLogic : Akka.Routing.RoutingLogic
    {
        public RandomLogic() { }
        public override Akka.Routing.Routee Select(object message, Akka.Routing.Routee[] routees) { }
    }
    public sealed class RandomPool : Akka.Routing.Pool
    {
        public RandomPool(Akka.Configuration.Config config) { }
        public RandomPool(int nrOfInstances) { }
        public RandomPool(int nrOfInstances, Akka.Routing.Resizer resizer, Akka.Actor.SupervisorStrategy supervisorStrategy, string routerDispatcher, bool usePoolDispatcher = False) { }
        public override Akka.Routing.Router CreateRouter(Akka.Actor.ActorSystem system) { }
        public override int GetNrOfInstances(Akka.Actor.ActorSystem system) { }
        public override Akka.Util.ISurrogate ToSurrogate(Akka.Actor.ActorSystem system) { }
        public Akka.Routing.RandomPool WithDispatcher(string dispatcher) { }
        public override Akka.Routing.RouterConfig WithFallback(Akka.Routing.RouterConfig routerConfig) { }
        public Akka.Routing.RandomPool WithResizer(Akka.Routing.Resizer resizer) { }
        public Akka.Routing.RandomPool WithSupervisorStrategy(Akka.Actor.SupervisorStrategy strategy) { }
        public class RandomPoolSurrogate : Akka.Util.ISurrogate
        {
            public RandomPoolSurrogate() { }
            public int NrOfInstances { get; set; }
            public Akka.Routing.Resizer Resizer { get; set; }
            public string RouterDispatcher { get; set; }
            public Akka.Actor.SupervisorStrategy SupervisorStrategy { get; set; }
            public bool UsePoolDispatcher { get; set; }
            public Akka.Util.ISurrogated FromSurrogate(Akka.Actor.ActorSystem system) { }
        }
    }
    public sealed class RemoveRoutee : Akka.Routing.RouterManagementMessage
    {
        public RemoveRoutee(Akka.Routing.Routee routee) { }
        public Akka.Routing.Routee Routee { get; }
    }
    public class Resize : Akka.Routing.RouterManagementMessage
    {
        public Resize() { }
    }
    public abstract class Resizer
    {
        protected Resizer() { }
        public static Akka.Routing.Resizer FromConfig(Akka.Configuration.Config parentConfig) { }
        public abstract bool IsTimeForResize(long messageCounter);
        public abstract int Resize(System.Collections.Generic.IEnumerable<Akka.Routing.Routee> currentRoutees);
    }
    public sealed class RoundRobinGroup : Akka.Routing.Group
    {
        public RoundRobinGroup(Akka.Configuration.Config config) { }
        public RoundRobinGroup(params string[] paths) { }
        public RoundRobinGroup(System.Collections.Generic.IEnumerable<string> paths) { }
        [System.ObsoleteAttribute("Use RoundRobinGroup constructor with IEnumerable<string> parameter [1.1.0]")]
        public RoundRobinGroup(System.Collections.Generic.IEnumerable<Akka.Actor.IActorRef> routees) { }
        public RoundRobinGroup(System.Collections.Generic.IEnumerable<string> paths, string routerDispatcher) { }
        public override Akka.Routing.Router CreateRouter(Akka.Actor.ActorSystem system) { }
        public override System.Collections.Generic.IEnumerable<string> GetPaths(Akka.Actor.ActorSystem system) { }
        public override Akka.Util.ISurrogate ToSurrogate(Akka.Actor.ActorSystem system) { }
        public Akka.Routing.Group WithDispatcher(string dispatcherId) { }
        public class RoundRobinGroupSurrogate : Akka.Util.ISurrogate
        {
            public RoundRobinGroupSurrogate() { }
            public System.Collections.Generic.IEnumerable<string> Paths { get; set; }
            public string RouterDispatcher { get; set; }
            public Akka.Util.ISurrogated FromSurrogate(Akka.Actor.ActorSystem system) { }
        }
    }
    public sealed class RoundRobinPool : Akka.Routing.Pool
    {
        public RoundRobinPool(Akka.Configuration.Config config) { }
        public RoundRobinPool(int nrOfInstances) { }
        public RoundRobinPool(int nrOfInstances, Akka.Routing.Resizer resizer) { }
        public RoundRobinPool(int nrOfInstances, Akka.Routing.Resizer resizer, Akka.Actor.SupervisorStrategy supervisorStrategy, string routerDispatcher, bool usePoolDispatcher = False) { }
        public override Akka.Routing.Router CreateRouter(Akka.Actor.ActorSystem system) { }
        public override int GetNrOfInstances(Akka.Actor.ActorSystem sys) { }
        public override Akka.Util.ISurrogate ToSurrogate(Akka.Actor.ActorSystem system) { }
        public Akka.Routing.RoundRobinPool WithDispatcher(string dispatcher) { }
        public override Akka.Routing.RouterConfig WithFallback(Akka.Routing.RouterConfig routerConfig) { }
        public Akka.Routing.RoundRobinPool WithResizer(Akka.Routing.Resizer resizer) { }
        public Akka.Routing.RoundRobinPool WithSupervisorStrategy(Akka.Actor.SupervisorStrategy strategy) { }
        public class RoundRobinPoolSurrogate : Akka.Util.ISurrogate
        {
            public RoundRobinPoolSurrogate() { }
            public int NrOfInstances { get; set; }
            public Akka.Routing.Resizer Resizer { get; set; }
            public string RouterDispatcher { get; set; }
            public Akka.Actor.SupervisorStrategy SupervisorStrategy { get; set; }
            public bool UsePoolDispatcher { get; set; }
            public Akka.Util.ISurrogated FromSurrogate(Akka.Actor.ActorSystem system) { }
        }
    }
    public sealed class RoundRobinRoutingLogic : Akka.Routing.RoutingLogic
    {
        public RoundRobinRoutingLogic() { }
        public RoundRobinRoutingLogic(int next) { }
        public override Akka.Routing.Routee Select(object message, Akka.Routing.Routee[] routees) { }
    }
    public class Routee
    {
        public static readonly Akka.Routing.Routee NoRoutee;
        public Routee() { }
        public virtual System.Threading.Tasks.Task<object> Ask(object message, System.Nullable<System.TimeSpan> timeout) { }
        public static Akka.Routing.Routee FromActorRef(Akka.Actor.IActorRef actorRef) { }
        public virtual void Send(object message, Akka.Actor.IActorRef sender) { }
    }
    public sealed class Routees
    {
        public Routees(System.Collections.Generic.IEnumerable<Akka.Routing.Routee> routees) { }
        public System.Collections.Generic.IEnumerable<Akka.Routing.Routee> Members { get; }
    }
    public class Router
    {
        public Router(Akka.Routing.RoutingLogic logic, Akka.Actor.IActorRef routee, params Akka.Actor.IActorRef[] routees) { }
        public Router(Akka.Routing.RoutingLogic logic, params Akka.Routing.Routee[] routees) { }
        public System.Collections.Generic.IEnumerable<Akka.Routing.Routee> Routees { get; }
        public Akka.Routing.RoutingLogic RoutingLogic { get; }
        public Akka.Routing.Router AddRoutee(Akka.Routing.Routee routee) { }
        public Akka.Routing.Router AddRoutee(Akka.Actor.IActorRef routee) { }
        public Akka.Routing.Router AddRoutee(Akka.Actor.ActorSelection routee) { }
        public Akka.Routing.Router RemoveRoutee(Akka.Routing.Routee routee) { }
        public Akka.Routing.Router RemoveRoutee(Akka.Actor.IActorRef routee) { }
        public Akka.Routing.Router RemoveRoutee(Akka.Actor.ActorSelection routee) { }
        public void Route(object message, Akka.Actor.IActorRef sender) { }
        protected virtual void Send(Akka.Routing.Routee routee, object message, Akka.Actor.IActorRef sender) { }
        public Akka.Routing.Router WithRoutees(params Akka.Routing.Routee[] routees) { }
    }
    public abstract class RouterConfig : Akka.Util.ISurrogated, System.IEquatable<Akka.Routing.RouterConfig>
    {
        protected RouterConfig() { }
        protected RouterConfig(string routerDispatcher) { }
        [System.ObsoleteAttribute("Use NoRouter.Instance instead [1.1.0]")]
        public static Akka.Routing.RouterConfig NoRouter { get; }
        public virtual string RouterDispatcher { get; }
        public virtual bool StopRouterWhenAllRouteesRemoved { get; }
        public abstract Akka.Routing.Router CreateRouter(Akka.Actor.ActorSystem system);
        public bool Equals(Akka.Routing.RouterConfig other) { }
        public override bool Equals(object obj) { }
        public virtual bool IsManagementMessage(object message) { }
        public virtual Akka.Actor.Props RoutingLogicController(Akka.Routing.RoutingLogic routingLogic) { }
        public abstract Akka.Util.ISurrogate ToSurrogate(Akka.Actor.ActorSystem system);
        public virtual void VerifyConfig(Akka.Actor.ActorPath path) { }
        public virtual Akka.Routing.RouterConfig WithFallback(Akka.Routing.RouterConfig routerConfig) { }
    }
    public class RouterEnvelope
    {
        public RouterEnvelope(object message) { }
        public object Message { get; }
    }
    public abstract class RouterManagementMessage
    {
        protected RouterManagementMessage() { }
    }
    public class static RouterMessage
    {
        public static readonly Akka.Routing.GetRoutees GetRoutees;
    }
    public abstract class RoutingLogic : Akka.Actor.INoSerializationVerificationNeeded
    {
        protected RoutingLogic() { }
        public abstract Akka.Routing.Routee Select(object message, Akka.Routing.Routee[] routees);
    }
    public sealed class ScatterGatherFirstCompletedGroup : Akka.Routing.Group
    {
        public ScatterGatherFirstCompletedGroup(Akka.Configuration.Config config) { }
        public ScatterGatherFirstCompletedGroup(System.TimeSpan within, params string[] paths) { }
        public ScatterGatherFirstCompletedGroup(System.Collections.Generic.IEnumerable<string> paths, System.TimeSpan within) { }
        [System.ObsoleteAttribute("Use new ScatterGatherFirstCompletedGroup(actorRefs.Select(c => c.Path.ToString())" +
            ", within) instead [1.1.0]")]
        public ScatterGatherFirstCompletedGroup(System.Collections.Generic.IEnumerable<Akka.Actor.IActorRef> routees, System.TimeSpan within) { }
        public ScatterGatherFirstCompletedGroup(System.Collections.Generic.IEnumerable<string> paths, System.TimeSpan within, string routerDispatcher) { }
        public System.TimeSpan Within { get; }
        public override Akka.Routing.Router CreateRouter(Akka.Actor.ActorSystem system) { }
        public override System.Collections.Generic.IEnumerable<string> GetPaths(Akka.Actor.ActorSystem system) { }
        public override Akka.Util.ISurrogate ToSurrogate(Akka.Actor.ActorSystem system) { }
        public Akka.Routing.ScatterGatherFirstCompletedGroup WithDispatcher(string dispatcher) { }
        public class ScatterGatherFirstCompletedGroupSurrogate : Akka.Util.ISurrogate
        {
            public ScatterGatherFirstCompletedGroupSurrogate() { }
            public System.Collections.Generic.IEnumerable<string> Paths { get; set; }
            public string RouterDispatcher { get; set; }
            public System.TimeSpan Within { get; set; }
            public Akka.Util.ISurrogated FromSurrogate(Akka.Actor.ActorSystem system) { }
        }
    }
    public sealed class ScatterGatherFirstCompletedPool : Akka.Routing.Pool
    {
        public ScatterGatherFirstCompletedPool(Akka.Configuration.Config config) { }
        public ScatterGatherFirstCompletedPool(int nrOfInstances) { }
        public ScatterGatherFirstCompletedPool(int nrOfInstances, System.TimeSpan within) { }
        public ScatterGatherFirstCompletedPool(int nrOfInstances, Akka.Routing.Resizer resizer, System.TimeSpan within, Akka.Actor.SupervisorStrategy supervisorStrategy, string routerDispatcher, bool usePoolDispatcher = False) { }
        public System.TimeSpan Within { get; }
        public override Akka.Routing.Router CreateRouter(Akka.Actor.ActorSystem system) { }
        public override int GetNrOfInstances(Akka.Actor.ActorSystem system) { }
        public override Akka.Util.ISurrogate ToSurrogate(Akka.Actor.ActorSystem system) { }
        public Akka.Routing.ScatterGatherFirstCompletedPool WithDispatcher(string dispatcher) { }
        public override Akka.Routing.RouterConfig WithFallback(Akka.Routing.RouterConfig routerConfig) { }
        public Akka.Routing.ScatterGatherFirstCompletedPool WithResizer(Akka.Routing.Resizer resizer) { }
        public Akka.Routing.ScatterGatherFirstCompletedPool WithSupervisorStrategy(Akka.Actor.SupervisorStrategy strategy) { }
        public class ScatterGatherFirstCompletedPoolSurrogate : Akka.Util.ISurrogate
        {
            public ScatterGatherFirstCompletedPoolSurrogate() { }
            public int NrOfInstances { get; set; }
            public Akka.Routing.Resizer Resizer { get; set; }
            public string RouterDispatcher { get; set; }
            public Akka.Actor.SupervisorStrategy SupervisorStrategy { get; set; }
            public bool UsePoolDispatcher { get; set; }
            public System.TimeSpan Within { get; set; }
            public Akka.Util.ISurrogated FromSurrogate(Akka.Actor.ActorSystem system) { }
        }
    }
    public sealed class ScatterGatherFirstCompletedRoutingLogic : Akka.Routing.RoutingLogic
    {
        public ScatterGatherFirstCompletedRoutingLogic(System.TimeSpan within) { }
        public override Akka.Routing.Routee Select(object message, Akka.Routing.Routee[] routees) { }
    }
    public class SeveralRoutees : Akka.Routing.Routee
    {
        public SeveralRoutees(Akka.Routing.Routee[] routees) { }
        public override void Send(object message, Akka.Actor.IActorRef sender) { }
    }
    public sealed class SmallestMailboxPool : Akka.Routing.Pool
    {
        public SmallestMailboxPool(Akka.Configuration.Config config) { }
        public SmallestMailboxPool(int nrOfInstances) { }
        public SmallestMailboxPool(int nrOfInstances, Akka.Routing.Resizer resizer, Akka.Actor.SupervisorStrategy supervisorStrategy, string routerDispatcher, bool usePoolDispatcher = False) { }
        public override Akka.Routing.Router CreateRouter(Akka.Actor.ActorSystem system) { }
        public override int GetNrOfInstances(Akka.Actor.ActorSystem system) { }
        public override Akka.Util.ISurrogate ToSurrogate(Akka.Actor.ActorSystem system) { }
        public Akka.Routing.SmallestMailboxPool WithDispatcher(string dispatcher) { }
        public override Akka.Routing.RouterConfig WithFallback(Akka.Routing.RouterConfig routerConfig) { }
        public Akka.Routing.SmallestMailboxPool WithResizer(Akka.Routing.Resizer resizer) { }
        public Akka.Routing.SmallestMailboxPool WithSupervisorStrategy(Akka.Actor.SupervisorStrategy strategy) { }
        public class SmallestMailboxPoolSurrogate : Akka.Util.ISurrogate
        {
            public SmallestMailboxPoolSurrogate() { }
            public int NrOfInstances { get; set; }
            public Akka.Routing.Resizer Resizer { get; set; }
            public string RouterDispatcher { get; set; }
            public Akka.Actor.SupervisorStrategy SupervisorStrategy { get; set; }
            public bool UsePoolDispatcher { get; set; }
            public Akka.Util.ISurrogated FromSurrogate(Akka.Actor.ActorSystem system) { }
        }
    }
    public sealed class SmallestMailboxRoutingLogic : Akka.Routing.RoutingLogic
    {
        public SmallestMailboxRoutingLogic() { }
        public SmallestMailboxRoutingLogic(int next) { }
        public override Akka.Routing.Routee Select(object message, Akka.Routing.Routee[] routees) { }
    }
    public sealed class TailChopping : Akka.Routing.RoutingLogic
    {
        public TailChopping(Akka.Actor.IScheduler scheduler, System.TimeSpan within, System.TimeSpan interval) { }
        public override Akka.Routing.Routee Select(object message, Akka.Routing.Routee[] routees) { }
    }
    public sealed class TailChoppingGroup : Akka.Routing.Group
    {
        public TailChoppingGroup(Akka.Configuration.Config config) { }
        public TailChoppingGroup(System.Collections.Generic.IEnumerable<string> routeePaths, System.TimeSpan within, System.TimeSpan interval) { }
        public TailChoppingGroup(System.Collections.Generic.IEnumerable<string> routeePaths, System.TimeSpan within, System.TimeSpan interval, string routerDispatcher) { }
        public System.TimeSpan Interval { get; }
        public System.TimeSpan Within { get; }
        public override Akka.Routing.Router CreateRouter(Akka.Actor.ActorSystem system) { }
        public override System.Collections.Generic.IEnumerable<string> GetPaths(Akka.Actor.ActorSystem system) { }
        public override Akka.Util.ISurrogate ToSurrogate(Akka.Actor.ActorSystem system) { }
        public Akka.Routing.TailChoppingGroup WithDispatcher(string dispatcher) { }
        public class TailChoppingGroupSurrogate : Akka.Util.ISurrogate
        {
            public TailChoppingGroupSurrogate() { }
            public System.TimeSpan Interval { get; set; }
            public System.Collections.Generic.IEnumerable<string> Paths { get; set; }
            public string RouterDispatcher { get; set; }
            public System.TimeSpan Within { get; set; }
            public Akka.Util.ISurrogated FromSurrogate(Akka.Actor.ActorSystem system) { }
        }
    }
    public sealed class TailChoppingPool : Akka.Routing.Pool
    {
        public TailChoppingPool(Akka.Configuration.Config config) { }
        public TailChoppingPool(int nrOfInstances, System.TimeSpan within, System.TimeSpan interval) { }
        public TailChoppingPool(int nrOfInstances, Akka.Routing.Resizer resizer, Akka.Actor.SupervisorStrategy supervisorStrategy, string routerDispatcher, System.TimeSpan within, System.TimeSpan interval, bool usePoolDispatcher = False) { }
        public System.TimeSpan Interval { get; }
        public System.TimeSpan Within { get; }
        public override Akka.Routing.Router CreateRouter(Akka.Actor.ActorSystem system) { }
        public override int GetNrOfInstances(Akka.Actor.ActorSystem system) { }
        public override Akka.Util.ISurrogate ToSurrogate(Akka.Actor.ActorSystem system) { }
        public Akka.Routing.TailChoppingPool WithDispatcher(string dispatcher) { }
        public override Akka.Routing.RouterConfig WithFallback(Akka.Routing.RouterConfig routerConfig) { }
        public Akka.Routing.TailChoppingPool WithResizer(Akka.Routing.Resizer resizer) { }
        public Akka.Routing.TailChoppingPool WithSupervisorStrategy(Akka.Actor.SupervisorStrategy strategy) { }
        public class TailChoppingPoolSurrogate : Akka.Util.ISurrogate
        {
            public TailChoppingPoolSurrogate() { }
            public System.TimeSpan Interval { get; set; }
            public int NrOfInstances { get; set; }
            public Akka.Routing.Resizer Resizer { get; set; }
            public string RouterDispatcher { get; set; }
            public Akka.Actor.SupervisorStrategy SupervisorStrategy { get; set; }
            public bool UsePoolDispatcher { get; set; }
            public System.TimeSpan Within { get; set; }
            public Akka.Util.ISurrogated FromSurrogate(Akka.Actor.ActorSystem system) { }
        }
    }
    public sealed class WithListeners : Akka.Routing.ListenerMessage
    {
        public WithListeners(System.Action<Akka.Actor.IActorRef> listenerFunction) { }
        public System.Action<Akka.Actor.IActorRef> ListenerFunction { get; }
    }
}
namespace Akka.Serialization
{
    public class ByteArraySerializer : Akka.Serialization.Serializer
    {
        public ByteArraySerializer(Akka.Actor.ExtendedActorSystem system) { }
        public override bool IncludeManifest { get; }
        public override object FromBinary(byte[] bytes, System.Type type) { }
        public override byte[] ToBinary(object obj) { }
    }
    public class NewtonSoftJsonSerializer : Akka.Serialization.Serializer
    {
        public NewtonSoftJsonSerializer(Akka.Actor.ExtendedActorSystem system) { }
        public NewtonSoftJsonSerializer(Akka.Actor.ExtendedActorSystem system, Akka.Configuration.Config config) { }
        public NewtonSoftJsonSerializer(Akka.Actor.ExtendedActorSystem system, Akka.Serialization.NewtonSoftJsonSerializerSettings settings) { }
        public override bool IncludeManifest { get; }
        public object Serializer { get; }
        public Newtonsoft.Json.JsonSerializerSettings Settings { get; }
        public override object FromBinary(byte[] bytes, System.Type type) { }
        public override byte[] ToBinary(object obj) { }
    }
    public sealed class NewtonSoftJsonSerializerSettings
    {
        public static readonly Akka.Serialization.NewtonSoftJsonSerializerSettings Default;
        public NewtonSoftJsonSerializerSettings(bool encodeTypeNames, bool preserveObjectReferences, System.Collections.Generic.IEnumerable<System.Type> converters) { }
        public System.Collections.Generic.IEnumerable<System.Type> Converters { get; }
        public bool EncodeTypeNames { get; }
        public bool PreserveObjectReferences { get; }
        public static Akka.Serialization.NewtonSoftJsonSerializerSettings Create(Akka.Configuration.Config config) { }
    }
    public class NullSerializer : Akka.Serialization.Serializer
    {
        public NullSerializer(Akka.Actor.ExtendedActorSystem system) { }
        public override int Identifier { get; }
        public override bool IncludeManifest { get; }
        public override object FromBinary(byte[] bytes, System.Type type) { }
        public override byte[] ToBinary(object obj) { }
    }
    public class Serialization
    {
        public Serialization(Akka.Actor.ExtendedActorSystem system) { }
        public Akka.Actor.ActorSystem System { get; }
        public void AddSerializationMap(System.Type type, Akka.Serialization.Serializer serializer) { }
        [System.ObsoleteAttribute("No longer supported. Use the AddSerializer(name, serializer) overload instead.", true)]
        public void AddSerializer(Akka.Serialization.Serializer serializer) { }
        public void AddSerializer(string name, Akka.Serialization.Serializer serializer) { }
        public object Deserialize(byte[] bytes, int serializerId, System.Type type) { }
        public object Deserialize(byte[] bytes, int serializerId, string manifest) { }
        public Akka.Serialization.Serializer FindSerializerFor(object obj, string defaultSerializerName = null) { }
        public Akka.Serialization.Serializer FindSerializerForType(System.Type objectType, string defaultSerializerName = null) { }
        public static string SerializedActorPath(Akka.Actor.IActorRef actorRef) { }
        public static T SerializeWithTransport<T>(Akka.Actor.ActorSystem system, Akka.Actor.Address address, System.Func<T> action) { }
    }
    public abstract class Serializer
    {
        protected readonly Akka.Actor.ExtendedActorSystem system;
        protected Serializer(Akka.Actor.ExtendedActorSystem system) { }
        public virtual int Identifier { get; }
        public abstract bool IncludeManifest { get; }
        public abstract object FromBinary(byte[] bytes, System.Type type);
        public T FromBinary<T>(byte[] bytes) { }
        public abstract byte[] ToBinary(object obj);
        public byte[] ToBinaryWithAddress(Akka.Actor.Address address, object obj) { }
    }
    [Akka.Annotations.InternalApiAttribute()]
    public class static SerializerIdentifierHelper
    {
        public static int GetSerializerIdentifierFromConfig(System.Type type, Akka.Actor.ExtendedActorSystem system) { }
    }
    public abstract class SerializerWithStringManifest : Akka.Serialization.Serializer
    {
        protected SerializerWithStringManifest(Akka.Actor.ExtendedActorSystem system) { }
        public virtual bool IncludeManifest { get; }
        public virtual object FromBinary(byte[] bytes, System.Type type) { }
        public abstract object FromBinary(byte[] bytes, string manifest);
        public abstract string Manifest(object o);
    }
}
namespace Akka.Util
{
    public class AtomicBoolean
    {
        public AtomicBoolean(bool initialValue = False) { }
        public bool Value { get; set; }
        public bool CompareAndSet(bool expected, bool newValue) { }
        public bool GetAndSet(bool newValue) { }
    }
    public class AtomicReference<T>
        where T :  class
    {
        protected T atomicValue;
        public AtomicReference(T originalValue) { }
        public AtomicReference() { }
        public T Value { get; set; }
        public bool CompareAndSet(T expected, T newValue) { }
        public T GetAndSet(T newValue) { }
    }
    public class static Base64Encoding
    {
        public const string Base64Chars = "abcdefghijklmnopqrstuvwxyzABCDEFGHIJKLMNOPQRSTUVWXYZ0123456789+~";
        public static string Base64Encode(this long value) { }
        public static System.Text.StringBuilder Base64Encode(this long value, System.Text.StringBuilder sb) { }
        public static string Base64Encode(this string s) { }
    }
    public class static BitArrayHelpers
    {
        public static byte[] ToBytes(this System.Collections.BitArray arr) { }
    }
    public class static ByteHelpers
    {
        public static byte[] PutInt(this byte[] target, int x, int offset = 0, Akka.IO.ByteOrder order = 0) { }
    }
    public class ConcurrentSet<T> : System.Collections.Generic.ICollection<T>, System.Collections.Generic.IEnumerable<T>, System.Collections.IEnumerable
    {
        public ConcurrentSet() { }
        public ConcurrentSet(System.Collections.Generic.IEnumerable<T> collection) { }
        public ConcurrentSet(System.Collections.Generic.IEqualityComparer<T> comparer) { }
        public ConcurrentSet(System.Collections.Generic.IEnumerable<T> collection, System.Collections.Generic.IEqualityComparer<T> comparer) { }
        public ConcurrentSet(int concurrencyLevel, int capacity) { }
        public ConcurrentSet(int concurrencyLevel, System.Collections.Generic.IEnumerable<T> collection, System.Collections.Generic.IEqualityComparer<T> comparer) { }
        public ConcurrentSet(int concurrencyLevel, int capacity, System.Collections.Generic.IEqualityComparer<T> comparer) { }
        public int Count { get; }
        public bool IsEmpty { get; }
        public void Clear() { }
        public bool Contains(T item) { }
        public bool TryAdd(T item) { }
        public bool TryRemove(T item) { }
    }
    public class static Either
    {
        public static Akka.Util.Left<T> Left<T>(T value) { }
        public static Akka.Util.Right<T> Right<T>(T value) { }
    }
    public abstract class Either<TA, TB>
    {
        protected Either(TA left, TB right) { }
        public abstract bool IsLeft { get; }
        public abstract bool IsRight { get; }
        protected TA Left { get; }
        protected TB Right { get; }
        public object Value { get; }
        public TRes Fold<TRes>(System.Func<TA, TRes> left, System.Func<TB, TRes> right) { }
        public Akka.Util.Either<TRes1, TRes2> Map<TRes1, TRes2>(System.Func<TA, TRes1> map1, System.Func<TB, TRes2> map2) { }
        public Akka.Util.Either<TRes, TB> MapLeft<TRes>(System.Func<TA, TRes> map) { }
        public Akka.Util.Either<TA, TRes> MapRight<TRes>(System.Func<TB, TRes> map) { }
        public Akka.Util.Left<TA, TB> ToLeft() { }
        public Akka.Util.Right<TA, TB> ToRight() { }
    }
    public sealed class FastLazy<T>
    {
        public FastLazy(System.Func<T> producer) { }
        public bool IsValueCreated { get; }
        public T Value { get; }
    }
    public sealed class FastLazy<S, T>
    {
        public FastLazy(System.Func<S, T> producer, S state) { }
        public bool IsValueCreated { get; }
        public T Value { get; }
    }
    public class Index<TKey, TValue>
        where TValue : System.IComparable<>
    {
        public Index() { }
        public bool IsEmpty { get; }
        public System.Collections.Generic.IEnumerable<TValue> this[TKey index] { get; }
        public System.Collections.Generic.ICollection<TKey> Keys { get; }
        public System.Collections.Generic.HashSet<TValue> Values { get; }
        public void Clear() { }
        public TValue FindValue(TKey key, System.Func<TValue, bool> predicate) { }
        public void ForEach(System.Action<TKey, TValue> fun) { }
        public bool Put(TKey key, TValue value) { }
        public bool Remove(TKey key, TValue value) { }
        public System.Collections.Generic.IEnumerable<TValue> Remove(TKey key) { }
        public void RemoveValue(TValue value) { }
    }
    public interface IResolver
    {
        T Resolve<T>(object[] args);
    }
    public interface ISurrogate
    {
        Akka.Util.ISurrogated FromSurrogate(Akka.Actor.ActorSystem system);
    }
    public interface ISurrogated
    {
        Akka.Util.ISurrogate ToSurrogate(Akka.Actor.ActorSystem system);
    }
    public class Left<T>
    {
        public Left(T value) { }
        public bool IsLeft { get; }
        public bool IsRight { get; }
        public T Value { get; }
    }
    public class Left<TA, TB> : Akka.Util.Either<TA, TB>
    {
        public Left(TA a) { }
        public override bool IsLeft { get; }
        public override bool IsRight { get; }
        public TA Value { get; }
    }
    public sealed class ListPriorityQueue
    {
        [System.ObsoleteAttribute("Use ListPriorityQueue(initialCapacity, priorityCalculator) instead [1.1.3]")]
        public ListPriorityQueue(int initialCapacity) { }
        public ListPriorityQueue(int initialCapacity, System.Func<object, int> priorityCalculator) { }
        public int Count() { }
        public Akka.Actor.Envelope Dequeue() { }
        public void Enqueue(Akka.Actor.Envelope item) { }
        public bool IsConsistent() { }
        public Akka.Actor.Envelope Peek() { }
        [System.ObsoleteAttribute("Use the constructor to set the priority calculator instead. [1.1.3]")]
        public void SetPriorityCalculator(System.Func<object, int> priorityCalculator) { }
        public override string ToString() { }
    }
    public class static MurmurHash
    {
        public const uint StartMagicA = 2505324423u;
        public const uint StartMagicB = 718793509u;
        public static int ArrayHash<T>(T[] a) { }
        public static int ByteHash(byte[] b) { }
        public static uint ExtendHash(uint hash, uint value, uint magicA, uint magicB) { }
        public static uint FinalizeHash(uint hash) { }
        public static uint NextMagicA(uint magicA) { }
        public static uint NextMagicB(uint magicB) { }
        public static uint StartHash(uint seed) { }
        public static int StringHash(string s) { }
        public static int SymmetricHash<T>(System.Collections.Generic.IEnumerable<T> xs, uint seed) { }
    }
    public abstract class Resolve : Akka.Actor.IIndirectActorProducer
    {
        protected Resolve() { }
        public abstract System.Type ActorType { get; }
        protected static Akka.Util.IResolver Resolver { get; }
        public abstract Akka.Actor.ActorBase Produce();
        public void Release(Akka.Actor.ActorBase actor) { }
        public static void SetResolver(Akka.Util.IResolver resolver) { }
    }
    public class Resolve<TActor> : Akka.Util.Resolve
        where TActor : Akka.Actor.ActorBase
    {
        public Resolve(params object[] args) { }
        public override System.Type ActorType { get; }
        public object[] Arguments { get; }
        public override Akka.Actor.ActorBase Produce() { }
    }
    public class static Result
    {
        public static Akka.Util.Result<T> Failure<T>(System.Exception exception) { }
        public static Akka.Util.Result<T> From<T>(System.Func<T> func) { }
        public static Akka.Util.Result<T> FromTask<T>(System.Threading.Tasks.Task<T> task) { }
        public static Akka.Util.Result<T> Success<T>(T value) { }
    }
    public struct Result<T> : System.IEquatable<Akka.Util.Result<T>>
    {
        public readonly System.Exception Exception;
        public readonly bool IsSuccess;
        public readonly T Value;
        public Result(T value) { }
        public Result(System.Exception exception) { }
        public bool Equals(Akka.Util.Result<T> other) { }
        public override bool Equals(object obj) { }
        public override int GetHashCode() { }
        public override string ToString() { }
    }
    public class Right<T>
    {
        public Right(T value) { }
        public bool IsLeft { get; }
        public bool IsRight { get; }
        public T Value { get; }
    }
    public class Right<TA, TB> : Akka.Util.Either<TA, TB>
    {
        public Right(TB b) { }
        public override bool IsLeft { get; }
        public override bool IsRight { get; }
        public TB Value { get; }
    }
    public class static RuntimeDetector
    {
        public static readonly bool IsMono;
        public static readonly bool IsWindows;
    }
    public sealed class StableListPriorityQueue
    {
        public StableListPriorityQueue(int initialCapacity, System.Func<object, int> priorityCalculator) { }
        public int Count() { }
        public Akka.Actor.Envelope Dequeue() { }
        public void Enqueue(Akka.Actor.Envelope item) { }
        public bool IsConsistent() { }
        public Akka.Actor.Envelope Peek() { }
        public override string ToString() { }
    }
    public class static StandardOutWriter
    {
        public static void Write(string message, System.Nullable<System.ConsoleColor> foregroundColor = null, System.Nullable<System.ConsoleColor> backgroundColor = null) { }
        public static void WriteLine(string message, System.Nullable<System.ConsoleColor> foregroundColor = null, System.Nullable<System.ConsoleColor> backgroundColor = null) { }
    }
    public class static StringFormat
    {
        public static string SafeJoin(string separator, params object[] args) { }
    }
    public class Switch
    {
        public Switch(bool startAsOn = False) { }
        public bool IsOff { get; }
        public bool IsOn { get; }
        public bool IfOff(System.Action action) { }
        public bool IfOn(System.Action action) { }
        public void Locked(System.Action action) { }
        public bool SwitchOff(System.Action action) { }
        public bool SwitchOff() { }
        public bool SwitchOn(System.Action action) { }
        public bool SwitchOn() { }
        protected bool TranscendFrom(bool from, System.Action action) { }
        public bool WhileOff(System.Action action) { }
        public bool WhileOn(System.Action action) { }
    }
    public class static ThreadLocalRandom
    {
        public static System.Random Current { get; }
    }
    public sealed class TickTimeTokenBucket : Akka.Util.TokenBucket
    {
        public TickTimeTokenBucket(long capacity, long period) { }
        public override long CurrentTime { get; }
    }
    [Akka.Annotations.InternalApiAttribute()]
    public abstract class TokenBucket
    {
        protected TokenBucket(long capacity, long ticksBetweenTokens) { }
        public abstract long CurrentTime { get; }
        public void Init() { }
        public long Offer(long cost) { }
    }
    public class static TypeExtensions
    {
        public static bool Implements<T>(this System.Type type) { }
        public static bool Implements(this System.Type type, System.Type moreGeneralType) { }
        [Akka.Annotations.InternalApiAttribute()]
        public static string TypeQualifiedName(this System.Type type) { }
    }
    public class static Vector
    {
        public static System.Func<System.Func<T>, System.Collections.Generic.IList<T>> Fill<T>(int number) { }
    }
    public class static WildcardMatch
    {
        public static bool Like(this string text, string pattern, bool caseSensitive = False) { }
    }
    public sealed class WildcardTree<T>
        where T :  class
    {
        public static readonly Akka.Util.WildcardTree<T> Empty;
        public WildcardTree() { }
        public WildcardTree(T data, System.Collections.Generic.IDictionary<string, Akka.Util.WildcardTree<T>> children) { }
        public System.Collections.Generic.IDictionary<string, Akka.Util.WildcardTree<T>> Children { get; }
        public T Data { get; }
        public override bool Equals(object obj) { }
        public Akka.Util.WildcardTree<T> Find(System.Collections.Generic.IEnumerator<string> elements) { }
        public override int GetHashCode() { }
        public Akka.Util.WildcardTree<T> Insert(System.Collections.Generic.IEnumerator<string> elements, T data) { }
    }
}
namespace Akka.Util.Internal
{
    public class AtomicCounter : Akka.Util.Internal.IAtomicCounter<int>
    {
        public AtomicCounter(int initialValue) { }
        public AtomicCounter() { }
        public int Current { get; }
        public int AddAndGet(int amount) { }
        public bool CompareAndSet(int expected, int newValue) { }
        public int Decrement() { }
        public int DecrementAndGet() { }
        public int GetAndAdd(int amount) { }
        public int GetAndDecrement() { }
        public int GetAndIncrement() { }
        public int GetAndSet(int value) { }
        public int IncrementAndGet() { }
        public int Next() { }
        public void Reset() { }
    }
    public class AtomicCounterLong : Akka.Util.Internal.IAtomicCounter<long>
    {
        public AtomicCounterLong(long value) { }
        public AtomicCounterLong() { }
        public long Current { get; }
        public long AddAndGet(long amount) { }
        public bool CompareAndSet(long expected, long newValue) { }
        public long DecrementAndGet() { }
        public long GetAndAdd(long amount) { }
        public long GetAndIncrement() { }
        public long GetAndSet(long value) { }
        public long IncrementAndGet() { }
        public long Next() { }
        public void Reset() { }
        public override string ToString() { }
    }
    public class static DictionaryExtensions
    {
        public static void Put<TKey, TVal>(this System.Collections.Generic.IDictionary<TKey, TVal> dict, TKey key, TVal value) { }
        public static bool TryAdd<TKey, TVal>(this System.Collections.Generic.IDictionary<TKey, TVal> dict, TKey key, TVal value) { }
    }
    public class static Extensions
    {
        public static System.Collections.Generic.IDictionary<TKey, TValue> AddAndReturn<TKey, TValue>(this System.Collections.Generic.IDictionary<TKey, TValue> hash, TKey key, TValue value) { }
        public static void AddOrSet<TKey, TValue>(this System.Collections.Generic.IDictionary<TKey, TValue> hash, TKey key, TValue value) { }
        public static T AsInstanceOf<T>(this object self) { }
        public static string BetweenDoubleQuotes(this string self) { }
        public static System.Collections.Generic.IEnumerable<T> Concat<T>(this System.Collections.Generic.IEnumerable<T> enumerable, T item) { }
        public static System.Collections.Generic.IEnumerable<T> Drop<T>(this System.Collections.Generic.IEnumerable<T> self, int count) { }
        public static void ForEach<T>(this System.Collections.Generic.IEnumerable<T> source, System.Action<T> action) { }
        public static TValue GetOrElse<TKey, TValue>(this System.Collections.Generic.IDictionary<TKey, TValue> hash, TKey key, TValue elseValue) { }
        public static T Head<T>(this System.Collections.Generic.IEnumerable<T> self) { }
        public static string Join(this System.Collections.Generic.IEnumerable<string> self, string separator) { }
        public static System.TimeSpan Max(this System.TimeSpan @this, System.TimeSpan other) { }
        public static System.TimeSpan Min(this System.TimeSpan @this, System.TimeSpan other) { }
        public static System.Collections.Generic.IEnumerable<string> SplitDottedPathHonouringQuotes(this string path) { }
        public static System.Collections.Generic.IEnumerable<T> TakeRight<T>(this System.Collections.Generic.IEnumerable<T> self, int n) { }
    }
    public interface IAtomicCounter<T>
    {
        T Current { get; }
        T AddAndGet(T amount);
        T GetAndAdd(T amount);
        T GetAndIncrement();
        T IncrementAndGet();
        T Next();
        void Reset();
    }
    public interface IAtomicState
    {
        bool HasListeners { get; }
        void AddListener(System.Action listener);
        void Enter();
        System.Threading.Tasks.Task<T> Invoke<T>(System.Func<System.Threading.Tasks.Task<T>> body);
    }
    public class static InterlockedSpin
    {
        public static TReturn ConditionallySwap<T, TReturn>(ref T reference, System.Func<T, System.Tuple<bool, T, TReturn>> updateIfTrue)
            where T :  class { }
        public static T Swap<T>(ref T reference, System.Func<T, T> updater)
            where T :  class { }
    }
    public class static StringBuilderExtensions
    {
        public static System.Text.StringBuilder AppendJoin<T>(this System.Text.StringBuilder sb, string separator, System.Collections.Generic.IEnumerable<T> values) { }
        public static System.Text.StringBuilder AppendJoin<T>(this System.Text.StringBuilder sb, string separator, System.Collections.Generic.IEnumerable<T> values, System.Action<System.Text.StringBuilder, T, int> valueAppender) { }
    }
    [Akka.Annotations.InternalApiAttribute()]
    public class static TaskExtensions
    {
        public static System.Threading.Tasks.Task WithCancellation(this System.Threading.Tasks.Task task, System.Threading.CancellationToken cancellationToken) { }
    }
}
namespace Akka.Util.Internal.Collections
{
    public class EmptyReadOnlyCollections<T>
    {
        public EmptyReadOnlyCollections() { }
        public static System.Collections.Generic.IReadOnlyCollection<T> Collection { get; }
        public static System.Collections.Generic.IReadOnlyList<T> List { get; }
    }
    public class static EnumeratorExtensions
    {
        public static Akka.Util.Internal.Collections.Iterator<T> Iterator<T>(this System.Collections.Generic.IEnumerable<T> enumerable) { }
    }
    public interface IBinaryTreeNode<out TKey, out TValue> : Akka.Util.Internal.Collections.IKeyValuePair<TKey, TValue>
    {
        Akka.Util.Internal.Collections.IBinaryTreeNode<TKey, TValue> Left { get; }
        Akka.Util.Internal.Collections.IBinaryTreeNode<TKey, TValue> Right { get; }
    }
    public interface IKeyValuePair<out TKey, out TValue>
    {
        TKey Key { get; }
        TValue Value { get; }
    }
    public class Iterator<T>
    {
        public Iterator(System.Collections.Generic.IEnumerable<T> enumerator) { }
        public bool IsEmpty() { }
        public T Next() { }
        public System.Collections.Generic.IEnumerable<T> ToVector() { }
    }
}
namespace Akka.Util.Reflection
{
    public class static ExpressionExtensions
    {
        public static System.Collections.Generic.IEnumerable<object> GetArguments(this System.Linq.Expressions.NewExpression newExpression) { }
    }
    public class static TypeCache
    {
        public static System.Type GetType(string typeName) { }
    }
}<|MERGE_RESOLUTION|>--- conflicted
+++ resolved
@@ -3005,7 +3005,6 @@
         public abstract bool IsInfoEnabled { get; }
         public abstract bool IsWarningEnabled { get; }
         public virtual void Debug(string format, params object[] args) { }
-<<<<<<< HEAD
         public virtual void Debug(System.Exception cause, string format, params object[] args) { }
         public virtual void Error(System.Exception cause, string format, params object[] args) { }
         public virtual void Error(string format, params object[] args) { }
@@ -3014,13 +3013,6 @@
         public bool IsEnabled(Akka.Event.LogLevel logLevel) { }
         public virtual void Log(Akka.Event.LogLevel logLevel, string format, params object[] args) { }
         public virtual void Log(Akka.Event.LogLevel logLevel, System.Exception cause, string format, params object[] args) { }
-=======
-        public virtual void Error(System.Exception cause, string format, params object[] args) { }
-        public virtual void Error(string format, params object[] args) { }
-        public virtual void Info(string format, params object[] args) { }
-        public bool IsEnabled(Akka.Event.LogLevel logLevel) { }
-        public virtual void Log(Akka.Event.LogLevel logLevel, string format, params object[] args) { }
->>>>>>> 2fb49c5c
         protected abstract void NotifyDebug(object message);
         protected abstract void NotifyDebug(System.Exception cause, object message);
         protected abstract void NotifyError(object message);
@@ -3030,15 +3022,10 @@
         protected void NotifyLog(Akka.Event.LogLevel logLevel, object message) { }
         protected void NotifyLog(Akka.Event.LogLevel logLevel, System.Exception cause, object message) { }
         protected abstract void NotifyWarning(object message);
-<<<<<<< HEAD
         protected abstract void NotifyWarning(System.Exception cause, object message);
         public virtual void Warn(string format, params object[] args) { }
         public virtual void Warning(string format, params object[] args) { }
         public virtual void Warning(System.Exception cause, string format, params object[] args) { }
-=======
-        public virtual void Warn(string format, params object[] args) { }
-        public virtual void Warning(string format, params object[] args) { }
->>>>>>> 2fb49c5c
     }
     public class LoggingBus : Akka.Event.ActorEventBus<object, System.Type>
     {
