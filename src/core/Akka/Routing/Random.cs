﻿using System.Collections.Generic;
using Akka.Actor;
using Akka.Configuration;
using Akka.Util;

namespace Akka.Routing
{
    /// <summary>
    ///     Class RandomLogic.
    /// </summary>
    public class RandomLogic : RoutingLogic
    {
        /// <summary>
        ///     Selects the routee for the given message.
        /// </summary>
        /// <param name="message">The message.</param>
        /// <param name="routees">The routees.</param>
        /// <returns>Routee.</returns>
        public override Routee Select(object message, Routee[] routees)
        {
            if (routees == null || routees.Length == 0)
            {
                return Routee.NoRoutee;
            }
            return routees[ThreadLocalRandom.Current.Next(routees.Length - 1)%routees.Length];
        }
    }

    /// <summary>
    ///     Class RandomGroup.
    /// </summary>
    public class RandomGroup : Group
    {
        /// <summary>
        ///     Initializes a new instance of the <see cref="RandomGroup" /> class.
        /// </summary>
        /// <param name="config">The configuration.</param>
        public RandomGroup(Config config)
            : base(config.GetStringList("routees.paths"))
        {
        }

        /// <summary>
        ///     Initializes a new instance of the <see cref="RandomGroup" /> class.
        /// </summary>
        /// <param name="paths">The paths.</param>
        public RandomGroup(params string[] paths)
            : base(paths)
        {
        }

        /// <summary>
        ///     Initializes a new instance of the <see cref="RandomGroup" /> class.
        /// </summary>
        /// <param name="paths">The paths.</param>
        public RandomGroup(IEnumerable<string> paths)
            : base(paths)
        {
        }

        public override ISurrogate ToSurrogate(ActorSystem system)
        {
            return new RandomGroupSurrogate
            {
                Paths = Paths
            };
        }

        /// <summary>
        ///     Creates the router.
        /// </summary>
        /// <returns>Router.</returns>
        public override Router CreateRouter(ActorSystem system)
        {
            return new Router(new RandomLogic());
        }

        public class RandomGroupSurrogate : ISurrogate
        {
            public string[] Paths { get; set; }

            public ISurrogated FromSurrogate(ActorSystem system)
            {
                return new RandomGroup(Paths);
            }
        }
    }

    public class RandomPool : Pool
    {
        /// <summary>
        /// </summary>
        /// <param name="nrOfInstances">The nr of instances.</param>
        /// <param name="resizer">The resizer.</param>
        /// <param name="supervisorStrategy">The supervisor strategy.</param>
        /// <param name="routerDispatcher">The router dispatcher.</param>
        /// <param name="usePoolDispatcher">if set to <c>true</c> [use pool dispatcher].</param>
        public RandomPool(int nrOfInstances, Resizer resizer, SupervisorStrategy supervisorStrategy,
            string routerDispatcher, bool usePoolDispatcher = false)
            : base(nrOfInstances, resizer, supervisorStrategy, routerDispatcher, usePoolDispatcher)
        {
        }

        public RandomPool(Config config)
            : base(config)
        {
        }

        /// <summary>
        ///     Simple form of RandomPool constructor
        /// </summary>
        /// <param name="nrOfInstances">The nr of instances.</param>
        public RandomPool(int nrOfInstances) : base(nrOfInstances, null, DefaultStrategy, null)
        {
        }

        /// <summary>
        ///     Simple form of RandomPool constructor
        /// </summary>
        /// <param name="nrOfInstances">The nr of instances.</param>
        /// <param name="resizer">
        ///     A <see cref="Resizer" /> for specifying how to grow the pool of underlying routees based on
        ///     pressure
        /// </param>
        public RandomPool(int nrOfInstances, Resizer resizer) : base(nrOfInstances, resizer, DefaultStrategy, null)
        {
        }

        public override ISurrogate ToSurrogate(ActorSystem system)
        {
            return new RandomPoolSurrogate
            {
                NrOfInstances = NrOfInstances,
                UsePoolDispatcher = UsePoolDispatcher,
                Resizer = Resizer,
                SupervisorStrategy = SupervisorStrategy,
                RouterDispatcher = RouterDispatcher
            };
        }

        /// <summary>
        ///     Creates the router.
        /// </summary>
        /// <returns>Router.</returns>
        public override Router CreateRouter(ActorSystem system)
        {
            return new Router(new RoundRobinRoutingLogic());
        }

<<<<<<< HEAD
        public class RandomPoolSurrogate : ISurrogate
        {
            public int NrOfInstances { get; set; }
            public bool UsePoolDispatcher { get; set; }
            public Resizer Resizer { get; set; }
            public SupervisorStrategy SupervisorStrategy { get; set; }
            public string RouterDispatcher { get; set; }

            public ISurrogated FromSurrogate(ActorSystem system)
            {
                return new RandomPool(NrOfInstances, Resizer, SupervisorStrategy, RouterDispatcher, UsePoolDispatcher);
            }
=======
        public override Pool WithSupervisorStrategy(SupervisorStrategy strategy)
        {
            return new RandomPool(NrOfInstances, Resizer, strategy, RouterDispatcher, UsePoolDispatcher);
        }

        public override Pool WithResizer(Resizer resizer)
        {
            return new RandomPool(NrOfInstances, resizer, SupervisorStrategy, RouterDispatcher, UsePoolDispatcher);
        }

        public override RouterConfig WithFallback(RouterConfig routerConfig)
        {
            return OverrideUnsetConfig(routerConfig);
>>>>>>> a1a850c8
        }
    }
}<|MERGE_RESOLUTION|>--- conflicted
+++ resolved
@@ -147,7 +147,6 @@
             return new Router(new RoundRobinRoutingLogic());
         }
 
-<<<<<<< HEAD
         public class RandomPoolSurrogate : ISurrogate
         {
             public int NrOfInstances { get; set; }
@@ -160,7 +159,8 @@
             {
                 return new RandomPool(NrOfInstances, Resizer, SupervisorStrategy, RouterDispatcher, UsePoolDispatcher);
             }
-=======
+        }
+
         public override Pool WithSupervisorStrategy(SupervisorStrategy strategy)
         {
             return new RandomPool(NrOfInstances, Resizer, strategy, RouterDispatcher, UsePoolDispatcher);
@@ -174,7 +174,6 @@
         public override RouterConfig WithFallback(RouterConfig routerConfig)
         {
             return OverrideUnsetConfig(routerConfig);
->>>>>>> a1a850c8
         }
     }
 }