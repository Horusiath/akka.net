﻿//-----------------------------------------------------------------------
// <copyright file="CoordinatedShutdown.cs" company="Akka.NET Project">
//     Copyright (C) 2009-2018 Lightbend Inc. <http://www.lightbend.com>
//     Copyright (C) 2013-2018 .NET Foundation <https://github.com/akkadotnet/akka.net>
// </copyright>
//-----------------------------------------------------------------------

using System;
using System.Collections.Concurrent;
using System.Collections.Generic;
using System.Collections.Immutable;
using System.Linq;
using System.Threading;
using System.Threading.Tasks;
using Akka.Configuration;
using Akka.Event;
using Akka.Util;
using Akka.Util.Internal;
using static Akka.Pattern.FutureTimeoutSupport;
using static Akka.Util.Internal.TaskEx;

namespace Akka.Actor
{
    /// <summary>
    /// Used to register the <see cref="CoordinatedShutdown"/> extension with a given <see cref="ActorSystem"/>.
    /// </summary>
    public sealed class CoordinatedShutdownExtension : ExtensionIdProvider<CoordinatedShutdown>
    {
        /// <summary>
        /// Creates a new instance of the <see cref="CoordinatedShutdown"/> extension.
        /// </summary>
        /// <param name="system">The extended actor system.</param>
        /// <returns>A coordinated shutdown plugin.</returns>
        public override CoordinatedShutdown CreateExtension(ExtendedActorSystem system)
        {
            var conf = system.Settings.Config.GetConfig("akka.coordinated-shutdown");
            var phases = CoordinatedShutdown.PhasesFromConfig(conf);
            var coord = new CoordinatedShutdown(system, phases);
            CoordinatedShutdown.InitPhaseActorSystemTerminate(system, conf, coord);
            CoordinatedShutdown.InitClrHook(system, conf, coord);
            return coord;
        }
    }

    /// <summary>
    /// INTERNAL API
    /// </summary>
    internal sealed class Phase
    {
        /// <summary>
        /// Creates a new <see cref="Phase"/>
        /// </summary>
        /// <param name="dependsOn">The list of other phases this phase depends upon.</param>
        /// <param name="timeout">A timeout value for any tasks running during this phase.</param>
        /// <param name="recover">When set to <c>true</c>, this phase can recover from a faulted state during shutdown.</param>
        public Phase(ImmutableHashSet<string> dependsOn, TimeSpan timeout, bool recover)
        {
            DependsOn = dependsOn ?? ImmutableHashSet<string>.Empty;
            Timeout = timeout;
            Recover = recover;
        }

        /// <summary>
        /// The names of other <see cref="Phase"/>s this phase depends upon.
        /// </summary>
        public ImmutableHashSet<string> DependsOn { get; }

        /// <summary>
        /// The amount of time this phase is allowed to run.
        /// </summary>
        public TimeSpan Timeout { get; }

        /// <summary>
        /// If <c>true</c>, this phase has the ability to recover during a faulted state.
        /// </summary>
        public bool Recover { get; }

        private bool Equals(Phase other)
        {
            return DependsOn.SetEquals(other.DependsOn)
                && Timeout.Equals(other.Timeout)
                && Recover == other.Recover;
        }

        /// <inheritdoc/>
        public override bool Equals(object obj)
        {
            if (ReferenceEquals(null, obj)) return false;
            if (ReferenceEquals(this, obj)) return true;
            return obj is Phase && Equals((Phase)obj);
        }

        /// <inheritdoc/>
        public override int GetHashCode()
        {
            unchecked
            {
                var hashCode = DependsOn?.GetHashCode() ?? 0;
                hashCode = (hashCode * 397) ^ Timeout.GetHashCode();
                hashCode = (hashCode * 397) ^ Recover.GetHashCode();
                return hashCode;
            }
        }

        /// <inheritdoc/>
        public override string ToString()
        {
            return $"DependsOn=[{string.Join(",", DependsOn)}], Timeout={Timeout}, Recover={Recover}";
        }
    }

    /// <summary>
    /// An <see cref="ActorSystem"/> extension used to help coordinate and sequence shutdown activities
    /// during graceful termination of actor systems, plugins, and so forth.
    /// </summary>
    public sealed class CoordinatedShutdown : IExtension
    {
        #region internal messages

        /// <summary>
        /// Reason for the shutdown, which can be used by tasks in case they need to do
        /// different things depending on what caused the shutdown. There are some
        /// predefined reasons, but external libraries applications may also define
        /// other reasons.
        /// </summary>
        public enum Reason : int
        {
            /// <summary>
            /// The reason for the shutdown was unknown. Needed for backwards compatibility.
            /// </summary>
            Unknown = 1,

            /// <summary>
            /// The shutdown was initiated by a CLR shutdown hook, e.g. triggered by SIGTERM.
            /// </summary>
            ClrExit = 2,

            /// <summary>
            /// The shutdown was initiated by Cluster downing.
            /// </summary>
            ClusterDowning = 3,

            /// <summary>
            /// The shutdown was initiated by Cluster leaving.
            /// </summary>
            ClusterLeaving = 4
        }

        #endregion

        /// <summary>
        /// Initializes a new <see cref="CoordinatedShutdown"/> instance.
        /// </summary>
        /// <param name="system">Access to the <see cref="ExtendedActorSystem"/>.</param>
        /// <param name="phases">The list of <see cref="Phase"/>s provided by the HOCON configuration.</param>
        internal CoordinatedShutdown(ExtendedActorSystem system, Dictionary<string, Phase> phases)
        {
            System = system;
            Phases = phases;
            Log = Logging.GetLogger(System, GetType());
            _knownPhases = new HashSet<string>(Phases.Keys.Concat(Phases.Values.SelectMany(x => x.DependsOn)));
            OrderedPhases = TopologicalSort(Phases);
        }

        /// <summary>
        /// Retrieves the <see cref="CoordinatedShutdown"/> extension for the current <see cref="ActorSystem"/>
        /// </summary>
        /// <param name="sys">The current actor system.</param>
        /// <returns>A <see cref="CoordinatedShutdown"/> instance.</returns>
        public static CoordinatedShutdown Get(ActorSystem sys)
        {
            return sys.WithExtension<CoordinatedShutdown, CoordinatedShutdownExtension>();
        }

        public const string PhaseBeforeServiceUnbind = "before-service-unbind";
        public const string PhaseServiceUnbind = "service-unbind";
        public const string PhaseServiceRequestsDone = "service-requests-done";
        public const string PhaseServiceStop = "service-stop";
        public const string PhaseBeforeClusterShutdown = "before-cluster-shutdown";
        public const string PhaseClusterShardingShutdownRegion = "cluster-sharding-shutdown-region";
        public const string PhaseClusterLeave = "cluster-leave";
        public const string PhaseClusterExiting = "cluster-exiting";
        public const string PhaseClusterExitingDone = "cluster-exiting-done";
        public const string PhaseClusterShutdown = "cluster-shutdown";
        public const string PhaseBeforeActorSystemTerminate = "before-actor-system-terminate";
        public const string PhaseActorSystemTerminate = "actor-system-terminate";



        /// <summary>
        /// Reason for the shutdown, which can be used by tasks in case they need to do
        /// different things depending on what caused the shutdown. There are some
        /// predefined reasons, but external libraries applications may also define
        /// other reasons.
        /// </summary>
        public class Reason
        {
            protected Reason()
            {

            }
        }

        /// <summary>
        /// The reason for the shutdown was unknown. Needed for backwards compatibility.
        /// </summary>
        public class UnknownReason : Reason
        {
            public static Reason Instance = new UnknownReason();

            private UnknownReason()
            {

            }
        }

        /// <summary>
        /// The shutdown was initiated by a CLR shutdown hook
        /// </summary>
        public class ClrExitReason : Reason
        {
            public static Reason Instance = new ClrExitReason();

            private ClrExitReason()
            {

            }
        }


        /// <summary>
        /// The shutdown was initiated by Cluster downing.
        /// </summary>
        public class ClusterDowningReason : Reason
        {
            public static Reason Instance = new ClusterDowningReason();

            private ClusterDowningReason()
            {

            }
        }


        /// <summary>
        /// The shutdown was initiated by Cluster leaving.
        /// </summary>
        public class ClusterLeavingReason : Reason
        {
            public static Reason Instance = new ClusterLeavingReason();

            private ClusterLeavingReason()
            {

            }
        }

        /// <summary>
        /// The <see cref="ActorSystem"/>
        /// </summary>
        public ExtendedActorSystem System { get; }

        /// <summary>
        /// The set of named <see cref="Phase"/>s that will be executed during coordinated shutdown.
        /// </summary>
        internal Dictionary<string, Phase> Phases { get; }

        /// <summary>
        /// INTERNAL API
        /// </summary>
        internal ILoggingAdapter Log { get; }

        private readonly HashSet<string> _knownPhases;

        /// <summary>
        /// INTERNAL API
        /// </summary>
        internal readonly List<string> OrderedPhases;

<<<<<<< HEAD
        private readonly ConcurrentBag<Func<Task>> _clrShutdownTasks = new ConcurrentBag<Func<Task>>();
        private readonly ConcurrentDictionary<string, ImmutableList<Tuple<string, Func<CancellationToken, Task>>>> _tasks = new ConcurrentDictionary<string, ImmutableList<Tuple<string, Func<CancellationToken, Task>>>>();
        private readonly AtomicCounter _runStarted = new AtomicCounter(0);
=======
        private readonly ConcurrentBag<Func<Task<Done>>> _clrShutdownTasks = new ConcurrentBag<Func<Task<Done>>>();
        private readonly ConcurrentDictionary<string, ImmutableList<Tuple<string, Func<Task<Done>>>>> _tasks = new ConcurrentDictionary<string, ImmutableList<Tuple<string, Func<Task<Done>>>>>();
        private readonly AtomicReference<Reason> _runStarted = new AtomicReference<Reason>(null);
>>>>>>> 95a71731
        private readonly AtomicBoolean _clrHooksStarted = new AtomicBoolean(false);
        private readonly TaskCompletionSource<Done> _hooksRunPromise = new TaskCompletionSource<Done>();
        private readonly TaskCompletionSource<Done> _runPromise = new TaskCompletionSource<Done>();

        private volatile bool _runningClrHook = false;

        /// <summary>
        /// INTERNAL API
        ///
        /// Signals when CLR shutdown hooks have been completed
        /// </summary>
        internal Task<Done> ClrShutdownTask => _hooksRunPromise.Task;

        /// <summary>
        /// The <see cref="Reason"/> for the shutdown as passed to the
        /// <see cref="Run(Akka.Actor.CoordinatedShutdown.Reason)"/> method.
        /// Null if the shutdown has not been started.
        /// </summary>
        public Reason? ShutdownReason
        {
            get
            {
                var value = _runStarted.Current;
                return value == 0 ? default(Reason?) : (Reason)value;
            }
        }

        /// <summary>
        /// Add a task to a phase. It doesn't remove previously added tasks.
        ///
        /// Tasks added to the same phase are executed in parallel without any
        /// ordering assumptions. Next phase will not start until all tasks of
        /// previous phase have completed.
        /// </summary>
        /// <param name="phase">The phase to add this task to.</param>
        /// <param name="taskName">The name of the task to add to this phase.</param>
        /// <param name="task">The delegate that produces a <see cref="Task"/> that will be executed.</param>
        /// <remarks>
        /// Tasks should typically be registered as early as possible after system
        /// startup. When running the <see cref="CoordinatedShutdown"/> tasks that have been
        /// registered will be performed but tasks that are added too late will not be run.
        ///
        ///
        /// It is possible to add a task to a later phase from within a task in an earlier phase
        /// and it will be performed.
        /// </remarks>
        [Obsolete("Use `AddTask(string,string,Func<CancellationToken, Task>)` instead")]
        public void AddTask(string phase, string taskName, Func<Task<Done>> task)
        {
            Func<CancellationToken, Task> retyped = _ => task();
            AddTask(phase, taskName, retyped);
        }

        /// <summary>
        /// Add a task to a phase. It doesn't remove previously added tasks.
        /// 
        /// Tasks added to the same phase are executed in parallel without any
        /// ordering assumptions. Next phase will not start until all tasks of
        /// previous phase have completed.
        /// </summary>
        /// <param name="phase">The phase to add this task to.</param>
        /// <param name="taskName">The name of the task to add to this phase.</param>
        /// <param name="task">The delegate that produces a <see cref="Task"/> that will be executed.</param>
        /// <remarks>
        /// Tasks should typically be registered as early as possible after system
        /// startup. When running the <see cref="CoordinatedShutdown"/> tasks that have been
        /// registered will be performed but tasks that are added too late will not be run.
        /// 
        /// 
        /// It is possible to add a task to a later phase from within a task in an earlier phase
        /// and it will be performed.
        /// </remarks>
        public void AddTask(string phase, string taskName, Func<CancellationToken, Task> task)
        {
            if (!_knownPhases.Contains(phase))
                throw new ConfigurationException($"Unknown phase [{phase}], known phases [{string.Join(",", _knownPhases)}]. " +
                                                 "All phases (along with their optional dependencies) must be defined in configuration.");

            if (!_tasks.TryGetValue(phase, out var current))
            {
                if (!_tasks.TryAdd(phase, ImmutableList<Tuple<string, Func<CancellationToken, Task>>>.Empty.Add(Tuple.Create(taskName, task))))
                    AddTask(phase, taskName, task); // CAS failed, retry
            }
            else
            {
                if (!_tasks.TryUpdate(phase, current.Add(Tuple.Create(taskName, task)), current))
                    AddTask(phase, taskName, task); // CAS failed, retry
            }
        }

        /// <summary>
        /// Add a shutdown hook that will execute when the CLR process begins
        /// its shutdown sequence, invoked via <see cref="AppDomain.ProcessExit"/>.
        ///
        /// Added hooks may run in any order concurrently, but they are run before
        /// the Akka.NET internal shutdown hooks execute.
        /// </summary>
        /// <param name="hook">A task that will be executed during shutdown.</param>
        internal void AddClrShutdownHook(Func<Task> hook)
        {
            if (!_clrHooksStarted)
            {
                _clrShutdownTasks.Add(hook);
            }
        }


        /// <summary>
        /// INTERNAL API
        ///
        /// Should only be called directly by the <see cref="AppDomain.ProcessExit"/> event
        /// in production.
        ///
        /// Safe to call multiple times, but hooks will only be run once.
        /// </summary>
        /// <returns>Returns a <see cref="Task"/> that will be completed once the process exits.</returns>
        private async Task RunClrHooks()
        {
            if (_clrHooksStarted.CompareAndSet(false, true))
            {
                await Task.WhenAll(_clrShutdownTasks.Select(async hook =>
                {
                    try
                    {
                        await hook();
                    }
                    catch (Exception ex)
                    {
                        Log.Error(ex, "Error occurred while executing CLR shutdown hook");
                        throw;
                    }
                }));
            }
        }

        /// <summary>
<<<<<<< HEAD
        /// Run tasks of all phases. The returned task is completed when all tasks have been completed,
        /// or there is a failure when recovery is disabled.
        /// 
        /// It's safe to call this method multiple times. It will only run the shutdown sequence once.
        /// </summary>
        public Task Run(Reason reason) => Run(reason, null);

        /// <summary>
        /// Run tasks of all phases including and after the given phase.
        /// </summary>
        /// <param name="fromPhase">Optional. The phase to start the run from.</param>
        /// <returns>A task that is completed when all such tasks have been completed, or
        /// there is failure when <see cref="Phase.Recover"/> is disabled.</returns>
        /// <remarks>
        /// It is safe to call this method multiple times. It will only run once.
        /// </remarks>
        [Obsolete("Use `Run(Reason)` instead")]
        public Task<Done> Run(string fromPhase = null) => Run(Reason.Unknown, fromPhase);
=======
        /// The <see cref="Reason"/> for the shutdown as passed to the <see cref="Run(Reason, string)"/> method. <see langword="null"/> if the shutdown
        /// has not been started.
        /// </summary>
        public Reason ShutdownReason => _runStarted.Value;
>>>>>>> 95a71731

        /// <summary>
        /// Run tasks of all phases including and after the given phase.
        /// </summary>
        /// <param name="reason"></param>
        /// <param name="fromPhase">Optional. The phase to start the run from.</param>
        /// <returns>A task that is completed when all such tasks have been completed, or
        /// there is failure when <see cref="Phase.Recover"/> is disabled.</returns>
        /// <remarks>
        /// It is safe to call this method multiple times. It will only run the shutdown sequence once.
        /// </remarks>
<<<<<<< HEAD
        public Task<Done> Run(Reason reason, string fromPhase)
        {
            if (_runStarted.CompareAndSet(0, (int)reason))
=======
        [Obsolete("Use the method with 'reason' parameter instead")]
        public Task<Done> Run(string fromPhase = null)
        {
            return Run(UnknownReason.Instance, fromPhase);
        }

        /// <summary>
        /// Run tasks of all phases including and after the given phase.
        /// </summary>
        /// <param name="reason">Reason of the shutdown</param>
        /// <param name="fromPhase">Optional. The phase to start the run from.</param>
        /// <returns>A task that is completed when all such tasks have been completed, or
        /// there is failure when <see cref="Phase.Recover"/> is disabled.</returns>
        /// <remarks>
        /// It is safe to call this method multiple times. It will only run the shutdown sequence once.
        /// </remarks>
        public Task<Done> Run(Reason reason, string fromPhase = null)
        {
            if (_runStarted.CompareAndSet(null, reason))
>>>>>>> 95a71731
            {
                var runningPhases = (fromPhase == null
                    ? OrderedPhases // all
                    : OrderedPhases.From(fromPhase)).ToArray();

                var result = RunPhasesAsync(runningPhases);
                _runPromise.CompleteWith(result);
            }

            return _runPromise.Task;
        }

        private async Task<Done> RunPhasesAsync(string[] runningPhases)
        {
            var debug = Log.IsDebugEnabled;
            foreach (var phaseName in runningPhases)
            {
                if (_tasks.TryGetValue(phaseName, out var phaseTasks) && phaseTasks != null && !phaseTasks.IsEmpty)
                {
                    var phase = Phases[phaseName];
                    var cancellation = new CancellationTokenSource();
                    if (phase.Timeout != TimeSpan.Zero) cancellation.CancelAfter(phase.Timeout);

                    if (debug)
                        Log.Debug("Performing phase [{0}] with [{1}] tasks: [{2}] (timeout: [{3}])", phaseName, phaseTasks.Count, string.Join(",", phaseTasks.Select(x => x.Item1)), phase.Timeout);

                    var continuations = phase.Recover
                        ? Task.WhenAll(phaseTasks.Select(tuple => RunSafe(phaseName, tuple.Item1, tuple.Item2, cancellation.Token)))
                        : Task.WhenAll(phaseTasks.Select(tuple => tuple.Item2(cancellation.Token)));

                    if (phaseName != PhaseActorSystemTerminate)
                    {
                        var winner = await Task.WhenAny(continuations, Task.Delay(phase.Timeout));
                        if (winner != continuations)
                        {
                            // delay has won, we hit the timeout
                            if (phase.Recover)
                                Log.Warning("Coordinated shutdown phase [{0}] timed out after {1}", phaseName, phase.Timeout);
                            else
                                throw new TimeoutException($"Coordinated shutdown phase [{phaseName}] timed out after {phase.Timeout}");
                        }
                        else if (debug)
                        {
                            Log.Debug("Coordinated shutdown phase [{0}] finished.", phaseName);
                        }
                    }
                    else
                    {
                        await continuations;

                        if (debug)
                            Log.Debug("Coordinated shutdown phase [{0}] finished.", phaseName);
                    }

                }
                else if (debug) Log.Debug("Performing phase [{0}] with no tasks.", phaseName);
            }

            return Done.Instance;
        }

<<<<<<< HEAD
        private async Task RunSafe(string phaseName, string taskName, Func<CancellationToken, Task> task, CancellationToken token)
        {
            try
            {
                await task(token);
            }
            catch (Exception e)
            {
                Log.Warning("Task [{0}] failed in phase [{1}]: {2}", taskName, phaseName, e);
=======
                var done = Loop(runningPhases);
                done.ContinueWith(tr =>
                {
                    if (!tr.IsFaulted && !tr.IsCanceled)
                        _runPromise.SetResult(tr.Result);
                    else
                    {
                        // ReSharper disable once PossibleNullReferenceException
                        _runPromise.SetException(tr.Exception.Flatten());
                    }
                });
>>>>>>> 95a71731
            }
        }

        /// <summary>
        /// The configured timeout for a given <see cref="Phase"/>.
        /// </summary>
        /// <param name="phase">The name of the phase.</param>
        /// <exception cref="ArgumentException">Thrown if <paramref name="phase"/> doesn't exist in the set of registered phases.</exception>
        /// <returns>Returns the timeout if ti exists.</returns>
        public TimeSpan Timeout(string phase)
        {
            if (Phases.TryGetValue(phase, out var p))
                return p.Timeout;

            throw new ArgumentException($"Unknown phase [{phase}]. All phases must be defined in configuration.");
        }

        /// <summary>
        /// The sum of timeouts of all phases that have some task.
        /// </summary>
        public TimeSpan TotalTimeout => _tasks.Keys.Aggregate(TimeSpan.Zero, (span, s) => span.Add(Timeout(s)));

        /// <summary>
        /// INTERNAL API
        /// </summary>
        /// <param name="config">The HOCON configuration for the <see cref="CoordinatedShutdown"/></param>
        /// <returns>A map of all of the phases of the shutdown.</returns>
        internal static Dictionary<string, Phase> PhasesFromConfig(Config config)
        {
            var defaultPhaseTimeout = config.GetString("default-phase-timeout");
            var phasesConf = config.GetConfig("phases");
            var defaultPhaseConfig = ConfigurationFactory.ParseString($"timeout = {defaultPhaseTimeout}" + @"
                recover = true
                depends-on = []
            ");

            return phasesConf.Root.GetObject().Unwrapped.ToDictionary(x => x.Key, v =>
             {
                 var c = phasesConf.GetConfig(v.Key).WithFallback(defaultPhaseConfig);
                 var dependsOn = c.GetStringList("depends-on").ToImmutableHashSet();
                 var timeout = c.GetTimeSpan("timeout", allowInfinite: false);
                 var recover = c.GetBoolean("recover");
                 return new Phase(dependsOn, timeout, recover);
             });
        }

        /// <summary>
        /// INTERNAL API: https://en.wikipedia.org/wiki/Topological_sorting
        /// </summary>
        /// <param name="phases">The set of phases to sort.</param>
        /// <exception cref="ArgumentException">
        /// This exception is thrown when a cycle is detected in the phase graph.
        /// The graph must be a directed acyclic graph (DAG).
        /// </exception>
        /// <returns>A topologically sorted list of phases.</returns>
        internal static List<string> TopologicalSort(Dictionary<string, Phase> phases)
        {
            var result = new List<string>();
            // in case dependent phase is not defined as key
            var unmarked = new HashSet<string>(phases.Keys.Concat(phases.Values.SelectMany(x => x.DependsOn)));
            var tempMark = new HashSet<string>(); // for detecting cycles

            void DepthFirstSearch(string u)
            {
                if (tempMark.Contains(u))
                    throw new ArgumentException("Cycle detected in graph of phases. It must be a DAG. " + $"phase [{u}] depepends transitively on itself. All dependencies: {phases}");
                if (unmarked.Contains(u))
                {
                    tempMark.Add(u);
                    if (phases.TryGetValue(u, out var p) && p.DependsOn.Any())
                        p.DependsOn.ForEach(DepthFirstSearch);
                    unmarked.Remove(u); //permanent mark
                    tempMark.Remove(u);
                    result = new[] { u }.Concat(result).ToList();
                }
            }

            while (unmarked.Any())
            {
                DepthFirstSearch(unmarked.Head());
            }

            result.Reverse();
            return result;
        }

        /// <summary>
        /// INTERNAL API
        ///
        /// Primes the <see cref="CoordinatedShutdown"/> with the default phase for
        /// <see cref="ActorSystem.Terminate"/>
        /// </summary>
        /// <param name="system">The actor system for this extension.</param>
        /// <param name="conf">The HOCON configuration.</param>
        /// <param name="coord">The <see cref="CoordinatedShutdown"/> plugin instance.</param>
        internal static void InitPhaseActorSystemTerminate(ActorSystem system, Config conf, CoordinatedShutdown coord)
        {
            var terminateActorSystem = conf.GetBoolean("terminate-actor-system");
            var exitClr = conf.GetBoolean("exit-clr");
            if (terminateActorSystem || exitClr)
            {
                coord.AddTask(PhaseActorSystemTerminate, "terminate-system", async cancel =>
                {
                    if (exitClr && terminateActorSystem)
                    {
                        // In case ActorSystem shutdown takes longer than the phase timeout,
                        // exit the JVM forcefully anyway.

                        // We must spawn a separate Task to not block current thread,
                        // since that would have blocked the shutdown of the ActorSystem.
<<<<<<< HEAD
                        await system.WhenTerminated.WithCancellation(cancel);
                        if (!coord._runningClrHook)
                        {
                            Environment.Exit(0);
                        }
=======
                        var timeout = coord.Timeout(PhaseActorSystemTerminate);
                        Task.Run(() =>
                        {
                            if (!system.WhenTerminated.Wait(timeout) && !coord._runningClrHook)
                            {
                                Environment.Exit(0);
                            }
                        });
>>>>>>> 95a71731
                    }
                    else if (terminateActorSystem)
                    {
                        await system.Terminate();
                        if (exitClr && !coord._runningClrHook)
                        {
<<<<<<< HEAD
                            Environment.Exit(0);
                        }
=======
                            if (exitClr && !coord._runningClrHook)
                            {
                                Environment.Exit(0);
                            }
                            return Done.Instance;
                        });
                    }
                    else if (exitClr)
                    {
                        Environment.Exit(0);
                        return TaskEx.Completed;
>>>>>>> 95a71731
                    }
                    else if (exitClr)
                    {
                        Environment.Exit(0);
                    }
                });
            }
        }

        /// <summary>
        /// Initializes the CLR hook
        /// </summary>
        /// <param name="system">The actor system for this extension.</param>
        /// <param name="conf">The HOCON configuration.</param>
        /// <param name="coord">The <see cref="CoordinatedShutdown"/> plugin instance.</param>
        internal static void InitClrHook(ActorSystem system, Config conf, CoordinatedShutdown coord)
        {
            var runByClrShutdownHook = conf.GetBoolean("run-by-clr-shutdown-hook");
            if (runByClrShutdownHook)
            {
                // run all hooks during termination sequence
                AppDomain.CurrentDomain.ProcessExit += (sender, args) =>
                {
                    // have to block, because if this method exits the process exits.
                    coord.RunClrHooks().Wait(coord.TotalTimeout);
                };

                coord.AddClrShutdownHook(() =>
                {
                    coord._runningClrHook = true;
                    return Task.Run(() =>
                    {
                        if (!system.WhenTerminated.IsCompleted)
                        {
                            coord.Log.Info("Starting coordinated shutdown from CLR termination hook.");
                            try
                            {
<<<<<<< HEAD
                                coord.Run(Reason.ClrExit).Wait(coord.TotalTimeout);
=======
                                coord.Run(ClrExitReason.Instance).Wait(coord.TotalTimeout);
>>>>>>> 95a71731
                            }
                            catch (Exception ex)
                            {
                                coord.Log.Warning("CoordinatedShutdown from CLR shutdown failed: {0}", ex.Message);
                            }
                        }
                    });
                });
            }
        }
    }
}<|MERGE_RESOLUTION|>--- conflicted
+++ resolved
@@ -123,27 +123,66 @@
         /// predefined reasons, but external libraries applications may also define
         /// other reasons.
         /// </summary>
-        public enum Reason : int
-        {
-            /// <summary>
-            /// The reason for the shutdown was unknown. Needed for backwards compatibility.
-            /// </summary>
-            Unknown = 1,
-
-            /// <summary>
-            /// The shutdown was initiated by a CLR shutdown hook, e.g. triggered by SIGTERM.
-            /// </summary>
-            ClrExit = 2,
-
-            /// <summary>
-            /// The shutdown was initiated by Cluster downing.
-            /// </summary>
-            ClusterDowning = 3,
-
-            /// <summary>
-            /// The shutdown was initiated by Cluster leaving.
-            /// </summary>
-            ClusterLeaving = 4
+        public class Reason
+        {
+            protected Reason()
+            {
+
+            }
+        }
+
+        /// <summary>
+        /// The reason for the shutdown was unknown. Needed for backwards compatibility.
+        /// </summary>
+        public class UnknownReason : Reason
+        {
+            public static Reason Instance = new UnknownReason();
+
+            private UnknownReason()
+            {
+
+            }
+        }
+
+        /// <summary>
+        /// The shutdown was initiated by a CLR shutdown hook
+        /// </summary>
+        public class ClrExitReason : Reason
+        {
+            public static Reason Instance = new ClrExitReason();
+
+            private ClrExitReason()
+            {
+
+            }
+        }
+
+
+        /// <summary>
+        /// The shutdown was initiated by Cluster downing.
+        /// </summary>
+        public class ClusterDowningReason : Reason
+        {
+            public static Reason Instance = new ClusterDowningReason();
+
+            private ClusterDowningReason()
+            {
+
+            }
+        }
+
+
+        /// <summary>
+        /// The shutdown was initiated by Cluster leaving.
+        /// </summary>
+        public class ClusterLeavingReason : Reason
+        {
+            public static Reason Instance = new ClusterLeavingReason();
+
+            private ClusterLeavingReason()
+            {
+
+            }
         }
 
         #endregion
@@ -186,75 +225,6 @@
         public const string PhaseActorSystemTerminate = "actor-system-terminate";
 
 
-
-        /// <summary>
-        /// Reason for the shutdown, which can be used by tasks in case they need to do
-        /// different things depending on what caused the shutdown. There are some
-        /// predefined reasons, but external libraries applications may also define
-        /// other reasons.
-        /// </summary>
-        public class Reason
-        {
-            protected Reason()
-            {
-
-            }
-        }
-
-        /// <summary>
-        /// The reason for the shutdown was unknown. Needed for backwards compatibility.
-        /// </summary>
-        public class UnknownReason : Reason
-        {
-            public static Reason Instance = new UnknownReason();
-
-            private UnknownReason()
-            {
-
-            }
-        }
-
-        /// <summary>
-        /// The shutdown was initiated by a CLR shutdown hook
-        /// </summary>
-        public class ClrExitReason : Reason
-        {
-            public static Reason Instance = new ClrExitReason();
-
-            private ClrExitReason()
-            {
-
-            }
-        }
-
-
-        /// <summary>
-        /// The shutdown was initiated by Cluster downing.
-        /// </summary>
-        public class ClusterDowningReason : Reason
-        {
-            public static Reason Instance = new ClusterDowningReason();
-
-            private ClusterDowningReason()
-            {
-
-            }
-        }
-
-
-        /// <summary>
-        /// The shutdown was initiated by Cluster leaving.
-        /// </summary>
-        public class ClusterLeavingReason : Reason
-        {
-            public static Reason Instance = new ClusterLeavingReason();
-
-            private ClusterLeavingReason()
-            {
-
-            }
-        }
-
         /// <summary>
         /// The <see cref="ActorSystem"/>
         /// </summary>
@@ -277,15 +247,9 @@
         /// </summary>
         internal readonly List<string> OrderedPhases;
 
-<<<<<<< HEAD
         private readonly ConcurrentBag<Func<Task>> _clrShutdownTasks = new ConcurrentBag<Func<Task>>();
         private readonly ConcurrentDictionary<string, ImmutableList<Tuple<string, Func<CancellationToken, Task>>>> _tasks = new ConcurrentDictionary<string, ImmutableList<Tuple<string, Func<CancellationToken, Task>>>>();
-        private readonly AtomicCounter _runStarted = new AtomicCounter(0);
-=======
-        private readonly ConcurrentBag<Func<Task<Done>>> _clrShutdownTasks = new ConcurrentBag<Func<Task<Done>>>();
-        private readonly ConcurrentDictionary<string, ImmutableList<Tuple<string, Func<Task<Done>>>>> _tasks = new ConcurrentDictionary<string, ImmutableList<Tuple<string, Func<Task<Done>>>>>();
         private readonly AtomicReference<Reason> _runStarted = new AtomicReference<Reason>(null);
->>>>>>> 95a71731
         private readonly AtomicBoolean _clrHooksStarted = new AtomicBoolean(false);
         private readonly TaskCompletionSource<Done> _hooksRunPromise = new TaskCompletionSource<Done>();
         private readonly TaskCompletionSource<Done> _runPromise = new TaskCompletionSource<Done>();
@@ -304,15 +268,8 @@
         /// <see cref="Run(Akka.Actor.CoordinatedShutdown.Reason)"/> method.
         /// Null if the shutdown has not been started.
         /// </summary>
-        public Reason? ShutdownReason
-        {
-            get
-            {
-                var value = _runStarted.Current;
-                return value == 0 ? default(Reason?) : (Reason)value;
-            }
-        }
-
+        public Reason ShutdownReason => _runStarted.Value;
+        
         /// <summary>
         /// Add a task to a phase. It doesn't remove previously added tasks.
         ///
@@ -422,7 +379,6 @@
         }
 
         /// <summary>
-<<<<<<< HEAD
         /// Run tasks of all phases. The returned task is completed when all tasks have been completed,
         /// or there is a failure when recovery is disabled.
         /// 
@@ -440,13 +396,7 @@
         /// It is safe to call this method multiple times. It will only run once.
         /// </remarks>
         [Obsolete("Use `Run(Reason)` instead")]
-        public Task<Done> Run(string fromPhase = null) => Run(Reason.Unknown, fromPhase);
-=======
-        /// The <see cref="Reason"/> for the shutdown as passed to the <see cref="Run(Reason, string)"/> method. <see langword="null"/> if the shutdown
-        /// has not been started.
-        /// </summary>
-        public Reason ShutdownReason => _runStarted.Value;
->>>>>>> 95a71731
+        public Task<Done> Run(string fromPhase = null) => Run(UnknownReason.Instance, fromPhase);
 
         /// <summary>
         /// Run tasks of all phases including and after the given phase.
@@ -458,31 +408,9 @@
         /// <remarks>
         /// It is safe to call this method multiple times. It will only run the shutdown sequence once.
         /// </remarks>
-<<<<<<< HEAD
         public Task<Done> Run(Reason reason, string fromPhase)
         {
-            if (_runStarted.CompareAndSet(0, (int)reason))
-=======
-        [Obsolete("Use the method with 'reason' parameter instead")]
-        public Task<Done> Run(string fromPhase = null)
-        {
-            return Run(UnknownReason.Instance, fromPhase);
-        }
-
-        /// <summary>
-        /// Run tasks of all phases including and after the given phase.
-        /// </summary>
-        /// <param name="reason">Reason of the shutdown</param>
-        /// <param name="fromPhase">Optional. The phase to start the run from.</param>
-        /// <returns>A task that is completed when all such tasks have been completed, or
-        /// there is failure when <see cref="Phase.Recover"/> is disabled.</returns>
-        /// <remarks>
-        /// It is safe to call this method multiple times. It will only run the shutdown sequence once.
-        /// </remarks>
-        public Task<Done> Run(Reason reason, string fromPhase = null)
-        {
             if (_runStarted.CompareAndSet(null, reason))
->>>>>>> 95a71731
             {
                 var runningPhases = (fromPhase == null
                     ? OrderedPhases // all
@@ -544,7 +472,6 @@
             return Done.Instance;
         }
 
-<<<<<<< HEAD
         private async Task RunSafe(string phaseName, string taskName, Func<CancellationToken, Task> task, CancellationToken token)
         {
             try
@@ -554,19 +481,6 @@
             catch (Exception e)
             {
                 Log.Warning("Task [{0}] failed in phase [{1}]: {2}", taskName, phaseName, e);
-=======
-                var done = Loop(runningPhases);
-                done.ContinueWith(tr =>
-                {
-                    if (!tr.IsFaulted && !tr.IsCanceled)
-                        _runPromise.SetResult(tr.Result);
-                    else
-                    {
-                        // ReSharper disable once PossibleNullReferenceException
-                        _runPromise.SetException(tr.Exception.Flatten());
-                    }
-                });
->>>>>>> 95a71731
             }
         }
 
@@ -677,44 +591,19 @@
 
                         // We must spawn a separate Task to not block current thread,
                         // since that would have blocked the shutdown of the ActorSystem.
-<<<<<<< HEAD
                         await system.WhenTerminated.WithCancellation(cancel);
                         if (!coord._runningClrHook)
                         {
                             Environment.Exit(0);
                         }
-=======
-                        var timeout = coord.Timeout(PhaseActorSystemTerminate);
-                        Task.Run(() =>
-                        {
-                            if (!system.WhenTerminated.Wait(timeout) && !coord._runningClrHook)
-                            {
-                                Environment.Exit(0);
-                            }
-                        });
->>>>>>> 95a71731
                     }
                     else if (terminateActorSystem)
                     {
                         await system.Terminate();
                         if (exitClr && !coord._runningClrHook)
                         {
-<<<<<<< HEAD
                             Environment.Exit(0);
                         }
-=======
-                            if (exitClr && !coord._runningClrHook)
-                            {
-                                Environment.Exit(0);
-                            }
-                            return Done.Instance;
-                        });
-                    }
-                    else if (exitClr)
-                    {
-                        Environment.Exit(0);
-                        return TaskEx.Completed;
->>>>>>> 95a71731
                     }
                     else if (exitClr)
                     {
@@ -752,11 +641,7 @@
                             coord.Log.Info("Starting coordinated shutdown from CLR termination hook.");
                             try
                             {
-<<<<<<< HEAD
-                                coord.Run(Reason.ClrExit).Wait(coord.TotalTimeout);
-=======
                                 coord.Run(ClrExitReason.Instance).Wait(coord.TotalTimeout);
->>>>>>> 95a71731
                             }
                             catch (Exception ex)
                             {
