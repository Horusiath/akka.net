--- conflicted
+++ resolved
@@ -7,11 +7,8 @@
     <PackageTags>$(AkkaPackageTags);F#;fsharp</PackageTags>
     <GenerateDocumentationFile>true</GenerateDocumentationFile>
     <NoWarn></NoWarn>
-<<<<<<< HEAD
     <TargetFramework>netstandard2.0</TargetFramework>    
-=======
     <TargetFrameworks>$(NetFrameworkLibVersion);$(NetStandardLibVersion)</TargetFrameworks>    
->>>>>>> b686bd9c
   </PropertyGroup>
 
   <ItemGroup>
