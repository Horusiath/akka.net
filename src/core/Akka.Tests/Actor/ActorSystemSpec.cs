--- conflicted
+++ resolved
@@ -170,16 +170,9 @@
             throw new NotImplementedException();
         }
 
-<<<<<<< HEAD
-        public DateTimeOffset Now { get; }
-        public TimeSpan MonotonicClock { get; }
-        public TimeSpan HighResMonotonicClock { get; }
-        public IAdvancedScheduler Advanced { get; }
-=======
         public DateTimeOffset Now { get; private set; }
         public TimeSpan MonotonicClock { get; private set; }
         public TimeSpan HighResMonotonicClock { get; private set; }
         public IAdvancedScheduler Advanced { get; private set; }
->>>>>>> 600a82c5
     }
 }
