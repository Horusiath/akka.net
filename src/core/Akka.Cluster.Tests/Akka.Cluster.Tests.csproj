--- conflicted
+++ resolved
@@ -15,11 +15,8 @@
     <PackageReference Include="Microsoft.NET.Test.Sdk" Version="15.0.0" />
     <PackageReference Include="xunit" Version="$(XunitVersion)" />
     <PackageReference Include="xunit.runner.visualstudio" Version="$(XunitVersion)" />
-<<<<<<< HEAD
-=======
     <PackageReference Include="FsCheck" Version="2.9.0" />
     <PackageReference Include="FsCheck.Xunit" Version="2.9.0" />
->>>>>>> d014abd9
     <DotNetCliToolReference Include="dotnet-xunit" Version="$(XunitVersion)" />
     <PackageReference Include="FluentAssertions" Version="4.14.0" />
   </ItemGroup>
@@ -29,11 +26,8 @@
   </ItemGroup>
 
   <PropertyGroup Condition=" '$(TargetFramework)' == 'net452' ">
-<<<<<<< HEAD
     <DefineConstants>$(DefineConstants);SERIALIZABLE</DefineConstants>
-=======
     <DefineConstants>$(DefineConstants);SERIALIZABLE;FSCHECK;</DefineConstants>
->>>>>>> d014abd9
   </PropertyGroup>
 
   <PropertyGroup Condition=" '$(TargetFramework)' == 'netcoreapp1.1' ">
