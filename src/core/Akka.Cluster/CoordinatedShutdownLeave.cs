--- conflicted
+++ resolved
@@ -57,18 +57,14 @@
             Receive<ClusterEvent.CurrentClusterState>(s =>
             {
                 if (s.Members.IsEmpty)
-<<<<<<< HEAD
-=======
                 {
                     // not joined yet
-                    replyTo.Tell(Done.Instance);
-                    Context.Stop(Self);
+                    Done(replyTo);
                 }
                 else if (s.Members.Any(m => m.UniqueAddress.Equals(_cluster.SelfUniqueAddress)
                                        &&
                                        (m.Status == MemberStatus.Leaving || m.Status == MemberStatus.Exiting ||
                                         m.Status == MemberStatus.Down)))
->>>>>>> 95a71731
                 {
                     // not joined yet
                     Done(replyTo);
