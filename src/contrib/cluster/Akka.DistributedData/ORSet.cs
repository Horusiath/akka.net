﻿//-----------------------------------------------------------------------
// <copyright file="ORSet.cs" company="Akka.NET Project">
//     Copyright (C) 2009-2016 Lightbend Inc. <http://www.lightbend.com>
//     Copyright (C) 2013-2016 Akka.NET project <https://github.com/akkadotnet/akka.net>
// </copyright>
//-----------------------------------------------------------------------

using System;
using System.Collections;
using System.Collections.Generic;
using System.Collections.Immutable;
using System.Linq;
using System.Text;
using Akka.Cluster;
using Akka.Util.Internal;

namespace Akka.DistributedData
{
    [Serializable]
    public sealed class ORSetKey<T> : Key<ORSet<T>>
    {
        public ORSetKey(string id) : base(id) { }
    }

    internal interface IORSet { }

    public static class ORSet
    {
        public static ORSet<T> Create<T>(UniqueAddress node, T element) =>
            ORSet<T>.Empty.Add(node, element);

        public static ORSet<T> Create<T>(params KeyValuePair<UniqueAddress, T>[] elements) =>
            elements.Aggregate(ORSet<T>.Empty, (set, kv) => set.Add(kv.Key, kv.Value));

        public static ORSet<T> Create<T>(IEnumerable<KeyValuePair<UniqueAddress, T>> elements) =>
            elements.Aggregate(ORSet<T>.Empty, (set, kv) => set.Add(kv.Key, kv.Value));

        /// <summary>
        /// INTERNAL API
        /// Subtract the <paramref name="vvector"/> from the <paramref name="dot"/>.
        /// What this means is that any (node, version) pair in
        /// <paramref name="dot"/> that is &lt;= an entry in <paramref name="vvector"/> is removed from <paramref name="dot"/>.
        /// Example [{a, 3}, {b, 2}, {d, 14}, {g, 22}] -
        ///         [{a, 4}, {b, 1}, {c, 1}, {d, 14}, {e, 5}, {f, 2}] =
        ///         [{b, 2}, {g, 22}]
        /// </summary>
        internal static VersionVector SubtractDots(VersionVector dot, VersionVector vvector)
        {
            if (dot.IsEmpty) return VersionVector.Empty;

            if (dot is SingleVersionVector)
            {
                // if dot is dominated by version vector, drop it
                var single = (SingleVersionVector)dot;
                return vvector.VersionAt(single.Node) >= single.Version ? VersionVector.Empty : dot;
            }

            if (dot is MultiVersionVector)
            {
                var multi = (MultiVersionVector)dot;
                var acc = ImmutableDictionary<UniqueAddress, long>.Empty.ToBuilder();
                foreach (var pair in multi.Versions)
                {
                    var v2 = vvector.VersionAt(pair.Key);
                    if (v2 < pair.Value) acc.Add(pair);
                }

                return VersionVector.Create(acc.ToImmutable());
            }

            throw new NotSupportedException("Cannot subtract dots from provided version vector");
        }
    }

    /// <summary>
    /// Implements a 'Observed Remove Set' CRDT, also called a 'OR-Set'.
    /// Elements can be added and removed any number of times. Concurrent add wins
    /// over remove.
    /// 
    /// It is not implemented as in the paper
    /// <a href="http://hal.upmc.fr/file/index/docid/555588/filename/techreport.pdf">A comprehensive study of Convergent and Commutative Replicated Data Types</a>.
    /// This is more space efficient and doesn't accumulate garbage for removed elements.
    /// It is described in the paper
    /// <a href="https://hal.inria.fr/file/index/docid/738680/filename/RR-8083.pdf">An optimized conflict-free replicated set</a>
    /// The implementation is inspired by the Riak DT <a href="https://github.com/basho/riak_dt/blob/develop/src/riak_dt_orswot.erl">
    /// riak_dt_orswot</a>.
    /// 
    /// The ORSet has a version vector that is incremented when an element is added to
    /// the set. The `node -&gt; count` pair for that increment is stored against the
    /// element as its "birth dot". Every time the element is re-added to the set,
    /// its "birth dot" is updated to that of the `node -&gt; count` version vector entry
    /// resulting from the add. When an element is removed, we simply drop it, no tombstones.
    /// 
    /// When an element exists in replica A and not replica B, is it because A added
    /// it and B has not yet seen that, or that B removed it and A has not yet seen that?
    /// In this implementation we compare the `dot` of the present element to the version vector
    /// in the Set it is absent from. If the element dot is not "seen" by the Set version vector,
    /// that means the other set has yet to see this add, and the item is in the merged
    /// Set. If the Set version vector dominates the dot, that means the other Set has removed this
    /// element already, and the item is not in the merged Set.
    /// 
    /// This class is immutable, i.e. "modifying" methods return a new instance.
    /// </summary>
    [Serializable]
    public sealed partial class ORSet<T> :
        FastMerge<ORSet<T>>,
        IORSet,
        IReplicatedDataSerialization,
        IRemovedNodePruning<ORSet<T>>,
        IEquatable<ORSet<T>>,
        IEnumerable<T>,
        IDeltaReplicatedData<ORSet<T>, ORSet<T>.IDeltaOperation>
    {
        public static readonly ORSet<T> Empty = new ORSet<T>();

        internal readonly ImmutableDictionary<T, VersionVector> ElementsMap;
        private readonly VersionVector _versionVector;


        internal static ImmutableDictionary<T, VersionVector> MergeCommonKeys(IEnumerable<T> commonKeys, ORSet<T> lhs, ORSet<T> rhs) => commonKeys.Aggregate(ImmutableDictionary<T, VersionVector>.Empty, (acc, k) =>
        {
            var l = lhs.ElementsMap[k];
            var r = rhs.ElementsMap[k];

            if (l is SingleVersionVector)
            {
                var lhsDots = (SingleVersionVector)l;
                if (r is SingleVersionVector)
                {
                    var rhsDots = (SingleVersionVector)r;
                    if (lhsDots.Node == rhsDots.Node && lhsDots.Version == rhsDots.Version)
                    {
                        return acc.SetItem(k, lhsDots);
                    }
                    else
                    {
                        var lhsKeep = ORSet.SubtractDots(lhsDots, rhs._versionVector);
                        var rhsKeep = ORSet.SubtractDots(rhsDots, lhs._versionVector);
                        var merged = lhsKeep.Merge(rhsKeep);
                        return merged.IsEmpty ? acc : acc.SetItem(k, merged);
                    }
                }
                else
                {
                    var rhsDots = (MultiVersionVector)r;
                    var commonDots = rhsDots.Versions
                        .Where(kv => lhsDots.Version == kv.Value && lhsDots.Node == kv.Key)
                        .ToImmutableDictionary();
                    var commonDotKeys = commonDots.Keys.ToImmutableArray();
                    var lhsUnique = commonDotKeys.Length != 0 ? VersionVector.Empty : lhsDots;
                    var rhsUniqueDots = rhsDots.Versions.RemoveRange(commonDotKeys);
                    var lhsKeep = ORSet.SubtractDots(lhsUnique, rhs._versionVector);
                    var rhsKeep = ORSet.SubtractDots(new MultiVersionVector(rhsUniqueDots), lhs._versionVector);
                    var merged = lhsKeep.Merge(rhsKeep).Merge(new MultiVersionVector(commonDots));

                    return merged.IsEmpty ? acc : acc.SetItem(k, merged);
                }
            }
            else
            {
                var lhsDots = (MultiVersionVector)l;
                if (r is SingleVersionVector)
                {
                    var rhsDots = (SingleVersionVector)r;
                    var commonDots = lhsDots.Versions
                        .Where(kv => kv.Value == rhsDots.Version && kv.Key == rhsDots.Node)
                        .ToImmutableDictionary();
                    var commonDotKeys = commonDots.Keys.ToImmutableArray();
                    var lhsUniqueDots = lhsDots.Versions.RemoveRange(commonDotKeys);
                    var rhsUnique = commonDotKeys.IsEmpty ? rhsDots : VersionVector.Empty;
                    var lhsKeep = ORSet.SubtractDots(VersionVector.Create(lhsUniqueDots), rhs._versionVector);
                    var rhsKeep = ORSet.SubtractDots(rhsUnique, lhs._versionVector);
                    var merged = lhsKeep.Merge(rhsKeep).Merge(VersionVector.Create(commonDots));
                    return merged.IsEmpty ? acc : acc.SetItem(k, merged);
                }
                else
                {
                    var rhsDots = (MultiVersionVector)r;
                    var commonDots = rhsDots.Versions
                        .Where(kv =>
                        {
                            long v;
                            return rhsDots.Versions.TryGetValue(kv.Key, out v) && v == kv.Value;
                        }).ToImmutableDictionary();
                    var commonDotKeys = commonDots.Keys.ToImmutableArray();
                    var lhsUniqueDots = lhsDots.Versions.RemoveRange(commonDotKeys);
                    var rhsUniqueDots = rhsDots.Versions.RemoveRange(commonDotKeys);
                    var lhsKeep = ORSet.SubtractDots(VersionVector.Create(lhsUniqueDots), rhs._versionVector);
                    var rhsKeep = ORSet.SubtractDots(VersionVector.Create(rhsUniqueDots), lhs._versionVector);
                    var merged = lhsKeep.Merge(rhsKeep).Merge(VersionVector.Create(commonDots));
                    return merged.IsEmpty ? acc : acc.SetItem(k, merged);
                }
            }
        });

        public ORSet() : this(ImmutableDictionary<T, VersionVector>.Empty, VersionVector.Empty, null)
<<<<<<< HEAD
        {
        }

        public ORSet(ImmutableDictionary<T, VersionVector> elementsMap, VersionVector versionVector)
            : this(elementsMap, versionVector, null)
        {
        }

        internal ORSet(T element, VersionVector vector, VersionVector versionVector, IDeltaOperation delta)
            : this(
                ImmutableDictionary.CreateRange(new[] { new KeyValuePair<T, VersionVector>(element, vector) }),
                versionVector,
                delta)
        {
        }

=======
        {
        }

        public ORSet(ImmutableDictionary<T, VersionVector> elementsMap, VersionVector versionVector)
            : this(elementsMap, versionVector, null)
        {
        }

        internal ORSet(T element, VersionVector vector, VersionVector versionVector, IDeltaOperation delta)
            : this(
                ImmutableDictionary.CreateRange(new[] { new KeyValuePair<T, VersionVector>(element, vector) }),
                versionVector,
                delta)
        {
        }

>>>>>>> d014abd9
        internal ORSet(ImmutableDictionary<T, VersionVector> elementsMap, VersionVector versionVector, IDeltaOperation delta)
        {
            ElementsMap = elementsMap;
            _versionVector = versionVector;
            _syncRoot = delta;
        }

        public IImmutableSet<T> Elements => ElementsMap.Keys.ToImmutableHashSet();

        public bool Contains(T elem) => ElementsMap.ContainsKey(elem);

        public bool IsEmpty => ElementsMap.Count == 0;

        public int Count => ElementsMap.Count;

        /// <summary>
        /// Adds an element to the set
        /// </summary>
        public ORSet<T> Add(Cluster.Cluster cluster, T element) => Add(cluster.SelfUniqueAddress, element);

        /// <summary>
        /// Adds an element to the set
        /// </summary>
        public ORSet<T> Add(UniqueAddress node, T element)
        {
            var newVersionVector = _versionVector.Increment(node);
            var newDot = VersionVector.Create(node, newVersionVector.VersionAt(node));
            IDeltaOperation newDelta = new AddDeltaOperation(new ORSet<T>(element, newDot, newDot, null));
            if (Delta != null)
            {
                newDelta = (IDeltaOperation)Delta.Merge(newDelta);
            }

            return AssignAncestor(new ORSet<T>(ElementsMap.SetItem(element, newDot), newVersionVector, newDelta));
        }

        /// <summary>
        /// Removes an element from the set.
        /// </summary>
        public ORSet<T> Remove(Cluster.Cluster node, T element) =>
            Remove(node.SelfUniqueAddress, element);

        /// <summary>
        /// Removes an element from the set.
        /// </summary>
        public ORSet<T> Remove(UniqueAddress node, T element)
        {
            var deltaDot = VersionVector.Create(node, _versionVector.VersionAt(node));
            IDeltaOperation newDelta = new RemoveDeltaOperation(new ORSet<T>(element, deltaDot, _versionVector, null));
            if (Delta != null)
            {
                newDelta = (IDeltaOperation)Delta.Merge(newDelta);
            }
<<<<<<< HEAD

            return AssignAncestor(new ORSet<T>(ElementsMap.Remove(element), _versionVector, newDelta));
        }

        /// <summary>
        /// Removes all elements from the set, but keeps the history.
        /// This has the same result as using <see cref="Remove(Akka.Cluster.Cluster,T)"/> for each
        /// element, but it is more efficient.
        /// </summary>
        public ORSet<T> Clear(Akka.Cluster.Cluster node) => Clear(node.SelfUniqueAddress);

=======

            return AssignAncestor(new ORSet<T>(ElementsMap.Remove(element), _versionVector, newDelta));
        }

        /// <summary>
        /// Removes all elements from the set, but keeps the history.
        /// This has the same result as using <see cref="Remove(Akka.Cluster.Cluster,T)"/> for each
        /// element, but it is more efficient.
        /// </summary>
        public ORSet<T> Clear(Akka.Cluster.Cluster node) => Clear(node.SelfUniqueAddress);

>>>>>>> d014abd9
        /// <summary>
        /// Removes all elements from the set, but keeps the history.
        /// This has the same result as using <see cref="Remove(UniqueAddress,T)"/> for each
        /// element, but it is more efficient.
        /// </summary>
        public ORSet<T> Clear(UniqueAddress node)
        {
            var newFullState = new ORSet<T>(ImmutableDictionary<T, VersionVector>.Empty, _versionVector);
            IDeltaOperation newDelta = new FullStateDeltaOperation(newFullState);
            if (Delta != null) newDelta = (IDeltaOperation)Delta.Merge(newDelta);

            return AssignAncestor(new ORSet<T>(ImmutableDictionary<T, VersionVector>.Empty, _versionVector, newDelta));
        }

        /// <summary>
        /// When element is in this Set but not in that Set:
        /// Compare the "birth dot" of the present element to the version vector in the Set it is absent from.
        /// If the element dot is not "seen" by other Set version vector, that means the other set has yet to
        /// see this add, and the element is to be in the merged Set.
        /// If the other Set version vector dominates the dot, that means the other Set has removed
        /// the element already, and the element is not to be in the merged Set.
        /// 
        /// When element in both this Set and in that Set:
        /// Some dots may still need to be shed. If this Set has dots that the other Set does not have,
        /// and the other Set version vector dominates those dots, then we need to drop those dots.
        /// Keep only common dots, and dots that are not dominated by the other sides version vector
        /// </summary>
        public override ORSet<T> Merge(ORSet<T> other)
        {
            if (ReferenceEquals(this, other) || other.IsAncestorOf(this)) return ClearAncestor();
            else if (IsAncestorOf(other)) return other.ClearAncestor();
            else return DryMerge(other, addDeltaOp: false);
        }

        private ORSet<T> DryMerge(ORSet<T> other, bool addDeltaOp)
        {
            var commonKeys = ElementsMap.Count < other.ElementsMap.Count
                ? ElementsMap.Keys.Where(other.ElementsMap.ContainsKey)
                : other.ElementsMap.Keys.Where(ElementsMap.ContainsKey);

            var entries00 = MergeCommonKeys(commonKeys, this, other);
            var entries0 = addDeltaOp
                ? entries00.AddRange(ElementsMap.Where(entry => !other.ElementsMap.ContainsKey(entry.Key)))
                : MergeDisjointKeys(ElementsMap.Keys.Where(key => !other.ElementsMap.ContainsKey(key)), ElementsMap, other._versionVector, entries00);

            var otherUniqueKeys = other.ElementsMap.Keys.Where(key => !ElementsMap.ContainsKey(key));
            var entries = MergeDisjointKeys(otherUniqueKeys, other.ElementsMap, _versionVector, entries0);
            var mergedVector = _versionVector.Merge(other._versionVector);

            ClearAncestor();
            return new ORSet<T>(entries, mergedVector);
        }

        internal static ImmutableDictionary<T, VersionVector> MergeDisjointKeys(IEnumerable<T> keys,
            ImmutableDictionary<T, VersionVector> elementsMap, VersionVector vector,
            ImmutableDictionary<T, VersionVector> accumulator)
        {
            return keys.Aggregate(accumulator, (acc, k) =>
            {
                var dots = elementsMap[k];
                return vector.IsSame(dots) || vector.IsAfter(dots)
                    ? acc
                    : acc.SetItem(k, ORSet.SubtractDots(dots, vector));
            });
        }

        public ImmutableHashSet<UniqueAddress> ModifiedByNodes => _versionVector.ModifiedByNodes;
        public bool NeedPruningFrom(UniqueAddress removedNode) => _versionVector.NeedPruningFrom(removedNode);
        IReplicatedData IRemovedNodePruning.PruningCleanup(UniqueAddress removedNode) => PruningCleanup(removedNode);

        IReplicatedData IRemovedNodePruning.Prune(UniqueAddress removedNode, UniqueAddress collapseInto) => Prune(removedNode, collapseInto);

        public ORSet<T> Prune(UniqueAddress removedNode, UniqueAddress collapseInto)
        {
            var pruned = ElementsMap.Aggregate(ImmutableDictionary<T, VersionVector>.Empty, (acc, kv) => kv.Value.NeedPruningFrom(removedNode)
                ? acc.SetItem(kv.Key, kv.Value.Prune(removedNode, collapseInto))
                : acc);

            if (pruned.IsEmpty) return new ORSet<T>(ElementsMap, _versionVector.Prune(removedNode, collapseInto));
            else
            {
                var newSet = new ORSet<T>(ElementsMap.AddRange(pruned), _versionVector.Prune(removedNode, collapseInto));
                return pruned.Keys.Aggregate(newSet, (set, elem) => set.Add(collapseInto, elem));
            }
        }

        public ORSet<T> PruningCleanup(UniqueAddress removedNode)
        {
            var updated = ElementsMap.Aggregate(ElementsMap, (acc, kv) => kv.Value.NeedPruningFrom(removedNode)
                ? acc.SetItem(kv.Key, kv.Value.PruningCleanup(removedNode))
                : acc);

            return new ORSet<T>(updated, _versionVector.PruningCleanup(removedNode));
        }

        /// <inheritdoc/>
        public bool Equals(ORSet<T> other)
        {
            if (ReferenceEquals(other, null)) return false;
            if (ReferenceEquals(this, other)) return true;

            return _versionVector == other._versionVector && ElementsMap.SequenceEqual(other.ElementsMap);
        }

<<<<<<< HEAD
        public IEnumerator<T> GetEnumerator() => ElementsMap.Keys.GetEnumerator();
=======
        /// <inheritdoc/>
        public IEnumerator<T> GetEnumerator() => ElementsMap.Keys.GetEnumerator();
        IEnumerator IEnumerable.GetEnumerator() => GetEnumerator();
>>>>>>> d014abd9

        /// <inheritdoc/>
        public override bool Equals(object obj) => obj is ORSet<T> && Equals((ORSet<T>)obj);

        /// <inheritdoc/>
        public override int GetHashCode()
        {
            unchecked
            {
                return (ElementsMap.GetHashCode() * 397) ^ (_versionVector.GetHashCode());
            }
        }

        IReplicatedDelta IDeltaReplicatedData.Delta => Delta;

        IReplicatedData IDeltaReplicatedData.MergeDelta(IReplicatedDelta delta) => MergeDelta((IDeltaOperation)delta);
        IReplicatedData IDeltaReplicatedData.ResetDelta() => ResetDelta();
<<<<<<< HEAD

        IEnumerator IEnumerable.GetEnumerator() => GetEnumerator();
=======
>>>>>>> d014abd9

        public override string ToString()
        {
            var sb = new StringBuilder("ORSet(");
            sb.AppendJoin(", ", Elements);
            sb.Append(')');
            return sb.ToString();
        }

        #region delta replication

        public interface IDeltaOperation : IReplicatedDelta, IRequireCausualDeliveryOfDeltas, IReplicatedDataSerialization, IEquatable<IDeltaOperation>
        {
        }

        internal abstract class AtomicDeltaOperation : IDeltaOperation, IReplicatedDeltaSize
        {
            public abstract ORSet<T> Underlying { get; }
            public abstract IReplicatedData Merge(IReplicatedData other);

            public IDeltaReplicatedData Zero => ORSet<T>.Empty;
            public int DeltaSize => 1;

            public bool Equals(IDeltaOperation other)
            {
                if (ReferenceEquals(null, other)) return false;
                if (ReferenceEquals(this, other)) return true;
                if (other is AtomicDeltaOperation op)
                {
                    return Underlying.Equals(op.Underlying);
                }
                return false;
            }

            public override bool Equals(object obj)
            {
                if (ReferenceEquals(null, obj)) return false;
                if (ReferenceEquals(this, obj)) return true;
                if (obj.GetType() != this.GetType()) return false;
                return Equals((AtomicDeltaOperation)obj);
            }

            public override int GetHashCode() => GetType().GetHashCode() ^ Underlying.GetHashCode();
        }

        internal sealed class AddDeltaOperation : AtomicDeltaOperation
        {
            public AddDeltaOperation(ORSet<T> underlying)
            {
                Underlying = underlying;
            }

            public override ORSet<T> Underlying { get; }
            public override IReplicatedData Merge(IReplicatedData other)
            {
                if (other is AddDeltaOperation)
                {
                    var u = ((AddDeltaOperation)other).Underlying;
                    // Note that we only merge deltas originating from the same node
                    return new AddDeltaOperation(new ORSet<T>(
                        ConcatElementsMap(u.ElementsMap),
                        Underlying._versionVector.Merge(u._versionVector)));
                }
                else if (other is AtomicDeltaOperation)
                {
                    return new DeltaGroup(ImmutableArray.Create(this, other));
                }
                else if (other is DeltaGroup)
                {
                    var vector = ((DeltaGroup)other).Operations;
                    return new DeltaGroup(vector.Add(this));
                }
                else throw new ArgumentException($"Unknown delta operation of type {other.GetType()}", nameof(other));
            }

            private ImmutableDictionary<T, VersionVector> ConcatElementsMap(
                ImmutableDictionary<T, VersionVector> thatMap)
            {
                var u = Underlying.ElementsMap.ToBuilder();
                foreach (var entry in thatMap)
                {
                    u[entry.Key] = entry.Value;
                }
                return u.ToImmutable();
            }
        }

        internal sealed class RemoveDeltaOperation : AtomicDeltaOperation
        {
            public RemoveDeltaOperation(ORSet<T> underlying)
            {
                if (underlying.Count != 1)
                    throw new ArgumentException($"RemoveDeltaOperation should contain one removed element, but was {underlying}");

                Underlying = underlying;
            }

            public override ORSet<T> Underlying { get; }
            public override IReplicatedData Merge(IReplicatedData other)
            {
                if (other is AtomicDeltaOperation)
                {
                    return new DeltaGroup(ImmutableArray.Create(this, other));
                }
                else if (other is DeltaGroup)
                {
                    var vector = ((DeltaGroup)other).Operations;
                    return new DeltaGroup(vector.Add(this));
                }
                else throw new ArgumentException($"Unknown delta operation of type {other.GetType()}", nameof(other));
            }
        }

        internal sealed class FullStateDeltaOperation : AtomicDeltaOperation
        {
            public FullStateDeltaOperation(ORSet<T> underlying)
            {
                Underlying = underlying;
            }

            public override ORSet<T> Underlying { get; }
            public override IReplicatedData Merge(IReplicatedData other)
            {
                if (other is AtomicDeltaOperation)
                {
                    return new DeltaGroup(ImmutableArray.Create(this, other));
                }
                else if (other is DeltaGroup)
                {
                    var vector = ((DeltaGroup)other).Operations;
                    return new DeltaGroup(vector.Add(this));
                }
                else throw new ArgumentException($"Unknown delta operation of type {other.GetType()}", nameof(other));
            }
        }

        internal sealed class DeltaGroup : IDeltaOperation, IReplicatedDeltaSize
        {
            public ImmutableArray<IReplicatedData> Operations { get; }

            public DeltaGroup(ImmutableArray<IReplicatedData> operations)
            {
                Operations = operations;
            }

            public IReplicatedData Merge(IReplicatedData other)
            {
                if (other is AddDeltaOperation)
                {
                    // merge AddDeltaOp into last AddDeltaOp in the group, if possible
                    var last = Operations[Operations.Length - 1];
                    return last is AddDeltaOperation
                        ? new DeltaGroup(Operations.SetItem(Operations.Length - 1, other.Merge(last)))
                        : new DeltaGroup(Operations.Add(other));
                }
                else if (other is DeltaGroup)
                {
                    var otherVector = ((DeltaGroup)other).Operations;
                    return new DeltaGroup(Operations.AddRange(otherVector));
                }
                else
                {
                    return new DeltaGroup(Operations.Add(other));
                }
            }

            public IDeltaReplicatedData Zero => ORSet<T>.Empty;
            public int DeltaSize => Operations.Length;

            public bool Equals(IDeltaOperation other)
            {
                if (ReferenceEquals(null, other)) return false;
                if (ReferenceEquals(this, other)) return true;
                if (other is DeltaGroup group)
                {
                    return Operations.SequenceEqual(group.Operations);
                }
                return false;
            }

            public override bool Equals(object obj)
            {
                if (ReferenceEquals(null, obj)) return false;
                if (ReferenceEquals(this, obj)) return true;
                return obj is DeltaGroup && Equals((DeltaGroup)obj);
            }

            public override int GetHashCode()
            {
                var hash = 0;
                unchecked
                {
                    foreach (var op in Operations)
                    {
                        hash = (hash * 297) ^ op.GetHashCode();
                    }
                    return hash;
                }
            }
        }

        [NonSerialized]
        private readonly IDeltaOperation _syncRoot; //HACK: we need to ignore this field during serialization. This is the only way to do so on Hyperion on .NET Core

        public IDeltaOperation Delta => _syncRoot;

        public ORSet<T> MergeDelta(IDeltaOperation delta)
        {
            if (delta == null) throw new ArgumentNullException();
            switch (delta)
            {
                case AddDeltaOperation op: return DryMerge(op.Underlying, addDeltaOp: true);
                case RemoveDeltaOperation op: return MergeRemoveDelta(op);
                case FullStateDeltaOperation op: return DryMerge(op.Underlying, addDeltaOp: false);
                case DeltaGroup group:
                    var acc = this;
                    foreach (var operation in group.Operations)
                    {
                        switch (operation)
                        {
                            case AddDeltaOperation op: acc = acc.DryMerge(op.Underlying, addDeltaOp: true); break;
                            case RemoveDeltaOperation op: acc = acc.MergeRemoveDelta(op); break;
                            case FullStateDeltaOperation op: acc = acc.DryMerge(op.Underlying, addDeltaOp: false); break;
                            default: throw new ArgumentException($"GroupDelta should not be nested");
                        }
                    }
                    return acc;
                default: throw new ArgumentException($"Cannot merge delta of type {delta.GetType()}", nameof(delta));
            }
        }

        private ORSet<T> MergeRemoveDelta(RemoveDeltaOperation delta)
        {
            var other = delta.Underlying;
            var kv = other.ElementsMap.First();
            var elem = kv.Key;

            var thisDot = ElementsMap.GetValueOrDefault(elem);
            var deleteDotNodes = new List<UniqueAddress>();
            var deleteDotsAreGreater = true;
            using (var deleteDots = other._versionVector.VersionEnumerator)
            {
                while (deleteDots.MoveNext())
                {
                    var curr = deleteDots.Current;
                    deleteDotNodes.Add(curr.Key);
                    deleteDotsAreGreater &= (thisDot != null ? (thisDot.VersionAt(curr.Key) <= curr.Value) : false);
                }
            }

            var newElementsMap = ElementsMap;
            if (deleteDotsAreGreater)
            {
                if (thisDot != null)
                {
                    using (var e = thisDot.VersionEnumerator)
                    {
                        var allContains = true;
                        while (e.MoveNext()) allContains &= deleteDotNodes.Contains(e.Current.Key);
                        if (allContains)
                            newElementsMap = ElementsMap.Remove(elem);
                    }
                }
            }

            ClearAncestor();
            return new ORSet<T>(newElementsMap, _versionVector.Merge(other._versionVector));
        }

        public ORSet<T> ResetDelta()
        {
            return Delta == null ? this : AssignAncestor(new ORSet<T>(ElementsMap, _versionVector));
        }

        #endregion
    }
}<|MERGE_RESOLUTION|>--- conflicted
+++ resolved
@@ -116,7 +116,6 @@
         internal readonly ImmutableDictionary<T, VersionVector> ElementsMap;
         private readonly VersionVector _versionVector;
 
-
         internal static ImmutableDictionary<T, VersionVector> MergeCommonKeys(IEnumerable<T> commonKeys, ORSet<T> lhs, ORSet<T> rhs) => commonKeys.Aggregate(ImmutableDictionary<T, VersionVector>.Empty, (acc, k) =>
         {
             var l = lhs.ElementsMap[k];
@@ -194,7 +193,6 @@
         });
 
         public ORSet() : this(ImmutableDictionary<T, VersionVector>.Empty, VersionVector.Empty, null)
-<<<<<<< HEAD
         {
         }
 
@@ -211,24 +209,6 @@
         {
         }
 
-=======
-        {
-        }
-
-        public ORSet(ImmutableDictionary<T, VersionVector> elementsMap, VersionVector versionVector)
-            : this(elementsMap, versionVector, null)
-        {
-        }
-
-        internal ORSet(T element, VersionVector vector, VersionVector versionVector, IDeltaOperation delta)
-            : this(
-                ImmutableDictionary.CreateRange(new[] { new KeyValuePair<T, VersionVector>(element, vector) }),
-                versionVector,
-                delta)
-        {
-        }
-
->>>>>>> d014abd9
         internal ORSet(ImmutableDictionary<T, VersionVector> elementsMap, VersionVector versionVector, IDeltaOperation delta)
         {
             ElementsMap = elementsMap;
@@ -282,7 +262,6 @@
             {
                 newDelta = (IDeltaOperation)Delta.Merge(newDelta);
             }
-<<<<<<< HEAD
 
             return AssignAncestor(new ORSet<T>(ElementsMap.Remove(element), _versionVector, newDelta));
         }
@@ -294,19 +273,6 @@
         /// </summary>
         public ORSet<T> Clear(Akka.Cluster.Cluster node) => Clear(node.SelfUniqueAddress);
 
-=======
-
-            return AssignAncestor(new ORSet<T>(ElementsMap.Remove(element), _versionVector, newDelta));
-        }
-
-        /// <summary>
-        /// Removes all elements from the set, but keeps the history.
-        /// This has the same result as using <see cref="Remove(Akka.Cluster.Cluster,T)"/> for each
-        /// element, but it is more efficient.
-        /// </summary>
-        public ORSet<T> Clear(Akka.Cluster.Cluster node) => Clear(node.SelfUniqueAddress);
-
->>>>>>> d014abd9
         /// <summary>
         /// Removes all elements from the set, but keeps the history.
         /// This has the same result as using <see cref="Remove(UniqueAddress,T)"/> for each
@@ -411,13 +377,9 @@
             return _versionVector == other._versionVector && ElementsMap.SequenceEqual(other.ElementsMap);
         }
 
-<<<<<<< HEAD
-        public IEnumerator<T> GetEnumerator() => ElementsMap.Keys.GetEnumerator();
-=======
         /// <inheritdoc/>
         public IEnumerator<T> GetEnumerator() => ElementsMap.Keys.GetEnumerator();
         IEnumerator IEnumerable.GetEnumerator() => GetEnumerator();
->>>>>>> d014abd9
 
         /// <inheritdoc/>
         public override bool Equals(object obj) => obj is ORSet<T> && Equals((ORSet<T>)obj);
@@ -435,11 +397,7 @@
 
         IReplicatedData IDeltaReplicatedData.MergeDelta(IReplicatedDelta delta) => MergeDelta((IDeltaOperation)delta);
         IReplicatedData IDeltaReplicatedData.ResetDelta() => ResetDelta();
-<<<<<<< HEAD
-
-        IEnumerator IEnumerable.GetEnumerator() => GetEnumerator();
-=======
->>>>>>> d014abd9
+
 
         public override string ToString()
         {
